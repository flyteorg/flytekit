import os
import pathlib
import pytest
import tempfile

from flytekit.tools.script_mode import ls_files
from flytekit.constants import CopyFileDetection


# a pytest fixture that creates a tmp directory and creates
# a small file structure in it
@pytest.fixture
def dummy_dir_structure():
    # Create a temporary directory
    with tempfile.TemporaryDirectory() as tmp_path:

        # Create directories
        tmp_path = pathlib.Path(tmp_path)
        subdir1 = tmp_path / "subdir1"
        subdir2 = tmp_path / "subdir2"
        subdir1.mkdir()
        subdir2.mkdir()

        # Create files in the root of the temporary directory
        (tmp_path / "file1.txt").write_text("This is file 1")
        (tmp_path / "file2.txt").write_text("This is file 2")

        # Create files in subdir1
        (subdir1 / "file3.txt").write_text("This is file 3 in subdir1")
        (subdir1 / "file4.txt").write_text("This is file 4 in subdir1")

        # Create files in subdir2
        (subdir2 / "file5.txt").write_text("This is file 5 in subdir2")

        # Return the path to the temporary directory
        yield tmp_path


def test_list_dir(dummy_dir_structure):
    files, d = ls_files(str(dummy_dir_structure), CopyFileDetection.ALL)
    assert len(files) == 5
    if os.name != "nt":
<<<<<<< HEAD
        assert d == "c092f1b85f7c6b2a71881a946c00a8"
=======
        assert d == "b6907fd823a45e26c780a4ba62111243"
>>>>>>> 60499483


def test_list_filtered_on_modules(dummy_dir_structure):
    # any module will do
    import sys  # noqa
    files, d = ls_files(str(dummy_dir_structure), CopyFileDetection.LOADED_MODULES)
    # because none of the files are python modules, nothing should be returned
    assert len(files) == 0
    if os.name != "nt":
        assert d == "d41d8cd98f00b204e9800998ecf8427e"<|MERGE_RESOLUTION|>--- conflicted
+++ resolved
@@ -40,11 +40,7 @@
     files, d = ls_files(str(dummy_dir_structure), CopyFileDetection.ALL)
     assert len(files) == 5
     if os.name != "nt":
-<<<<<<< HEAD
-        assert d == "c092f1b85f7c6b2a71881a946c00a8"
-=======
         assert d == "b6907fd823a45e26c780a4ba62111243"
->>>>>>> 60499483
 
 
 def test_list_filtered_on_modules(dummy_dir_structure):

import json
import os
import pathlib
import sys

import mock
import pytest
from click.testing import CliRunner

from flytekit.clis.sdk_in_container import pyflyte
from flytekit.clis.sdk_in_container.run import RunLevelParams, get_entities_in_file, run_command
from flytekit.configuration import Config, Image, ImageConfig
from flytekit.core.task import task
from flytekit.image_spec.image_spec import ImageBuildEngine, ImageSpecBuilder
from flytekit.remote import FlyteRemote

WORKFLOW_FILE = os.path.join(os.path.dirname(os.path.realpath(__file__)), "workflow.py")
REMOTE_WORKFLOW_FILE = "https://raw.githubusercontent.com/flyteorg/flytesnacks/8337b64b33df046b2f6e4cba03c74b7bdc0c4fb1/cookbook/core/flyte_basics/basic_workflow.py"
IMPERATIVE_WORKFLOW_FILE = os.path.join(os.path.dirname(os.path.realpath(__file__)), "imperative_wf.py")
DIR_NAME = os.path.dirname(os.path.realpath(__file__))


@pytest.fixture
def remote():
    with mock.patch("flytekit.clients.friendly.SynchronousFlyteClient") as mock_client:
        flyte_remote = FlyteRemote(config=Config.auto(), default_project="p1", default_domain="d1")
        flyte_remote._client = mock_client
        return flyte_remote


def test_pyflyte_run_wf(remote):
    with mock.patch("flytekit.clis.sdk_in_container.helpers.get_remote"):
        runner = CliRunner()
        module_path = WORKFLOW_FILE
        result = runner.invoke(pyflyte.main, ["run", module_path, "my_wf", "--help"], catch_exceptions=False)

        assert result.exit_code == 0


def test_imperative_wf():
    runner = CliRunner()
    result = runner.invoke(
        pyflyte.main,
        ["run", IMPERATIVE_WORKFLOW_FILE, "wf", "--in1", "hello", "--in2", "world"],
        catch_exceptions=False,
    )
    assert result.exit_code == 0


def test_copy_all_files():
    runner = CliRunner()
    result = runner.invoke(
        pyflyte.main,
        ["run", "--copy-all", IMPERATIVE_WORKFLOW_FILE, "wf", "--in1", "hello", "--in2", "world"],
        catch_exceptions=False,
    )
    assert result.exit_code == 0


def test_remote_files():
    runner = CliRunner()
    result = runner.invoke(
        pyflyte.main,
        ["run", REMOTE_WORKFLOW_FILE, "my_wf", "--a", "1", "--b", "Hello"],
        catch_exceptions=False,
    )
    assert result.exit_code == 0


def test_pyflyte_run_cli():
    runner = CliRunner()
    parquet_file = os.path.join(DIR_NAME, "testdata/df.parquet")
    result = runner.invoke(
        pyflyte.main,
        [
            "run",
            WORKFLOW_FILE,
            "my_wf",
            "--a",
            "1",
            "--b",
            "Hello",
            "--c",
            "1.1",
            "--d",
            '{"i":1,"a":["h","e"]}',
            "--e",
            "[1,2,3]",
            "--f",
            '{"x":1.0, "y":2.0}',
            "--g",
            parquet_file,
            "--i",
            "2020-05-01",
            "--j",
            "20H",
            "--k",
            "RED",
            "--l",
            '{"hello": "world"}',
            "--remote",
            os.path.join(DIR_NAME, "testdata"),
            "--image",
            os.path.join(DIR_NAME, "testdata"),
            "--h",
            "--n",
            json.dumps([{"x": parquet_file}]),
            "--o",
            json.dumps({"x": [parquet_file]}),
            "--p",
            "Any",
        ],
        catch_exceptions=False,
    )
    assert result.exit_code == 0


@pytest.mark.parametrize(
    "input",
    ["1", os.path.join(DIR_NAME, "testdata/df.parquet"), '{"x":1.0, "y":2.0}', "2020-05-01", "RED"],
)
def test_union_type1(input):
    runner = CliRunner()
    result = runner.invoke(
        pyflyte.main,
        [
            "run",
            os.path.join(DIR_NAME, "workflow.py"),
            "test_union1",
            "--a",
            input,
        ],
        catch_exceptions=False,
    )
    assert result.exit_code == 0


@pytest.mark.parametrize(
    "input",
    [2.0, '{"i":1,"a":["h","e"]}', "[1, 2, 3]"],
)
def test_union_type2(input):
    runner = CliRunner()
    env = "foo=bar"
    result = runner.invoke(
        pyflyte.main,
        [
            "run",
            "--overwrite-cache",
            "--envvars",
            env,
            "--tag",
            "flyte",
            "--tag",
            "hello",
            os.path.join(DIR_NAME, "workflow.py"),
            "test_union2",
            "--a",
            input,
        ],
        catch_exceptions=False,
    )
    assert result.exit_code == 0


def test_union_type_with_invalid_input():
    runner = CliRunner()
    result = runner.invoke(
        pyflyte.main,
        [
            "--verbose",
            "run",
            os.path.join(DIR_NAME, "workflow.py"),
            "test_union2",
            "--a",
            "hello",
        ],
        catch_exceptions=False,
    )
    assert result.exit_code == 2


def test_get_entities_in_file():
    e = get_entities_in_file(WORKFLOW_FILE, False)
    assert e.workflows == ["my_wf", "wf_with_none"]
    assert e.tasks == ["get_subset_df", "print_all", "show_sd", "task_with_optional", "test_union1", "test_union2"]
    assert e.all() == [
        "my_wf",
        "wf_with_none",
        "get_subset_df",
        "print_all",
        "show_sd",
        "task_with_optional",
        "test_union1",
        "test_union2",
    ]


@pytest.mark.parametrize(
    "working_dir, wf_path",
    [
        (pathlib.Path("test_nested_wf"), os.path.join("a", "b", "c", "d", "wf.py")),
        (pathlib.Path("test_nested_wf", "a"), os.path.join("b", "c", "d", "wf.py")),
        (pathlib.Path("test_nested_wf", "a", "b"), os.path.join("c", "d", "wf.py")),
        (pathlib.Path("test_nested_wf", "a", "b", "c"), os.path.join("d", "wf.py")),
        (pathlib.Path("test_nested_wf", "a", "b", "c", "d"), os.path.join("wf.py")),
    ],
)
def test_nested_workflow(working_dir, wf_path, monkeypatch: pytest.MonkeyPatch):
    runner = CliRunner()
    base_path = os.path.dirname(os.path.realpath(__file__))
    # Change working directory without side-effects (i.e. just for this test)
    monkeypatch.chdir(os.path.join(base_path, working_dir))
    result = runner.invoke(
        pyflyte.main,
        [
            "run",
            wf_path,
            "wf_id",
            "--m",
            "Running Execution on local.",
        ],
        catch_exceptions=False,
    )
    assert result.stdout.strip() == "Running Execution on local.\nRunning Execution on local."
    assert result.exit_code == 0


@pytest.mark.parametrize(
    "wf_path",
    [("collection_wf.py"), ("map_wf.py"), ("dataclass_wf.py")],
)
def test_list_default_arguments(wf_path):
    runner = CliRunner()
    dir_name = os.path.dirname(os.path.realpath(__file__))
    result = runner.invoke(
        pyflyte.main,
        [
            "run",
            os.path.join(dir_name, "default_arguments", wf_path),
            "wf",
        ],
        catch_exceptions=False,
    )
    assert result.exit_code == 0


# default case, what comes from click if no image is specified, the click param is configured to use the default.
ic_result_1 = ImageConfig(
    default_image=Image(name="default", fqn="ghcr.io/flyteorg/mydefault", tag="py3.9-latest"),
    images=[Image(name="default", fqn="ghcr.io/flyteorg/mydefault", tag="py3.9-latest")],
)
# test that command line args are merged with the file
ic_result_2 = ImageConfig(
    default_image=Image(name="default", fqn="cr.flyte.org/flyteorg/flytekit", tag="py3.9-latest"),
    images=[
        Image(name="default", fqn="cr.flyte.org/flyteorg/flytekit", tag="py3.9-latest"),
        Image(name="asdf", fqn="ghcr.io/asdf/asdf", tag="latest"),
        Image(name="xyz", fqn="docker.io/xyz", tag="latest"),
        Image(name="abc", fqn="docker.io/abc", tag=None),
    ],
)
# test that command line args override the file
ic_result_3 = ImageConfig(
    default_image=Image(name="default", fqn="cr.flyte.org/flyteorg/flytekit", tag="py3.9-latest"),
    images=[
        Image(name="default", fqn="cr.flyte.org/flyteorg/flytekit", tag="py3.9-latest"),
        Image(name="xyz", fqn="ghcr.io/asdf/asdf", tag="latest"),
        Image(name="abc", fqn="docker.io/abc", tag=None),
    ],
)

ic_result_4 = ImageConfig(
    default_image=Image(name="default", fqn="flytekit", tag="EYuIM3pFiH1kv8pM85SuxA.."),
    images=[
        Image(name="default", fqn="flytekit", tag="EYuIM3pFiH1kv8pM85SuxA.."),
        Image(name="xyz", fqn="docker.io/xyz", tag="latest"),
        Image(name="abc", fqn="docker.io/abc", tag=None),
    ],
)

IMAGE_SPEC = os.path.join(os.path.dirname(os.path.realpath(__file__)), "imageSpec.yaml")


@mock.patch("flytekit.configuration.default_images.DefaultImages.default_image")
@pytest.mark.parametrize(
    "image_string, leaf_configuration_file_name, final_image_config",
    [
        ("ghcr.io/flyteorg/mydefault:py3.9-latest", "no_images.yaml", ic_result_1),
        ("asdf=ghcr.io/asdf/asdf:latest", "sample.yaml", ic_result_2),
        ("xyz=ghcr.io/asdf/asdf:latest", "sample.yaml", ic_result_3),
        (IMAGE_SPEC, "sample.yaml", ic_result_4),
    ],
)
@pytest.mark.skipif(
    os.environ.get("GITHUB_ACTIONS") == "true" and sys.platform == "darwin",
    reason="Github macos-latest image does not have docker installed as per https://github.com/orgs/community/discussions/25777",
)
def test_pyflyte_run_run(mock_image, image_string, leaf_configuration_file_name, final_image_config):
    mock_image.return_value = "cr.flyte.org/flyteorg/flytekit:py3.9-latest"

    class TestImageSpecBuilder(ImageSpecBuilder):
        def build_image(self, img):
            ...

    ImageBuildEngine.register("test", TestImageSpecBuilder())

    @task
    def tk():
        ...

    mock_click_ctx = mock.MagicMock()
    mock_remote = mock.MagicMock()
    image_tuple = (image_string,)
    image_config = ImageConfig.validate_image(None, "", image_tuple)

    pp = pathlib.Path.joinpath(
        pathlib.Path(__file__).parent.parent.parent, "configuration/configs/", leaf_configuration_file_name
    )

    obj = RunLevelParams(
        project="p",
        domain="d",
        image_config=image_config,
        remote=True,
        config_file=str(pp),
    )
    obj._remote = mock_remote
    mock_click_ctx.obj = obj

    def check_image(*args, **kwargs):
        assert kwargs["image_config"] == final_image_config

    mock_remote.register_script.side_effect = check_image

    run_command(mock_click_ctx, tk)()

<<<<<<< HEAD
def test_file_param():
    m = mock.MagicMock()
    flyte_file = FileParamType().convert(__file__, m, m)
    assert flyte_file.path == __file__
    flyte_file = FileParamType().convert("https://tmp/file", m, m)
    assert flyte_file.path == "https://tmp/file"
=======
>>>>>>> 7285867f

@pytest.mark.parametrize("a_val", ["foo", "1", None])
def test_pyflyte_run_with_none(a_val):
    runner = CliRunner()
    args = [
        "run",
        WORKFLOW_FILE,
        "wf_with_none",
    ]
    if a_val is not None:
        args.extend(["--a", a_val])
    result = runner.invoke(
        pyflyte.main,
        args,
        catch_exceptions=False,
    )
    output = result.stdout.strip().split("\n")[-1].strip()
    if a_val is None:
        assert output == "default"
    else:
        assert output == a_val
    assert result.exit_code == 0<|MERGE_RESOLUTION|>--- conflicted
+++ resolved
@@ -1,7 +1,10 @@
+import functools
 import json
 import os
 import pathlib
 import sys
+import typing
+from enum import Enum
 
 import mock
 import pytest
@@ -12,6 +15,7 @@
 from flytekit.configuration import Config, Image, ImageConfig
 from flytekit.core.task import task
 from flytekit.image_spec.image_spec import ImageBuildEngine, ImageSpecBuilder
+from flytekit.interaction.click_types import FileParamType
 from flytekit.remote import FlyteRemote
 
 WORKFLOW_FILE = os.path.join(os.path.dirname(os.path.realpath(__file__)), "workflow.py")
@@ -335,15 +339,36 @@
 
     run_command(mock_click_ctx, tk)()
 
-<<<<<<< HEAD
+
 def test_file_param():
     m = mock.MagicMock()
     flyte_file = FileParamType().convert(__file__, m, m)
     assert flyte_file.path == __file__
     flyte_file = FileParamType().convert("https://tmp/file", m, m)
     assert flyte_file.path == "https://tmp/file"
-=======
->>>>>>> 7285867f
+
+
+class Color(Enum):
+    RED = "red"
+    GREEN = "green"
+    BLUE = "blue"
+
+
+@pytest.mark.parametrize(
+    "python_type, python_value",
+    [
+        (typing.Union[typing.List[int], str, Color], "flyte"),
+        (typing.Union[typing.List[int], str, Color], "red"),
+        (typing.Union[typing.List[int], str, Color], [1, 2, 3]),
+        (typing.List[int], [1, 2, 3]),
+        (typing.Dict[str, int], {"flyte": 2}),
+    ],
+)
+def test_literal_converter(python_type, python_value):
+    get_upload_url_fn = functools.partial(
+        FlyteRemote(Config.auto()).client.get_upload_signed_url, project="p", domain="d"
+    )
+
 
 @pytest.mark.parametrize("a_val", ["foo", "1", None])
 def test_pyflyte_run_with_none(a_val):

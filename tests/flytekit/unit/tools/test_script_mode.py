--- conflicted
+++ resolved
@@ -1,28 +1,21 @@
-from unittest.mock import patch
-from types import ModuleType
-from pathlib import Path
 import os
 import socket
 import subprocess
 import sys
 import tempfile
 from pathlib import Path
-
-<<<<<<< HEAD
+from types import ModuleType
+from unittest.mock import patch
+
+import pytest
+
 import flytekit
+from flytekit.core.tracker import import_module_from_file
+from flytekit.tools.script_mode import compress_scripts, hash_file, add_imported_modules_from_source, get_all_modules, \
+    list_all_files
 from flytekit.tools.script_mode import (
-    compress_scripts,
-    hash_file,
-    add_imported_modules_from_source,
-    get_all_modules,
     list_imported_modules_as_files,
 )
-=======
-import pytest
-
-from flytekit.tools.script_mode import compress_scripts, hash_file, add_imported_modules_from_source, get_all_modules, list_all_files
->>>>>>> bd9bf56d
-from flytekit.core.tracker import import_module_from_file
 
 MAIN_WORKFLOW = """
 from flytekit import task, workflow
@@ -257,7 +250,6 @@
     workflow_file.write_text(WORKFLOW_CONTENT)
     assert n_sys_modules + 1 == len(get_all_modules(os.fspath(source_dir), "my_workflows.main"))
 
-<<<<<<< HEAD
 
 @patch("flytekit.tools.script_mode.sys")
 @patch("site.getsitepackages")
@@ -317,7 +309,8 @@
     file_list = list_imported_modules_as_files(str(source_path), modules)
 
     assert sorted(file_list) == sorted([p for _, p in local_modules])
-=======
+
+
 @pytest.mark.skipif(
     sys.platform == "win32",
     reason="Skip if running on windows since Unix Domain Sockets do not exist in that OS",
@@ -342,5 +335,4 @@
 
     # Ensure that the regular file is the only file in the list
     assert len(files) == 1
-    assert str(file1) in files
->>>>>>> bd9bf56d
+    assert str(file1) in files
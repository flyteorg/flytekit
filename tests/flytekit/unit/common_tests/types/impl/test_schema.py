from __future__ import absolute_import

import collections as _collections
import datetime as _datetime
import os as _os
import uuid as _uuid

import pandas as _pd
import pytest as _pytest
import six.moves as _six_moves

from flytekit.common import utils as _utils
from flytekit.common.exceptions import user as _user_exceptions
from flytekit.common.types import blobs as _blobs
from flytekit.common.types import primitives as _primitives
from flytekit.common.types.impl import schema as _schema_impl
from flytekit.models import literals as _literal_models
from flytekit.models import types as _type_models
from flytekit.sdk import test_utils as _test_utils


def test_schema_type():
    _schema_impl.SchemaType()
    _schema_impl.SchemaType([])
    _schema_impl.SchemaType(
        [
            ("a", _primitives.Integer),
            ("b", _primitives.String),
            ("c", _primitives.Float),
            ("d", _primitives.Boolean),
            ("e", _primitives.Datetime),
        ]
    )

    with _pytest.raises(ValueError):
        _schema_impl.SchemaType({"a": _primitives.Integer})

    with _pytest.raises(TypeError):
        _schema_impl.SchemaType([("a", _blobs.Blob)])

    with _pytest.raises(ValueError):
        _schema_impl.SchemaType([("a", _primitives.Integer, 1)])

        _schema_impl.SchemaType([("1", _primitives.Integer)])
    with _pytest.raises(TypeError):
        _schema_impl.SchemaType([(1, _primitives.Integer)])

    with _pytest.raises(TypeError):
        _schema_impl.SchemaType([("1", [_primitives.Integer])])


value_type_tuples = [
    ("abra", _primitives.Integer, [1, 2, 3, 4, 5]),
    ("CADABRA", _primitives.Float, [1.0, 2.0, 3.0, 4.0, 5.0]),
    ("HoCuS", _primitives.String, ["A", "B", "C", "D", "E"]),
    ("Pocus", _primitives.Boolean, [True, False, True, False]),
    (
        "locusts",
        _primitives.Datetime,
        [
<<<<<<< HEAD
            _datetime.datetime(
                day=1, month=1, year=2017, hour=1, minute=1, second=1, microsecond=1
            )
=======
            _datetime.datetime(day=1, month=1, year=2017, hour=1, minute=1, second=1, microsecond=1)
>>>>>>> 83c10cca
            - _datetime.timedelta(days=i)
            for i in _six_moves.range(5)
        ],
    ),
]


@_pytest.mark.parametrize("value_type_pair", value_type_tuples)
def test_simple_read_and_write_with_different_types(value_type_pair):
    column_name, flyte_type, values = value_type_pair
    values = [tuple([value]) for value in values]
    schema_type = _schema_impl.SchemaType(columns=[(column_name, flyte_type)])

    with _test_utils.LocalTestFileSystem() as sandbox:
        with _utils.AutoDeletingTempDir("test") as t:
<<<<<<< HEAD
            a = _schema_impl.Schema.create_at_known_location(
                t.name, mode="wb", schema_type=schema_type
            )
=======
            a = _schema_impl.Schema.create_at_known_location(t.name, mode="wb", schema_type=schema_type)
>>>>>>> 83c10cca
            assert a.local_path is None
            with a as writer:
                for _ in _six_moves.range(5):
                    writer.write(
                        _pd.DataFrame.from_records(values, columns=[column_name])
                    )
                assert a.local_path.startswith(sandbox.name)
            assert a.local_path is None

<<<<<<< HEAD
            b = _schema_impl.Schema.create_at_known_location(
                t.name, mode="rb", schema_type=schema_type
            )
=======
            b = _schema_impl.Schema.create_at_known_location(t.name, mode="rb", schema_type=schema_type)
>>>>>>> 83c10cca
            assert b.local_path is None
            with b as reader:
                for df in reader.iter_chunks():
                    for check, actual in _six_moves.zip(
                        values, df[column_name].tolist()
                    ):
                        assert check[0] == actual
                assert reader.read() is None
                reader.seek(0)
                df = reader.read(concat=True)
                for iter_count, actual in enumerate(df[column_name].tolist()):
                    assert values[iter_count % len(values)][0] == actual
                assert b.local_path.startswith(sandbox.name)
            assert b.local_path is None


def test_datetime_coercion_explicitly():
    """
    Sanity check that we're using a version of pyarrow that allows us to
    truncate timestamps
    """
    dt = _datetime.datetime(
        day=1, month=1, year=2017, hour=1, minute=1, second=1, microsecond=1
    )
    values = [(dt,)]
    df = _pd.DataFrame.from_records(values, columns=["testname"])
    assert df["testname"][0] == dt

    with _utils.AutoDeletingTempDir("test") as tmpdir:
        tmpfile = tmpdir.get_named_tempfile("repro.parquet")
        df.to_parquet(tmpfile, coerce_timestamps="ms", allow_truncated_timestamps=True)
        df2 = _pd.read_parquet(tmpfile)

    dt2 = _datetime.datetime(day=1, month=1, year=2017, hour=1, minute=1, second=1)
    assert df2["testname"][0] == dt2


def test_datetime_coercion():
    values = [
        tuple(
            [
<<<<<<< HEAD
                _datetime.datetime(
                    day=1, month=1, year=2017, hour=1, minute=1, second=1, microsecond=1
                )
=======
                _datetime.datetime(day=1, month=1, year=2017, hour=1, minute=1, second=1, microsecond=1)
>>>>>>> 83c10cca
                - _datetime.timedelta(days=x)
            ]
        )
        for x in _six_moves.range(5)
    ]
    schema_type = _schema_impl.SchemaType(columns=[("testname", _primitives.Datetime)])

    with _test_utils.LocalTestFileSystem():
        with _utils.AutoDeletingTempDir("test") as t:
<<<<<<< HEAD
            a = _schema_impl.Schema.create_at_known_location(
                t.name, mode="wb", schema_type=schema_type
            )
=======
            a = _schema_impl.Schema.create_at_known_location(t.name, mode="wb", schema_type=schema_type)
>>>>>>> 83c10cca
            with a as writer:
                for _ in _six_moves.range(5):
                    # us to ms coercion segfaults unless we explicitly allow truncation.
                    writer.write(
                        _pd.DataFrame.from_records(values, columns=["testname"]),
                        coerce_timestamps="ms",
                        allow_truncated_timestamps=True,
                    )

                    # TODO: Uncomment when segfault bug is resolved
                    # with _pytest.raises(Exception):
                    #    writer.write(
                    #        _pd.DataFrame.from_records(values, columns=['testname']),
                    #        coerce_timestamps='ms')

<<<<<<< HEAD
            b = _schema_impl.Schema.create_at_known_location(
                t.name, mode="wb", schema_type=schema_type
            )
            with b as writer:
                for _ in _six_moves.range(5):
                    writer.write(
                        _pd.DataFrame.from_records(values, columns=["testname"])
                    )
=======
            b = _schema_impl.Schema.create_at_known_location(t.name, mode="wb", schema_type=schema_type)
            with b as writer:
                for _ in _six_moves.range(5):
                    writer.write(_pd.DataFrame.from_records(values, columns=["testname"]))
>>>>>>> 83c10cca


@_pytest.mark.parametrize("value_type_pair", value_type_tuples)
def test_fetch(value_type_pair):
    column_name, flyte_type, values = value_type_pair
    values = [tuple([value]) for value in values]
    schema_type = _schema_impl.SchemaType(columns=[(column_name, flyte_type)])

    with _utils.AutoDeletingTempDir("test") as tmpdir:
        for i in _six_moves.range(3):
            _pd.DataFrame.from_records(values, columns=[column_name]).to_parquet(
                tmpdir.get_named_tempfile(str(i).zfill(6)), coerce_timestamps="us"
            )

        with _utils.AutoDeletingTempDir("test2") as local_dir:
            schema_obj = _schema_impl.Schema.fetch(
<<<<<<< HEAD
                tmpdir.name,
                local_path=local_dir.get_named_tempfile("schema_test"),
                schema_type=schema_type,
=======
                tmpdir.name, local_path=local_dir.get_named_tempfile("schema_test"), schema_type=schema_type,
>>>>>>> 83c10cca
            )
            with schema_obj as reader:
                for df in reader.iter_chunks():
                    for check, actual in _six_moves.zip(
                        values, df[column_name].tolist()
                    ):
                        assert check[0] == actual
                assert reader.read() is None
                reader.seek(0)
                df = reader.read(concat=True)
                for iter_count, actual in enumerate(df[column_name].tolist()):
                    assert values[iter_count % len(values)][0] == actual


@_pytest.mark.parametrize("value_type_pair", value_type_tuples)
def test_download(value_type_pair):
    column_name, flyte_type, values = value_type_pair
    values = [tuple([value]) for value in values]
    schema_type = _schema_impl.SchemaType(columns=[(column_name, flyte_type)])

    with _utils.AutoDeletingTempDir("test") as tmpdir:
        for i in _six_moves.range(3):
            _pd.DataFrame.from_records(values, columns=[column_name]).to_parquet(
                tmpdir.get_named_tempfile(str(i).zfill(6)), coerce_timestamps="us"
            )

        with _utils.AutoDeletingTempDir("test2") as local_dir:
            schema_obj = _schema_impl.Schema(tmpdir.name, schema_type=schema_type)
            schema_obj.download(local_dir.get_named_tempfile(_uuid.uuid4().hex))
            with schema_obj as reader:
                for df in reader.iter_chunks():
                    for check, actual in _six_moves.zip(
                        values, df[column_name].tolist()
                    ):
                        assert check[0] == actual
                assert reader.read() is None
                reader.seek(0)
                df = reader.read(concat=True)
                for iter_count, actual in enumerate(df[column_name].tolist()):
                    assert values[iter_count % len(values)][0] == actual

        with _pytest.raises(Exception):
            schema_obj = _schema_impl.Schema(tmpdir.name, schema_type=schema_type)
            schema_obj.download()

        with _test_utils.LocalTestFileSystem():
            schema_obj = _schema_impl.Schema(tmpdir.name, schema_type=schema_type)
            schema_obj.download()
            with schema_obj as reader:
                for df in reader.iter_chunks():
                    for check, actual in _six_moves.zip(
                        values, df[column_name].tolist()
                    ):
                        assert check[0] == actual
                assert reader.read() is None
                reader.seek(0)
                df = reader.read(concat=True)
                for iter_count, actual in enumerate(df[column_name].tolist()):
                    assert values[iter_count % len(values)][0] == actual


def test_hive_queries(monkeypatch):
    def return_deterministic_uuid():
        class FakeUUID4(object):
            def __init__(self):
                self.hex = "test_uuid"

        class Uuid(object):
            def uuid4(self):
                return FakeUUID4()

        return Uuid()

    monkeypatch.setattr(_schema_impl, "_uuid", return_deterministic_uuid())

    all_types = _schema_impl.SchemaType(
        [
            ("a", _primitives.Integer),
            ("b", _primitives.String),
            ("c", _primitives.Float),
            ("d", _primitives.Boolean),
            ("e", _primitives.Datetime),
        ]
    )

    with _test_utils.LocalTestFileSystem():
        df, query = _schema_impl.Schema.create_from_hive_query(
            "SELECT a, b, c, d, e FROM some_place WHERE i = 0",
            stage_query="CREATE TEMPORARY TABLE some_place AS SELECT * FROM some_place_original",
            known_location="s3://my_fixed_path/",
            schema_type=all_types,
        )

        full_query = """
        CREATE TEMPORARY TABLE some_place AS SELECT * FROM some_place_original;
        CREATE TEMPORARY TABLE test_uuid_tmp AS SELECT a, b, c, d, e FROM some_place WHERE i = 0;
        CREATE EXTERNAL TABLE test_uuid LIKE test_uuid_tmp STORED AS PARQUET;
        ALTER TABLE test_uuid SET LOCATION 's3://my_fixed_path/';
        INSERT OVERWRITE TABLE test_uuid
            SELECT
                a as a,
            b as b,
            CAST(c as double) c,
            d as d,
            e as e
            FROM test_uuid_tmp;
        DROP TABLE test_uuid;
        """
        full_query = " ".join(full_query.split())
        query = " ".join(query.split())
        assert query == full_query

        # Test adding partition
        full_query = """
        ALTER TABLE some_table ADD IF NOT EXISTS PARTITION (
            region = 'SEA',
            ds = '2017-01-01'
        ) LOCATION 's3://my_fixed_path/';
        ALTER TABLE some_table PARTITION (
            region = 'SEA',
            ds = '2017-01-01'
        ) SET LOCATION 's3://my_fixed_path/';
        """
        query = df.get_write_partition_to_hive_table_query(
<<<<<<< HEAD
            "some_table",
            partitions=_collections.OrderedDict(
                [("region", "SEA"), ("ds", "2017-01-01")]
            ),
=======
            "some_table", partitions=_collections.OrderedDict([("region", "SEA"), ("ds", "2017-01-01")]),
>>>>>>> 83c10cca
        )
        full_query = " ".join(full_query.split())
        query = " ".join(query.split())
        assert query == full_query


def test_partial_column_read():
    with _test_utils.LocalTestFileSystem():
        a = _schema_impl.Schema.create_at_any_location(
<<<<<<< HEAD
            schema_type=_schema_impl.SchemaType(
                [("a", _primitives.Integer), ("b", _primitives.Integer)]
            )
        )
        with a as writer:
            writer.write(
                _pd.DataFrame.from_dict({"a": [1, 2, 3, 4], "b": [5, 6, 7, 8]})
            )

        b = _schema_impl.Schema.fetch(
            a.uri,
            schema_type=_schema_impl.SchemaType(
                [("a", _primitives.Integer), ("b", _primitives.Integer)]
            ),
=======
            schema_type=_schema_impl.SchemaType([("a", _primitives.Integer), ("b", _primitives.Integer)])
        )
        with a as writer:
            writer.write(_pd.DataFrame.from_dict({"a": [1, 2, 3, 4], "b": [5, 6, 7, 8]}))

        b = _schema_impl.Schema.fetch(
            a.uri, schema_type=_schema_impl.SchemaType([("a", _primitives.Integer), ("b", _primitives.Integer)]),
>>>>>>> 83c10cca
        )
        with b as reader:
            df = reader.read(columns=["b"])
            assert df.columns.values == ["b"]
            assert df["b"].tolist() == [5, 6, 7, 8]


def test_casting():
    pass


def test_from_python_std():
    with _test_utils.LocalTestFileSystem():

        def single_dataframe():
            df1 = _pd.DataFrame.from_dict({"a": [1, 2, 3, 4], "b": [5, 6, 7, 8]})
            s = _schema_impl.Schema.from_python_std(
                t_value=df1,
<<<<<<< HEAD
                schema_type=_schema_impl.SchemaType(
                    [("a", _primitives.Integer), ("b", _primitives.Integer)]
                ),
            )
            assert s is not None
            n = _schema_impl.Schema.fetch(
                s.uri,
                schema_type=_schema_impl.SchemaType(
                    [("a", _primitives.Integer), ("b", _primitives.Integer)]
                ),
=======
                schema_type=_schema_impl.SchemaType([("a", _primitives.Integer), ("b", _primitives.Integer)]),
            )
            assert s is not None
            n = _schema_impl.Schema.fetch(
                s.uri, schema_type=_schema_impl.SchemaType([("a", _primitives.Integer), ("b", _primitives.Integer)]),
>>>>>>> 83c10cca
            )
            with n as reader:
                df2 = reader.read()
                assert df2.columns.values.all() == df1.columns.values.all()
                assert df2["b"].tolist() == df1["b"].tolist()

        def list_of_dataframes():
            df1 = _pd.DataFrame.from_dict({"a": [1, 2, 3, 4], "b": [5, 6, 7, 8]})
            df2 = _pd.DataFrame.from_dict({"a": [9, 10, 11, 12], "b": [13, 14, 15, 16]})
            s = _schema_impl.Schema.from_python_std(
                t_value=[df1, df2],
<<<<<<< HEAD
                schema_type=_schema_impl.SchemaType(
                    [("a", _primitives.Integer), ("b", _primitives.Integer)]
                ),
            )
            assert s is not None
            n = _schema_impl.Schema.fetch(
                s.uri,
                schema_type=_schema_impl.SchemaType(
                    [("a", _primitives.Integer), ("b", _primitives.Integer)]
                ),
=======
                schema_type=_schema_impl.SchemaType([("a", _primitives.Integer), ("b", _primitives.Integer)]),
            )
            assert s is not None
            n = _schema_impl.Schema.fetch(
                s.uri, schema_type=_schema_impl.SchemaType([("a", _primitives.Integer), ("b", _primitives.Integer)]),
>>>>>>> 83c10cca
            )
            with n as reader:
                actual = []
                for df in reader.iter_chunks():
                    assert df.columns.values.all() == df1.columns.values.all()
                    actual.extend(df["b"].tolist())
                b_val = df1["b"].tolist()
                b_val.extend(df2["b"].tolist())
                assert actual == b_val

        def mixed_list():
            df1 = _pd.DataFrame.from_dict({"a": [1, 2, 3, 4], "b": [5, 6, 7, 8]})
            df2 = [1, 2, 3]
            with _pytest.raises(_user_exceptions.FlyteTypeException):
                _schema_impl.Schema.from_python_std(
                    t_value=[df1, df2],
<<<<<<< HEAD
                    schema_type=_schema_impl.SchemaType(
                        [("a", _primitives.Integer), ("b", _primitives.Integer)]
                    ),
=======
                    schema_type=_schema_impl.SchemaType([("a", _primitives.Integer), ("b", _primitives.Integer)]),
>>>>>>> 83c10cca
                )

        def empty_list():
            s = _schema_impl.Schema.from_python_std(
                t_value=[],
<<<<<<< HEAD
                schema_type=_schema_impl.SchemaType(
                    [("a", _primitives.Integer), ("b", _primitives.Integer)]
                ),
            )
            assert s is not None
            n = _schema_impl.Schema.fetch(
                s.uri,
                schema_type=_schema_impl.SchemaType(
                    [("a", _primitives.Integer), ("b", _primitives.Integer)]
                ),
=======
                schema_type=_schema_impl.SchemaType([("a", _primitives.Integer), ("b", _primitives.Integer)]),
            )
            assert s is not None
            n = _schema_impl.Schema.fetch(
                s.uri, schema_type=_schema_impl.SchemaType([("a", _primitives.Integer), ("b", _primitives.Integer)]),
>>>>>>> 83c10cca
            )
            with n as reader:
                df = reader.read()
                assert df is None

        single_dataframe()
        mixed_list()
        empty_list()
        list_of_dataframes()


def test_promote_from_model_schema_type():
    m = _type_models.SchemaType(
        [
<<<<<<< HEAD
            _type_models.SchemaType.SchemaColumn(
                "a", _type_models.SchemaType.SchemaColumn.SchemaColumnType.BOOLEAN
            ),
            _type_models.SchemaType.SchemaColumn(
                "b", _type_models.SchemaType.SchemaColumn.SchemaColumnType.DATETIME
            ),
            _type_models.SchemaType.SchemaColumn(
                "c", _type_models.SchemaType.SchemaColumn.SchemaColumnType.DURATION
            ),
            _type_models.SchemaType.SchemaColumn(
                "d", _type_models.SchemaType.SchemaColumn.SchemaColumnType.FLOAT
            ),
            _type_models.SchemaType.SchemaColumn(
                "e", _type_models.SchemaType.SchemaColumn.SchemaColumnType.INTEGER
            ),
            _type_models.SchemaType.SchemaColumn(
                "f", _type_models.SchemaType.SchemaColumn.SchemaColumnType.STRING
            ),
=======
            _type_models.SchemaType.SchemaColumn("a", _type_models.SchemaType.SchemaColumn.SchemaColumnType.BOOLEAN),
            _type_models.SchemaType.SchemaColumn("b", _type_models.SchemaType.SchemaColumn.SchemaColumnType.DATETIME),
            _type_models.SchemaType.SchemaColumn("c", _type_models.SchemaType.SchemaColumn.SchemaColumnType.DURATION),
            _type_models.SchemaType.SchemaColumn("d", _type_models.SchemaType.SchemaColumn.SchemaColumnType.FLOAT),
            _type_models.SchemaType.SchemaColumn("e", _type_models.SchemaType.SchemaColumn.SchemaColumnType.INTEGER),
            _type_models.SchemaType.SchemaColumn("f", _type_models.SchemaType.SchemaColumn.SchemaColumnType.STRING),
>>>>>>> 83c10cca
        ]
    )
    s = _schema_impl.SchemaType.promote_from_model(m)
    assert s.columns == m.columns
<<<<<<< HEAD
    assert (
        s.sdk_columns["a"].to_flyte_literal_type()
        == _primitives.Boolean.to_flyte_literal_type()
    )
    assert (
        s.sdk_columns["b"].to_flyte_literal_type()
        == _primitives.Datetime.to_flyte_literal_type()
    )
    assert (
        s.sdk_columns["c"].to_flyte_literal_type()
        == _primitives.Timedelta.to_flyte_literal_type()
    )
    assert (
        s.sdk_columns["d"].to_flyte_literal_type()
        == _primitives.Float.to_flyte_literal_type()
    )
    assert (
        s.sdk_columns["e"].to_flyte_literal_type()
        == _primitives.Integer.to_flyte_literal_type()
    )
    assert (
        s.sdk_columns["f"].to_flyte_literal_type()
        == _primitives.String.to_flyte_literal_type()
    )
=======
    assert s.sdk_columns["a"].to_flyte_literal_type() == _primitives.Boolean.to_flyte_literal_type()
    assert s.sdk_columns["b"].to_flyte_literal_type() == _primitives.Datetime.to_flyte_literal_type()
    assert s.sdk_columns["c"].to_flyte_literal_type() == _primitives.Timedelta.to_flyte_literal_type()
    assert s.sdk_columns["d"].to_flyte_literal_type() == _primitives.Float.to_flyte_literal_type()
    assert s.sdk_columns["e"].to_flyte_literal_type() == _primitives.Integer.to_flyte_literal_type()
    assert s.sdk_columns["f"].to_flyte_literal_type() == _primitives.String.to_flyte_literal_type()
>>>>>>> 83c10cca
    assert s == m


def test_promote_from_model_schema():
    m = _literal_models.Schema(
        "s3://some/place/",
        _type_models.SchemaType(
            [
                _type_models.SchemaType.SchemaColumn(
                    "a", _type_models.SchemaType.SchemaColumn.SchemaColumnType.BOOLEAN
<<<<<<< HEAD
                ),
                _type_models.SchemaType.SchemaColumn(
                    "b", _type_models.SchemaType.SchemaColumn.SchemaColumnType.DATETIME
                ),
                _type_models.SchemaType.SchemaColumn(
                    "c", _type_models.SchemaType.SchemaColumn.SchemaColumnType.DURATION
                ),
                _type_models.SchemaType.SchemaColumn(
                    "d", _type_models.SchemaType.SchemaColumn.SchemaColumnType.FLOAT
=======
                ),
                _type_models.SchemaType.SchemaColumn(
                    "b", _type_models.SchemaType.SchemaColumn.SchemaColumnType.DATETIME
                ),
                _type_models.SchemaType.SchemaColumn(
                    "c", _type_models.SchemaType.SchemaColumn.SchemaColumnType.DURATION
>>>>>>> 83c10cca
                ),
                _type_models.SchemaType.SchemaColumn("d", _type_models.SchemaType.SchemaColumn.SchemaColumnType.FLOAT),
                _type_models.SchemaType.SchemaColumn(
                    "e", _type_models.SchemaType.SchemaColumn.SchemaColumnType.INTEGER
<<<<<<< HEAD
                ),
                _type_models.SchemaType.SchemaColumn(
                    "f", _type_models.SchemaType.SchemaColumn.SchemaColumnType.STRING
=======
>>>>>>> 83c10cca
                ),
                _type_models.SchemaType.SchemaColumn("f", _type_models.SchemaType.SchemaColumn.SchemaColumnType.STRING),
            ]
        ),
    )

    s = _schema_impl.Schema.promote_from_model(m)
    assert s.uri == "s3://some/place/"
<<<<<<< HEAD
    assert (
        s.type.sdk_columns["a"].to_flyte_literal_type()
        == _primitives.Boolean.to_flyte_literal_type()
    )
    assert (
        s.type.sdk_columns["b"].to_flyte_literal_type()
        == _primitives.Datetime.to_flyte_literal_type()
    )
    assert (
        s.type.sdk_columns["c"].to_flyte_literal_type()
        == _primitives.Timedelta.to_flyte_literal_type()
    )
    assert (
        s.type.sdk_columns["d"].to_flyte_literal_type()
        == _primitives.Float.to_flyte_literal_type()
    )
    assert (
        s.type.sdk_columns["e"].to_flyte_literal_type()
        == _primitives.Integer.to_flyte_literal_type()
    )
    assert (
        s.type.sdk_columns["f"].to_flyte_literal_type()
        == _primitives.String.to_flyte_literal_type()
    )
=======
    assert s.type.sdk_columns["a"].to_flyte_literal_type() == _primitives.Boolean.to_flyte_literal_type()
    assert s.type.sdk_columns["b"].to_flyte_literal_type() == _primitives.Datetime.to_flyte_literal_type()
    assert s.type.sdk_columns["c"].to_flyte_literal_type() == _primitives.Timedelta.to_flyte_literal_type()
    assert s.type.sdk_columns["d"].to_flyte_literal_type() == _primitives.Float.to_flyte_literal_type()
    assert s.type.sdk_columns["e"].to_flyte_literal_type() == _primitives.Integer.to_flyte_literal_type()
    assert s.type.sdk_columns["f"].to_flyte_literal_type() == _primitives.String.to_flyte_literal_type()
>>>>>>> 83c10cca
    assert s == m


def test_create_at_known_location():
    with _test_utils.LocalTestFileSystem():
        with _utils.AutoDeletingTempDir("test") as wd:
<<<<<<< HEAD
            b = _schema_impl.Schema.create_at_known_location(
                wd.name, schema_type=_schema_impl.SchemaType()
            )
=======
            b = _schema_impl.Schema.create_at_known_location(wd.name, schema_type=_schema_impl.SchemaType())
>>>>>>> 83c10cca
            assert b.local_path is None
            assert b.remote_location == wd.name + "/"
            assert b.mode == "wb"

            with b as w:
                w.write(_pd.DataFrame.from_dict({"a": [1, 2, 3, 4], "b": [5, 6, 7, 8]}))

            df = _pd.read_parquet(_os.path.join(wd.name, "000000"))
            assert list(df["a"]) == [1, 2, 3, 4]
            assert list(df["b"]) == [5, 6, 7, 8]


def test_generic_schema_read():
    with _test_utils.LocalTestFileSystem():
        a = _schema_impl.Schema.create_at_any_location(
<<<<<<< HEAD
            schema_type=_schema_impl.SchemaType(
                [("a", _primitives.Integer), ("b", _primitives.Integer)]
            )
        )
        with a as writer:
            writer.write(
                _pd.DataFrame.from_dict({"a": [1, 2, 3, 4], "b": [5, 6, 7, 8]})
            )

        b = _schema_impl.Schema.fetch(
            a.remote_prefix, schema_type=_schema_impl.SchemaType([])
        )
=======
            schema_type=_schema_impl.SchemaType([("a", _primitives.Integer), ("b", _primitives.Integer)])
        )
        with a as writer:
            writer.write(_pd.DataFrame.from_dict({"a": [1, 2, 3, 4], "b": [5, 6, 7, 8]}))

        b = _schema_impl.Schema.fetch(a.remote_prefix, schema_type=_schema_impl.SchemaType([]))
>>>>>>> 83c10cca
        with b as reader:
            df = reader.read()
            assert df.columns.values.tolist() == ["a", "b"]
            assert df["a"].tolist() == [1, 2, 3, 4]
            assert df["b"].tolist() == [5, 6, 7, 8]


def test_extra_schema_read():
    with _test_utils.LocalTestFileSystem():
        a = _schema_impl.Schema.create_at_any_location(
<<<<<<< HEAD
            schema_type=_schema_impl.SchemaType(
                [("a", _primitives.Integer), ("b", _primitives.Integer)]
            )
        )
        with a as writer:
            writer.write(
                _pd.DataFrame.from_dict({"a": [1, 2, 3, 4], "b": [5, 6, 7, 8]})
            )

        b = _schema_impl.Schema.fetch(
            a.remote_prefix,
            schema_type=_schema_impl.SchemaType([("a", _primitives.Integer)]),
=======
            schema_type=_schema_impl.SchemaType([("a", _primitives.Integer), ("b", _primitives.Integer)])
        )
        with a as writer:
            writer.write(_pd.DataFrame.from_dict({"a": [1, 2, 3, 4], "b": [5, 6, 7, 8]}))

        b = _schema_impl.Schema.fetch(
            a.remote_prefix, schema_type=_schema_impl.SchemaType([("a", _primitives.Integer)]),
>>>>>>> 83c10cca
        )
        with b as reader:
            df = reader.read(concat=True, truncate_extra_columns=False)
            assert df.columns.values.tolist() == ["a", "b"]
            assert df["a"].tolist() == [1, 2, 3, 4]
            assert df["b"].tolist() == [5, 6, 7, 8]

        with b as reader:
            df = reader.read(concat=True)
            assert df.columns.values.tolist() == ["a"]
            assert df["a"].tolist() == [1, 2, 3, 4]


def test_normal_schema_read_with_fastparquet():
    with _test_utils.LocalTestFileSystem():
        a = _schema_impl.Schema.create_at_any_location(
<<<<<<< HEAD
            schema_type=_schema_impl.SchemaType(
                [("a", _primitives.Integer), ("b", _primitives.Boolean)]
            )
        )
        with a as writer:
            writer.write(
                _pd.DataFrame.from_dict(
                    {"a": [1, 2, 3, 4], "b": [False, True, True, False]}
                )
            )

        import os as _os

        original_engine = _os.getenv("PARQUET_ENGINE")
        _os.environ["PARQUET_ENGINE"] = "fastparquet"

        b = _schema_impl.Schema.fetch(
            a.remote_prefix, schema_type=_schema_impl.SchemaType([])
        )
=======
            schema_type=_schema_impl.SchemaType([("a", _primitives.Integer), ("b", _primitives.Boolean)])
        )
        with a as writer:
            writer.write(_pd.DataFrame.from_dict({"a": [1, 2, 3, 4], "b": [False, True, True, False]}))

        import os as _os

        original_engine = _os.getenv("PARQUET_ENGINE")
        _os.environ["PARQUET_ENGINE"] = "fastparquet"

        b = _schema_impl.Schema.fetch(a.remote_prefix, schema_type=_schema_impl.SchemaType([]))
>>>>>>> 83c10cca

        with b as reader:
            df = reader.read()
            assert df["a"].tolist() == [1, 2, 3, 4]
            assert _pd.api.types.is_bool_dtype(df.dtypes["b"])
            assert df["b"].tolist() == [False, True, True, False]

        if original_engine is None:
            del _os.environ["PARQUET_ENGINE"]
        else:
            _os.environ["PARQUET_ENGINE"] = original_engine


def test_schema_read_consistency_between_two_engines():
    with _test_utils.LocalTestFileSystem():
        a = _schema_impl.Schema.create_at_any_location(
<<<<<<< HEAD
            schema_type=_schema_impl.SchemaType(
                [("a", _primitives.Integer), ("b", _primitives.Boolean)]
            )
        )
        with a as writer:
            writer.write(
                _pd.DataFrame.from_dict(
                    {"a": [1, 2, 3, 4], "b": [True, True, True, False]}
                )
            )

        import os as _os

        original_engine = _os.getenv("PARQUET_ENGINE")
        _os.environ["PARQUET_ENGINE"] = "fastparquet"

        b = _schema_impl.Schema.fetch(
            a.remote_prefix, schema_type=_schema_impl.SchemaType([])
        )
=======
            schema_type=_schema_impl.SchemaType([("a", _primitives.Integer), ("b", _primitives.Boolean)])
        )
        with a as writer:
            writer.write(_pd.DataFrame.from_dict({"a": [1, 2, 3, 4], "b": [True, True, True, False]}))

        import os as _os

        original_engine = _os.getenv("PARQUET_ENGINE")
        _os.environ["PARQUET_ENGINE"] = "fastparquet"

        b = _schema_impl.Schema.fetch(a.remote_prefix, schema_type=_schema_impl.SchemaType([]))
>>>>>>> 83c10cca

        with b as b_reader:
            b_df = b_reader.read()
            _os.environ["PARQUET_ENGINE"] = "pyarrow"

<<<<<<< HEAD
            c = _schema_impl.Schema.fetch(
                a.remote_prefix, schema_type=_schema_impl.SchemaType([])
            )
=======
            c = _schema_impl.Schema.fetch(a.remote_prefix, schema_type=_schema_impl.SchemaType([]))
>>>>>>> 83c10cca
            with c as c_reader:
                c_df = c_reader.read()
                assert b_df.equals(c_df)

        if original_engine is None:
            del _os.environ["PARQUET_ENGINE"]
        else:
            _os.environ["PARQUET_ENGINE"] = original_engine<|MERGE_RESOLUTION|>--- conflicted
+++ resolved
@@ -58,13 +58,7 @@
         "locusts",
         _primitives.Datetime,
         [
-<<<<<<< HEAD
-            _datetime.datetime(
-                day=1, month=1, year=2017, hour=1, minute=1, second=1, microsecond=1
-            )
-=======
             _datetime.datetime(day=1, month=1, year=2017, hour=1, minute=1, second=1, microsecond=1)
->>>>>>> 83c10cca
             - _datetime.timedelta(days=i)
             for i in _six_moves.range(5)
         ],
@@ -80,35 +74,19 @@
 
     with _test_utils.LocalTestFileSystem() as sandbox:
         with _utils.AutoDeletingTempDir("test") as t:
-<<<<<<< HEAD
-            a = _schema_impl.Schema.create_at_known_location(
-                t.name, mode="wb", schema_type=schema_type
-            )
-=======
             a = _schema_impl.Schema.create_at_known_location(t.name, mode="wb", schema_type=schema_type)
->>>>>>> 83c10cca
             assert a.local_path is None
             with a as writer:
                 for _ in _six_moves.range(5):
-                    writer.write(
-                        _pd.DataFrame.from_records(values, columns=[column_name])
-                    )
+                    writer.write(_pd.DataFrame.from_records(values, columns=[column_name]))
                 assert a.local_path.startswith(sandbox.name)
             assert a.local_path is None
 
-<<<<<<< HEAD
-            b = _schema_impl.Schema.create_at_known_location(
-                t.name, mode="rb", schema_type=schema_type
-            )
-=======
             b = _schema_impl.Schema.create_at_known_location(t.name, mode="rb", schema_type=schema_type)
->>>>>>> 83c10cca
             assert b.local_path is None
             with b as reader:
                 for df in reader.iter_chunks():
-                    for check, actual in _six_moves.zip(
-                        values, df[column_name].tolist()
-                    ):
+                    for check, actual in _six_moves.zip(values, df[column_name].tolist()):
                         assert check[0] == actual
                 assert reader.read() is None
                 reader.seek(0)
@@ -124,9 +102,7 @@
     Sanity check that we're using a version of pyarrow that allows us to
     truncate timestamps
     """
-    dt = _datetime.datetime(
-        day=1, month=1, year=2017, hour=1, minute=1, second=1, microsecond=1
-    )
+    dt = _datetime.datetime(day=1, month=1, year=2017, hour=1, minute=1, second=1, microsecond=1)
     values = [(dt,)]
     df = _pd.DataFrame.from_records(values, columns=["testname"])
     assert df["testname"][0] == dt
@@ -144,13 +120,7 @@
     values = [
         tuple(
             [
-<<<<<<< HEAD
-                _datetime.datetime(
-                    day=1, month=1, year=2017, hour=1, minute=1, second=1, microsecond=1
-                )
-=======
                 _datetime.datetime(day=1, month=1, year=2017, hour=1, minute=1, second=1, microsecond=1)
->>>>>>> 83c10cca
                 - _datetime.timedelta(days=x)
             ]
         )
@@ -160,13 +130,7 @@
 
     with _test_utils.LocalTestFileSystem():
         with _utils.AutoDeletingTempDir("test") as t:
-<<<<<<< HEAD
-            a = _schema_impl.Schema.create_at_known_location(
-                t.name, mode="wb", schema_type=schema_type
-            )
-=======
             a = _schema_impl.Schema.create_at_known_location(t.name, mode="wb", schema_type=schema_type)
->>>>>>> 83c10cca
             with a as writer:
                 for _ in _six_moves.range(5):
                     # us to ms coercion segfaults unless we explicitly allow truncation.
@@ -182,21 +146,10 @@
                     #        _pd.DataFrame.from_records(values, columns=['testname']),
                     #        coerce_timestamps='ms')
 
-<<<<<<< HEAD
-            b = _schema_impl.Schema.create_at_known_location(
-                t.name, mode="wb", schema_type=schema_type
-            )
-            with b as writer:
-                for _ in _six_moves.range(5):
-                    writer.write(
-                        _pd.DataFrame.from_records(values, columns=["testname"])
-                    )
-=======
             b = _schema_impl.Schema.create_at_known_location(t.name, mode="wb", schema_type=schema_type)
             with b as writer:
                 for _ in _six_moves.range(5):
                     writer.write(_pd.DataFrame.from_records(values, columns=["testname"]))
->>>>>>> 83c10cca
 
 
 @_pytest.mark.parametrize("value_type_pair", value_type_tuples)
@@ -213,19 +166,11 @@
 
         with _utils.AutoDeletingTempDir("test2") as local_dir:
             schema_obj = _schema_impl.Schema.fetch(
-<<<<<<< HEAD
-                tmpdir.name,
-                local_path=local_dir.get_named_tempfile("schema_test"),
-                schema_type=schema_type,
-=======
                 tmpdir.name, local_path=local_dir.get_named_tempfile("schema_test"), schema_type=schema_type,
->>>>>>> 83c10cca
             )
             with schema_obj as reader:
                 for df in reader.iter_chunks():
-                    for check, actual in _six_moves.zip(
-                        values, df[column_name].tolist()
-                    ):
+                    for check, actual in _six_moves.zip(values, df[column_name].tolist()):
                         assert check[0] == actual
                 assert reader.read() is None
                 reader.seek(0)
@@ -251,9 +196,7 @@
             schema_obj.download(local_dir.get_named_tempfile(_uuid.uuid4().hex))
             with schema_obj as reader:
                 for df in reader.iter_chunks():
-                    for check, actual in _six_moves.zip(
-                        values, df[column_name].tolist()
-                    ):
+                    for check, actual in _six_moves.zip(values, df[column_name].tolist()):
                         assert check[0] == actual
                 assert reader.read() is None
                 reader.seek(0)
@@ -270,9 +213,7 @@
             schema_obj.download()
             with schema_obj as reader:
                 for df in reader.iter_chunks():
-                    for check, actual in _six_moves.zip(
-                        values, df[column_name].tolist()
-                    ):
+                    for check, actual in _six_moves.zip(values, df[column_name].tolist()):
                         assert check[0] == actual
                 assert reader.read() is None
                 reader.seek(0)
@@ -344,14 +285,7 @@
         ) SET LOCATION 's3://my_fixed_path/';
         """
         query = df.get_write_partition_to_hive_table_query(
-<<<<<<< HEAD
-            "some_table",
-            partitions=_collections.OrderedDict(
-                [("region", "SEA"), ("ds", "2017-01-01")]
-            ),
-=======
             "some_table", partitions=_collections.OrderedDict([("region", "SEA"), ("ds", "2017-01-01")]),
->>>>>>> 83c10cca
         )
         full_query = " ".join(full_query.split())
         query = " ".join(query.split())
@@ -361,22 +295,6 @@
 def test_partial_column_read():
     with _test_utils.LocalTestFileSystem():
         a = _schema_impl.Schema.create_at_any_location(
-<<<<<<< HEAD
-            schema_type=_schema_impl.SchemaType(
-                [("a", _primitives.Integer), ("b", _primitives.Integer)]
-            )
-        )
-        with a as writer:
-            writer.write(
-                _pd.DataFrame.from_dict({"a": [1, 2, 3, 4], "b": [5, 6, 7, 8]})
-            )
-
-        b = _schema_impl.Schema.fetch(
-            a.uri,
-            schema_type=_schema_impl.SchemaType(
-                [("a", _primitives.Integer), ("b", _primitives.Integer)]
-            ),
-=======
             schema_type=_schema_impl.SchemaType([("a", _primitives.Integer), ("b", _primitives.Integer)])
         )
         with a as writer:
@@ -384,7 +302,6 @@
 
         b = _schema_impl.Schema.fetch(
             a.uri, schema_type=_schema_impl.SchemaType([("a", _primitives.Integer), ("b", _primitives.Integer)]),
->>>>>>> 83c10cca
         )
         with b as reader:
             df = reader.read(columns=["b"])
@@ -403,24 +320,11 @@
             df1 = _pd.DataFrame.from_dict({"a": [1, 2, 3, 4], "b": [5, 6, 7, 8]})
             s = _schema_impl.Schema.from_python_std(
                 t_value=df1,
-<<<<<<< HEAD
-                schema_type=_schema_impl.SchemaType(
-                    [("a", _primitives.Integer), ("b", _primitives.Integer)]
-                ),
-            )
-            assert s is not None
-            n = _schema_impl.Schema.fetch(
-                s.uri,
-                schema_type=_schema_impl.SchemaType(
-                    [("a", _primitives.Integer), ("b", _primitives.Integer)]
-                ),
-=======
                 schema_type=_schema_impl.SchemaType([("a", _primitives.Integer), ("b", _primitives.Integer)]),
             )
             assert s is not None
             n = _schema_impl.Schema.fetch(
                 s.uri, schema_type=_schema_impl.SchemaType([("a", _primitives.Integer), ("b", _primitives.Integer)]),
->>>>>>> 83c10cca
             )
             with n as reader:
                 df2 = reader.read()
@@ -432,24 +336,11 @@
             df2 = _pd.DataFrame.from_dict({"a": [9, 10, 11, 12], "b": [13, 14, 15, 16]})
             s = _schema_impl.Schema.from_python_std(
                 t_value=[df1, df2],
-<<<<<<< HEAD
-                schema_type=_schema_impl.SchemaType(
-                    [("a", _primitives.Integer), ("b", _primitives.Integer)]
-                ),
-            )
-            assert s is not None
-            n = _schema_impl.Schema.fetch(
-                s.uri,
-                schema_type=_schema_impl.SchemaType(
-                    [("a", _primitives.Integer), ("b", _primitives.Integer)]
-                ),
-=======
                 schema_type=_schema_impl.SchemaType([("a", _primitives.Integer), ("b", _primitives.Integer)]),
             )
             assert s is not None
             n = _schema_impl.Schema.fetch(
                 s.uri, schema_type=_schema_impl.SchemaType([("a", _primitives.Integer), ("b", _primitives.Integer)]),
->>>>>>> 83c10cca
             )
             with n as reader:
                 actual = []
@@ -466,36 +357,17 @@
             with _pytest.raises(_user_exceptions.FlyteTypeException):
                 _schema_impl.Schema.from_python_std(
                     t_value=[df1, df2],
-<<<<<<< HEAD
-                    schema_type=_schema_impl.SchemaType(
-                        [("a", _primitives.Integer), ("b", _primitives.Integer)]
-                    ),
-=======
                     schema_type=_schema_impl.SchemaType([("a", _primitives.Integer), ("b", _primitives.Integer)]),
->>>>>>> 83c10cca
                 )
 
         def empty_list():
             s = _schema_impl.Schema.from_python_std(
                 t_value=[],
-<<<<<<< HEAD
-                schema_type=_schema_impl.SchemaType(
-                    [("a", _primitives.Integer), ("b", _primitives.Integer)]
-                ),
-            )
-            assert s is not None
-            n = _schema_impl.Schema.fetch(
-                s.uri,
-                schema_type=_schema_impl.SchemaType(
-                    [("a", _primitives.Integer), ("b", _primitives.Integer)]
-                ),
-=======
                 schema_type=_schema_impl.SchemaType([("a", _primitives.Integer), ("b", _primitives.Integer)]),
             )
             assert s is not None
             n = _schema_impl.Schema.fetch(
                 s.uri, schema_type=_schema_impl.SchemaType([("a", _primitives.Integer), ("b", _primitives.Integer)]),
->>>>>>> 83c10cca
             )
             with n as reader:
                 df = reader.read()
@@ -510,70 +382,22 @@
 def test_promote_from_model_schema_type():
     m = _type_models.SchemaType(
         [
-<<<<<<< HEAD
-            _type_models.SchemaType.SchemaColumn(
-                "a", _type_models.SchemaType.SchemaColumn.SchemaColumnType.BOOLEAN
-            ),
-            _type_models.SchemaType.SchemaColumn(
-                "b", _type_models.SchemaType.SchemaColumn.SchemaColumnType.DATETIME
-            ),
-            _type_models.SchemaType.SchemaColumn(
-                "c", _type_models.SchemaType.SchemaColumn.SchemaColumnType.DURATION
-            ),
-            _type_models.SchemaType.SchemaColumn(
-                "d", _type_models.SchemaType.SchemaColumn.SchemaColumnType.FLOAT
-            ),
-            _type_models.SchemaType.SchemaColumn(
-                "e", _type_models.SchemaType.SchemaColumn.SchemaColumnType.INTEGER
-            ),
-            _type_models.SchemaType.SchemaColumn(
-                "f", _type_models.SchemaType.SchemaColumn.SchemaColumnType.STRING
-            ),
-=======
             _type_models.SchemaType.SchemaColumn("a", _type_models.SchemaType.SchemaColumn.SchemaColumnType.BOOLEAN),
             _type_models.SchemaType.SchemaColumn("b", _type_models.SchemaType.SchemaColumn.SchemaColumnType.DATETIME),
             _type_models.SchemaType.SchemaColumn("c", _type_models.SchemaType.SchemaColumn.SchemaColumnType.DURATION),
             _type_models.SchemaType.SchemaColumn("d", _type_models.SchemaType.SchemaColumn.SchemaColumnType.FLOAT),
             _type_models.SchemaType.SchemaColumn("e", _type_models.SchemaType.SchemaColumn.SchemaColumnType.INTEGER),
             _type_models.SchemaType.SchemaColumn("f", _type_models.SchemaType.SchemaColumn.SchemaColumnType.STRING),
->>>>>>> 83c10cca
         ]
     )
     s = _schema_impl.SchemaType.promote_from_model(m)
     assert s.columns == m.columns
-<<<<<<< HEAD
-    assert (
-        s.sdk_columns["a"].to_flyte_literal_type()
-        == _primitives.Boolean.to_flyte_literal_type()
-    )
-    assert (
-        s.sdk_columns["b"].to_flyte_literal_type()
-        == _primitives.Datetime.to_flyte_literal_type()
-    )
-    assert (
-        s.sdk_columns["c"].to_flyte_literal_type()
-        == _primitives.Timedelta.to_flyte_literal_type()
-    )
-    assert (
-        s.sdk_columns["d"].to_flyte_literal_type()
-        == _primitives.Float.to_flyte_literal_type()
-    )
-    assert (
-        s.sdk_columns["e"].to_flyte_literal_type()
-        == _primitives.Integer.to_flyte_literal_type()
-    )
-    assert (
-        s.sdk_columns["f"].to_flyte_literal_type()
-        == _primitives.String.to_flyte_literal_type()
-    )
-=======
     assert s.sdk_columns["a"].to_flyte_literal_type() == _primitives.Boolean.to_flyte_literal_type()
     assert s.sdk_columns["b"].to_flyte_literal_type() == _primitives.Datetime.to_flyte_literal_type()
     assert s.sdk_columns["c"].to_flyte_literal_type() == _primitives.Timedelta.to_flyte_literal_type()
     assert s.sdk_columns["d"].to_flyte_literal_type() == _primitives.Float.to_flyte_literal_type()
     assert s.sdk_columns["e"].to_flyte_literal_type() == _primitives.Integer.to_flyte_literal_type()
     assert s.sdk_columns["f"].to_flyte_literal_type() == _primitives.String.to_flyte_literal_type()
->>>>>>> 83c10cca
     assert s == m
 
 
@@ -584,7 +408,6 @@
             [
                 _type_models.SchemaType.SchemaColumn(
                     "a", _type_models.SchemaType.SchemaColumn.SchemaColumnType.BOOLEAN
-<<<<<<< HEAD
                 ),
                 _type_models.SchemaType.SchemaColumn(
                     "b", _type_models.SchemaType.SchemaColumn.SchemaColumnType.DATETIME
@@ -592,26 +415,9 @@
                 _type_models.SchemaType.SchemaColumn(
                     "c", _type_models.SchemaType.SchemaColumn.SchemaColumnType.DURATION
                 ),
-                _type_models.SchemaType.SchemaColumn(
-                    "d", _type_models.SchemaType.SchemaColumn.SchemaColumnType.FLOAT
-=======
-                ),
-                _type_models.SchemaType.SchemaColumn(
-                    "b", _type_models.SchemaType.SchemaColumn.SchemaColumnType.DATETIME
-                ),
-                _type_models.SchemaType.SchemaColumn(
-                    "c", _type_models.SchemaType.SchemaColumn.SchemaColumnType.DURATION
->>>>>>> 83c10cca
-                ),
                 _type_models.SchemaType.SchemaColumn("d", _type_models.SchemaType.SchemaColumn.SchemaColumnType.FLOAT),
                 _type_models.SchemaType.SchemaColumn(
                     "e", _type_models.SchemaType.SchemaColumn.SchemaColumnType.INTEGER
-<<<<<<< HEAD
-                ),
-                _type_models.SchemaType.SchemaColumn(
-                    "f", _type_models.SchemaType.SchemaColumn.SchemaColumnType.STRING
-=======
->>>>>>> 83c10cca
                 ),
                 _type_models.SchemaType.SchemaColumn("f", _type_models.SchemaType.SchemaColumn.SchemaColumnType.STRING),
             ]
@@ -620,52 +426,19 @@
 
     s = _schema_impl.Schema.promote_from_model(m)
     assert s.uri == "s3://some/place/"
-<<<<<<< HEAD
-    assert (
-        s.type.sdk_columns["a"].to_flyte_literal_type()
-        == _primitives.Boolean.to_flyte_literal_type()
-    )
-    assert (
-        s.type.sdk_columns["b"].to_flyte_literal_type()
-        == _primitives.Datetime.to_flyte_literal_type()
-    )
-    assert (
-        s.type.sdk_columns["c"].to_flyte_literal_type()
-        == _primitives.Timedelta.to_flyte_literal_type()
-    )
-    assert (
-        s.type.sdk_columns["d"].to_flyte_literal_type()
-        == _primitives.Float.to_flyte_literal_type()
-    )
-    assert (
-        s.type.sdk_columns["e"].to_flyte_literal_type()
-        == _primitives.Integer.to_flyte_literal_type()
-    )
-    assert (
-        s.type.sdk_columns["f"].to_flyte_literal_type()
-        == _primitives.String.to_flyte_literal_type()
-    )
-=======
     assert s.type.sdk_columns["a"].to_flyte_literal_type() == _primitives.Boolean.to_flyte_literal_type()
     assert s.type.sdk_columns["b"].to_flyte_literal_type() == _primitives.Datetime.to_flyte_literal_type()
     assert s.type.sdk_columns["c"].to_flyte_literal_type() == _primitives.Timedelta.to_flyte_literal_type()
     assert s.type.sdk_columns["d"].to_flyte_literal_type() == _primitives.Float.to_flyte_literal_type()
     assert s.type.sdk_columns["e"].to_flyte_literal_type() == _primitives.Integer.to_flyte_literal_type()
     assert s.type.sdk_columns["f"].to_flyte_literal_type() == _primitives.String.to_flyte_literal_type()
->>>>>>> 83c10cca
     assert s == m
 
 
 def test_create_at_known_location():
     with _test_utils.LocalTestFileSystem():
         with _utils.AutoDeletingTempDir("test") as wd:
-<<<<<<< HEAD
-            b = _schema_impl.Schema.create_at_known_location(
-                wd.name, schema_type=_schema_impl.SchemaType()
-            )
-=======
             b = _schema_impl.Schema.create_at_known_location(wd.name, schema_type=_schema_impl.SchemaType())
->>>>>>> 83c10cca
             assert b.local_path is None
             assert b.remote_location == wd.name + "/"
             assert b.mode == "wb"
@@ -681,27 +454,12 @@
 def test_generic_schema_read():
     with _test_utils.LocalTestFileSystem():
         a = _schema_impl.Schema.create_at_any_location(
-<<<<<<< HEAD
-            schema_type=_schema_impl.SchemaType(
-                [("a", _primitives.Integer), ("b", _primitives.Integer)]
-            )
-        )
-        with a as writer:
-            writer.write(
-                _pd.DataFrame.from_dict({"a": [1, 2, 3, 4], "b": [5, 6, 7, 8]})
-            )
-
-        b = _schema_impl.Schema.fetch(
-            a.remote_prefix, schema_type=_schema_impl.SchemaType([])
-        )
-=======
             schema_type=_schema_impl.SchemaType([("a", _primitives.Integer), ("b", _primitives.Integer)])
         )
         with a as writer:
             writer.write(_pd.DataFrame.from_dict({"a": [1, 2, 3, 4], "b": [5, 6, 7, 8]}))
 
         b = _schema_impl.Schema.fetch(a.remote_prefix, schema_type=_schema_impl.SchemaType([]))
->>>>>>> 83c10cca
         with b as reader:
             df = reader.read()
             assert df.columns.values.tolist() == ["a", "b"]
@@ -712,20 +470,6 @@
 def test_extra_schema_read():
     with _test_utils.LocalTestFileSystem():
         a = _schema_impl.Schema.create_at_any_location(
-<<<<<<< HEAD
-            schema_type=_schema_impl.SchemaType(
-                [("a", _primitives.Integer), ("b", _primitives.Integer)]
-            )
-        )
-        with a as writer:
-            writer.write(
-                _pd.DataFrame.from_dict({"a": [1, 2, 3, 4], "b": [5, 6, 7, 8]})
-            )
-
-        b = _schema_impl.Schema.fetch(
-            a.remote_prefix,
-            schema_type=_schema_impl.SchemaType([("a", _primitives.Integer)]),
-=======
             schema_type=_schema_impl.SchemaType([("a", _primitives.Integer), ("b", _primitives.Integer)])
         )
         with a as writer:
@@ -733,7 +477,6 @@
 
         b = _schema_impl.Schema.fetch(
             a.remote_prefix, schema_type=_schema_impl.SchemaType([("a", _primitives.Integer)]),
->>>>>>> 83c10cca
         )
         with b as reader:
             df = reader.read(concat=True, truncate_extra_columns=False)
@@ -750,39 +493,17 @@
 def test_normal_schema_read_with_fastparquet():
     with _test_utils.LocalTestFileSystem():
         a = _schema_impl.Schema.create_at_any_location(
-<<<<<<< HEAD
-            schema_type=_schema_impl.SchemaType(
-                [("a", _primitives.Integer), ("b", _primitives.Boolean)]
-            )
+            schema_type=_schema_impl.SchemaType([("a", _primitives.Integer), ("b", _primitives.Boolean)])
         )
         with a as writer:
-            writer.write(
-                _pd.DataFrame.from_dict(
-                    {"a": [1, 2, 3, 4], "b": [False, True, True, False]}
-                )
-            )
+            writer.write(_pd.DataFrame.from_dict({"a": [1, 2, 3, 4], "b": [False, True, True, False]}))
 
         import os as _os
 
         original_engine = _os.getenv("PARQUET_ENGINE")
         _os.environ["PARQUET_ENGINE"] = "fastparquet"
 
-        b = _schema_impl.Schema.fetch(
-            a.remote_prefix, schema_type=_schema_impl.SchemaType([])
-        )
-=======
-            schema_type=_schema_impl.SchemaType([("a", _primitives.Integer), ("b", _primitives.Boolean)])
-        )
-        with a as writer:
-            writer.write(_pd.DataFrame.from_dict({"a": [1, 2, 3, 4], "b": [False, True, True, False]}))
-
-        import os as _os
-
-        original_engine = _os.getenv("PARQUET_ENGINE")
-        _os.environ["PARQUET_ENGINE"] = "fastparquet"
-
         b = _schema_impl.Schema.fetch(a.remote_prefix, schema_type=_schema_impl.SchemaType([]))
->>>>>>> 83c10cca
 
         with b as reader:
             df = reader.read()
@@ -799,51 +520,23 @@
 def test_schema_read_consistency_between_two_engines():
     with _test_utils.LocalTestFileSystem():
         a = _schema_impl.Schema.create_at_any_location(
-<<<<<<< HEAD
-            schema_type=_schema_impl.SchemaType(
-                [("a", _primitives.Integer), ("b", _primitives.Boolean)]
-            )
+            schema_type=_schema_impl.SchemaType([("a", _primitives.Integer), ("b", _primitives.Boolean)])
         )
         with a as writer:
-            writer.write(
-                _pd.DataFrame.from_dict(
-                    {"a": [1, 2, 3, 4], "b": [True, True, True, False]}
-                )
-            )
+            writer.write(_pd.DataFrame.from_dict({"a": [1, 2, 3, 4], "b": [True, True, True, False]}))
 
         import os as _os
 
         original_engine = _os.getenv("PARQUET_ENGINE")
         _os.environ["PARQUET_ENGINE"] = "fastparquet"
 
-        b = _schema_impl.Schema.fetch(
-            a.remote_prefix, schema_type=_schema_impl.SchemaType([])
-        )
-=======
-            schema_type=_schema_impl.SchemaType([("a", _primitives.Integer), ("b", _primitives.Boolean)])
-        )
-        with a as writer:
-            writer.write(_pd.DataFrame.from_dict({"a": [1, 2, 3, 4], "b": [True, True, True, False]}))
-
-        import os as _os
-
-        original_engine = _os.getenv("PARQUET_ENGINE")
-        _os.environ["PARQUET_ENGINE"] = "fastparquet"
-
         b = _schema_impl.Schema.fetch(a.remote_prefix, schema_type=_schema_impl.SchemaType([]))
->>>>>>> 83c10cca
 
         with b as b_reader:
             b_df = b_reader.read()
             _os.environ["PARQUET_ENGINE"] = "pyarrow"
 
-<<<<<<< HEAD
-            c = _schema_impl.Schema.fetch(
-                a.remote_prefix, schema_type=_schema_impl.SchemaType([])
-            )
-=======
             c = _schema_impl.Schema.fetch(a.remote_prefix, schema_type=_schema_impl.SchemaType([]))
->>>>>>> 83c10cca
             with c as c_reader:
                 c_df = c_reader.read()
                 assert b_df.equals(c_df)

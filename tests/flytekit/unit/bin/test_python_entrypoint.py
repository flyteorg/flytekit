import os
import typing
from collections import OrderedDict

import fsspec
import mock
import pytest
from flyteidl.core.errors_pb2 import ErrorDocument
from fsspec.implementations.arrow import ArrowFSWrapper

from flytekit.bin.entrypoint import _dispatch_execute, normalize_inputs, setup_execution
from flytekit.core import context_manager
from flytekit.core.base_task import IgnoreOutputs
from flytekit.core.dynamic_workflow_task import dynamic
from flytekit.core.promise import VoidPromise
from flytekit.core.task import task
from flytekit.core.type_engine import TypeEngine
from flytekit.exceptions import user as user_exceptions
from flytekit.exceptions.scopes import system_entry_point
from flytekit.models import literals as _literal_models
from flytekit.models.core import errors as error_models
from flytekit.models.core import execution as execution_models


@mock.patch("flytekit.core.utils.load_proto_from_file")
@mock.patch("flytekit.core.data_persistence.FileAccessProvider.get_data")
@mock.patch("flytekit.core.data_persistence.FileAccessProvider.put_data")
@mock.patch("flytekit.core.utils.write_proto_to_file")
def test_dispatch_execute_void(mock_write_to_file, mock_upload_dir, mock_get_data, mock_load_proto):
    # Just leave these here, mock them out so nothing happens
    mock_get_data.return_value = True
    mock_upload_dir.return_value = True

    ctx = context_manager.FlyteContext.current_context()
    with context_manager.FlyteContextManager.with_context(
        ctx.with_execution_state(
            ctx.execution_state.with_params(mode=context_manager.ExecutionState.Mode.TASK_EXECUTION)
        )
    ) as ctx:
        python_task = mock.MagicMock()
        python_task.dispatch_execute.return_value = VoidPromise("testing")

        empty_literal_map = _literal_models.LiteralMap({}).to_flyte_idl()
        mock_load_proto.return_value = empty_literal_map

        def verify_output(*args, **kwargs):
            assert args[0] == empty_literal_map

        mock_write_to_file.side_effect = verify_output
        _dispatch_execute(ctx, python_task, "inputs path", "outputs prefix")
        assert mock_write_to_file.call_count == 1


@mock.patch("flytekit.core.utils.load_proto_from_file")
@mock.patch("flytekit.core.data_persistence.FileAccessProvider.get_data")
@mock.patch("flytekit.core.data_persistence.FileAccessProvider.put_data")
@mock.patch("flytekit.core.utils.write_proto_to_file")
def test_dispatch_execute_ignore(mock_write_to_file, mock_upload_dir, mock_get_data, mock_load_proto):
    # Just leave these here, mock them out so nothing happens
    mock_get_data.return_value = True
    mock_upload_dir.return_value = True
    ctx = context_manager.FlyteContext.current_context()

    # IgnoreOutputs
    with context_manager.FlyteContextManager.with_context(
        ctx.with_execution_state(
            ctx.execution_state.with_params(mode=context_manager.ExecutionState.Mode.TASK_EXECUTION)
        )
    ) as ctx:
        python_task = mock.MagicMock()
        python_task.dispatch_execute.side_effect = IgnoreOutputs()

        empty_literal_map = _literal_models.LiteralMap({}).to_flyte_idl()
        mock_load_proto.return_value = empty_literal_map

        # The system_entry_point decorator does different thing based on whether or not it's the
        # first time it's called. Using it here to mimic the fact that _dispatch_execute is
        # called by _execute_task, which also has a system_entry_point
        system_entry_point(_dispatch_execute)(ctx, python_task, "inputs path", "outputs prefix")
        assert mock_write_to_file.call_count == 0


@mock.patch("flytekit.core.utils.load_proto_from_file")
@mock.patch("flytekit.core.data_persistence.FileAccessProvider.get_data")
@mock.patch("flytekit.core.data_persistence.FileAccessProvider.put_data")
@mock.patch("flytekit.core.utils.write_proto_to_file")
def test_dispatch_execute_exception(mock_write_to_file, mock_upload_dir, mock_get_data, mock_load_proto):
    # Just leave these here, mock them out so nothing happens
    mock_get_data.return_value = True
    mock_upload_dir.return_value = True

    ctx = context_manager.FlyteContext.current_context()
    with context_manager.FlyteContextManager.with_context(
        ctx.with_execution_state(
            ctx.execution_state.with_params(mode=context_manager.ExecutionState.Mode.TASK_EXECUTION)
        )
    ) as ctx:
        python_task = mock.MagicMock()
        python_task.dispatch_execute.side_effect = Exception("random")

        empty_literal_map = _literal_models.LiteralMap({}).to_flyte_idl()
        mock_load_proto.return_value = empty_literal_map

        def verify_output(*args, **kwargs):
            assert isinstance(args[0], ErrorDocument)

        mock_write_to_file.side_effect = verify_output
        _dispatch_execute(ctx, python_task, "inputs path", "outputs prefix")
        assert mock_write_to_file.call_count == 1


@mock.patch.dict(os.environ, {"FLYTE_FAIL_ON_ERROR": "True"})
@mock.patch("flytekit.core.utils.load_proto_from_file")
@mock.patch("flytekit.core.data_persistence.FileAccessProvider.get_data")
@mock.patch("flytekit.core.data_persistence.FileAccessProvider.put_data")
@mock.patch("flytekit.core.utils.write_proto_to_file")
def test_dispatch_execute_return_error_code(mock_write_to_file, mock_upload_dir, mock_get_data, mock_load_proto):
    mock_get_data.return_value = True
    mock_upload_dir.return_value = True

    ctx = context_manager.FlyteContext.current_context()
    with context_manager.FlyteContextManager.with_context(
        ctx.with_execution_state(
            ctx.execution_state.with_params(mode=context_manager.ExecutionState.Mode.TASK_EXECUTION)
        )
    ) as ctx:
        python_task = mock.MagicMock()
        python_task.dispatch_execute.side_effect = Exception("random")

        empty_literal_map = _literal_models.LiteralMap({}).to_flyte_idl()
        mock_load_proto.return_value = empty_literal_map

        def verify_output(*args, **kwargs):
            assert isinstance(args[0], ErrorDocument)

        mock_write_to_file.side_effect = verify_output

        with pytest.raises(SystemExit) as cm:
            _dispatch_execute(ctx, python_task, "inputs path", "outputs prefix")
            pytest.assertEqual(cm.value.code, 1)


# This function collects outputs instead of writing them to a file.
# See flytekit.core.utils.write_proto_to_file for the original
def get_output_collector(results: OrderedDict):
    def output_collector(proto, path):
        results[path] = proto

    return output_collector


@mock.patch("flytekit.core.utils.load_proto_from_file")
@mock.patch("flytekit.core.data_persistence.FileAccessProvider.get_data")
@mock.patch("flytekit.core.data_persistence.FileAccessProvider.put_data")
@mock.patch("flytekit.core.utils.write_proto_to_file")
def test_dispatch_execute_normal(mock_write_to_file, mock_upload_dir, mock_get_data, mock_load_proto):
    # Just leave these here, mock them out so nothing happens
    mock_get_data.return_value = True
    mock_upload_dir.return_value = True

    @task
    def t1(a: int) -> str:
        return f"string is: {a}"

    ctx = context_manager.FlyteContext.current_context()
    with context_manager.FlyteContextManager.with_context(
        ctx.with_execution_state(
            ctx.execution_state.with_params(mode=context_manager.ExecutionState.Mode.TASK_EXECUTION)
        )
    ) as ctx:
        input_literal_map = TypeEngine.dict_to_literal_map(ctx, {"a": 5})
        mock_load_proto.return_value = input_literal_map.to_flyte_idl()

        files = OrderedDict()
        mock_write_to_file.side_effect = get_output_collector(files)
        # See comment in test_dispatch_execute_ignore for why we need to decorate
        system_entry_point(_dispatch_execute)(ctx, t1, "inputs path", "outputs prefix")
        assert len(files) == 1

        # A successful run should've written an outputs file.
        k = list(files.keys())[0]
        assert "outputs.pb" in k

        v = list(files.values())[0]
        lm = _literal_models.LiteralMap.from_flyte_idl(v)
        assert lm.literals["o0"].scalar.primitive.string_value == "string is: 5"


@mock.patch("flytekit.core.utils.load_proto_from_file")
@mock.patch("flytekit.core.data_persistence.FileAccessProvider.get_data")
@mock.patch("flytekit.core.data_persistence.FileAccessProvider.put_data")
@mock.patch("flytekit.core.utils.write_proto_to_file")
def test_dispatch_execute_user_error_non_recov(mock_write_to_file, mock_upload_dir, mock_get_data, mock_load_proto):
    # Just leave these here, mock them out so nothing happens
    mock_get_data.return_value = True
    mock_upload_dir.return_value = True

    @task
    def t1(a: int) -> str:
        # Should be interpreted as a non-recoverable user error
        raise ValueError(f"some exception {a}")

    ctx = context_manager.FlyteContext.current_context()
    with context_manager.FlyteContextManager.with_context(
        ctx.with_execution_state(
            ctx.execution_state.with_params(mode=context_manager.ExecutionState.Mode.TASK_EXECUTION)
        )
    ) as ctx:
        input_literal_map = TypeEngine.dict_to_literal_map(ctx, {"a": 5})
        mock_load_proto.return_value = input_literal_map.to_flyte_idl()

        files = OrderedDict()
        mock_write_to_file.side_effect = get_output_collector(files)
        # See comment in test_dispatch_execute_ignore for why we need to decorate
        system_entry_point(_dispatch_execute)(ctx, t1, "inputs path", "outputs prefix")
        assert len(files) == 1

        # Exception should've caused an error file
        k = list(files.keys())[0]
        assert "error.pb" in k

        v = list(files.values())[0]
        ed = error_models.ErrorDocument.from_flyte_idl(v)
        assert ed.error.kind == error_models.ContainerError.Kind.NON_RECOVERABLE
        assert "some exception 5" in ed.error.message
        assert ed.error.origin == execution_models.ExecutionError.ErrorKind.USER


@mock.patch("flytekit.core.utils.load_proto_from_file")
@mock.patch("flytekit.core.data_persistence.FileAccessProvider.get_data")
@mock.patch("flytekit.core.data_persistence.FileAccessProvider.put_data")
@mock.patch("flytekit.core.utils.write_proto_to_file")
def test_dispatch_execute_user_error_recoverable(mock_write_to_file, mock_upload_dir, mock_get_data, mock_load_proto):
    # Just leave these here, mock them out so nothing happens
    mock_get_data.return_value = True
    mock_upload_dir.return_value = True

    @task
    def t1(a: int) -> str:
        return f"A is {a}"

    @dynamic
    def my_subwf(a: int) -> typing.List[str]:
        # This also tests the dynamic/compile path
        raise user_exceptions.FlyteRecoverableException(f"recoverable {a}")

    ctx = context_manager.FlyteContext.current_context()
    with context_manager.FlyteContextManager.with_context(
        ctx.with_execution_state(
            ctx.execution_state.with_params(mode=context_manager.ExecutionState.Mode.TASK_EXECUTION)
        )
    ) as ctx:
        input_literal_map = TypeEngine.dict_to_literal_map(ctx, {"a": 5})
        mock_load_proto.return_value = input_literal_map.to_flyte_idl()

        files = OrderedDict()
        mock_write_to_file.side_effect = get_output_collector(files)
        # See comment in test_dispatch_execute_ignore for why we need to decorate
        system_entry_point(_dispatch_execute)(ctx, my_subwf, "inputs path", "outputs prefix")
        assert len(files) == 1

        # Exception should've caused an error file
        k = list(files.keys())[0]
        assert "error.pb" in k

        v = list(files.values())[0]
        ed = error_models.ErrorDocument.from_flyte_idl(v)
        assert ed.error.kind == error_models.ContainerError.Kind.RECOVERABLE
        assert "recoverable 5" in ed.error.message
        assert ed.error.origin == execution_models.ExecutionError.ErrorKind.USER


@mock.patch("flytekit.core.utils.load_proto_from_file")
@mock.patch("flytekit.core.data_persistence.FileAccessProvider.get_data")
@mock.patch("flytekit.core.data_persistence.FileAccessProvider.put_data")
@mock.patch("flytekit.core.utils.write_proto_to_file")
def test_dispatch_execute_system_error(mock_write_to_file, mock_upload_dir, mock_get_data, mock_load_proto):
    # Just leave these here, mock them out so nothing happens
    mock_get_data.return_value = True
    mock_upload_dir.return_value = True

    ctx = context_manager.FlyteContext.current_context()
    with context_manager.FlyteContextManager.with_context(
        ctx.with_execution_state(
            ctx.execution_state.with_params(mode=context_manager.ExecutionState.Mode.TASK_EXECUTION)
        )
    ) as ctx:
        input_literal_map = TypeEngine.dict_to_literal_map(ctx, {"a": 5})
        mock_load_proto.return_value = input_literal_map.to_flyte_idl()

        python_task = mock.MagicMock()
        python_task.dispatch_execute.side_effect = Exception("some system exception")

        files = OrderedDict()
        mock_write_to_file.side_effect = get_output_collector(files)
        # See comment in test_dispatch_execute_ignore for why we need to decorate
        system_entry_point(_dispatch_execute)(ctx, python_task, "inputs path", "outputs prefix")
        assert len(files) == 1

        # Exception should've caused an error file
        k = list(files.keys())[0]
        assert "error.pb" in k

        v = list(files.values())[0]
        ed = error_models.ErrorDocument.from_flyte_idl(v)
        # System errors default to recoverable
        assert ed.error.kind == error_models.ContainerError.Kind.RECOVERABLE
        assert "some system exception" in ed.error.message
        assert ed.error.origin == execution_models.ExecutionError.ErrorKind.SYSTEM


<<<<<<< HEAD
def test_setup_disk_prefix():
    with setup_execution("qwerty") as ctx:
        assert isinstance(ctx.file_access._default_remote, fsspec.AbstractFileSystem)
        assert ctx.file_access._default_remote.protocol == "file"


def test_setup_cloud_prefix():
    with setup_execution("s3://", checkpoint_path=None, prev_checkpoint=None) as ctx:
        assert ctx.file_access._default_remote.protocol[0] == "s3"

    with setup_execution("gs://", checkpoint_path=None, prev_checkpoint=None) as ctx:
        assert "gs" in ctx.file_access._default_remote.protocol
=======
def test_persist_ss():
    default_img = Image(name="default", fqn="test", tag="tag")
    ss = SerializationSettings(
        project="proj1",
        domain="dom",
        version="version123",
        env=None,
        image_config=ImageConfig(default_image=default_img, images=[default_img]),
    )
    ss_txt = ss.serialized_context
    os.environ["_F_SS_C"] = ss_txt
    with setup_execution("s3://", checkpoint_path=None, prev_checkpoint=None) as ctx:
        assert ctx.serialization_settings.project == "proj1"
        assert ctx.serialization_settings.domain == "dom"
>>>>>>> 6b56fb54


def test_setup_disk_prefix():
    with setup_execution("qwerty") as ctx:
        assert isinstance(ctx.file_access._default_remote, DiskPersistence)


def test_setup_cloud_prefix():
    with setup_execution("s3://", checkpoint_path=None, prev_checkpoint=None) as ctx:
        assert isinstance(ctx.file_access._default_remote, S3Persistence)

    with setup_execution("gs://", checkpoint_path=None, prev_checkpoint=None) as ctx:
        assert isinstance(ctx.file_access._default_remote, GCSPersistence)


def test_normalize_inputs():
    assert normalize_inputs("{{.rawOutputDataPrefix}}", "{{.checkpointOutputPrefix}}", "{{.prevCheckpointPrefix}}") == (
        None,
        None,
        None,
    )
    assert normalize_inputs("/raw", "/cp1", '""') == ("/raw", "/cp1", None)
    assert normalize_inputs("/raw", "/cp1", "") == ("/raw", "/cp1", None)
    assert normalize_inputs("/raw", "/cp1", "/prev") == ("/raw", "/cp1", "/prev")


@mock.patch("flytekit.bin.entrypoint.os")
def test_env_reading(mock_os):
    mock_env = {
        "FLYTE_INTERNAL_EXECUTION_PROJECT": "exec_proj",
        "FLYTE_INTERNAL_EXECUTION_DOMAIN": "exec_dom",
        "FLYTE_INTERNAL_EXECUTION_ID": "exec_name",
        "FLYTE_INTERNAL_TASK_PROJECT": "task_proj",
        "FLYTE_INTERNAL_TASK_DOMAIN": "task_dom",
        "FLYTE_INTERNAL_TASK_NAME": "task_name",
        "FLYTE_INTERNAL_TASK_VERSION": "task_ver",
    }
    mock_os.environ = mock_env

    with setup_execution("qwerty") as ctx:
        assert ctx.execution_state.user_space_params.task_id.name == "task_name"
        assert ctx.execution_state.user_space_params.task_id.version == "task_ver"
        assert ctx.execution_state.user_space_params.execution_id.name == "exec_name"<|MERGE_RESOLUTION|>--- conflicted
+++ resolved
@@ -6,9 +6,9 @@
 import mock
 import pytest
 from flyteidl.core.errors_pb2 import ErrorDocument
-from fsspec.implementations.arrow import ArrowFSWrapper
 
 from flytekit.bin.entrypoint import _dispatch_execute, normalize_inputs, setup_execution
+from flytekit.configuration import Image, ImageConfig, SerializationSettings
 from flytekit.core import context_manager
 from flytekit.core.base_task import IgnoreOutputs
 from flytekit.core.dynamic_workflow_task import dynamic
@@ -309,7 +309,6 @@
         assert ed.error.origin == execution_models.ExecutionError.ErrorKind.SYSTEM
 
 
-<<<<<<< HEAD
 def test_setup_disk_prefix():
     with setup_execution("qwerty") as ctx:
         assert isinstance(ctx.file_access._default_remote, fsspec.AbstractFileSystem)
@@ -322,7 +321,8 @@
 
     with setup_execution("gs://", checkpoint_path=None, prev_checkpoint=None) as ctx:
         assert "gs" in ctx.file_access._default_remote.protocol
-=======
+
+
 def test_persist_ss():
     default_img = Image(name="default", fqn="test", tag="tag")
     ss = SerializationSettings(
@@ -337,20 +337,6 @@
     with setup_execution("s3://", checkpoint_path=None, prev_checkpoint=None) as ctx:
         assert ctx.serialization_settings.project == "proj1"
         assert ctx.serialization_settings.domain == "dom"
->>>>>>> 6b56fb54
-
-
-def test_setup_disk_prefix():
-    with setup_execution("qwerty") as ctx:
-        assert isinstance(ctx.file_access._default_remote, DiskPersistence)
-
-
-def test_setup_cloud_prefix():
-    with setup_execution("s3://", checkpoint_path=None, prev_checkpoint=None) as ctx:
-        assert isinstance(ctx.file_access._default_remote, S3Persistence)
-
-    with setup_execution("gs://", checkpoint_path=None, prev_checkpoint=None) as ctx:
-        assert isinstance(ctx.file_access._default_remote, GCSPersistence)
 
 
 def test_normalize_inputs():

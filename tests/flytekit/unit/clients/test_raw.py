from unittest import mock

from flyteidl.admin import project_pb2 as _project_pb2

<<<<<<< HEAD
from flytekit.clients.raw import (
    RawSynchronousFlyteClient,
    _handle_invalid_create_request,
    get_basic_authorization_header,
    get_token,
)
from flytekit.configuration import AuthType, PlatformConfig
from flytekit.configuration.internal import Credentials


def get_admin_stub_mock() -> mock.MagicMock:
    auth_stub_mock = mock.MagicMock()
    auth_stub_mock.GetPublicClientConfig.return_value = auth_pb2.PublicClientAuthConfigResponse(
        client_id="flytectl",
        redirect_uri="http://localhost:53593/callback",
        scopes=["offline", "all"],
        authorization_metadata_key="flyte-authorization",
    )
    auth_stub_mock.GetOAuth2Metadata.return_value = auth_pb2.OAuth2MetadataResponse(
        issuer="https://your.domain.io",
        authorization_endpoint="https://your.domain.io/oauth2/authorize",
        token_endpoint="https://your.domain.io/oauth2/token",
        response_types_supported=["code", "token", "code token"],
        scopes_supported=["all"],
        token_endpoint_auth_methods_supported=["client_secret_basic"],
        jwks_uri="https://your.domain.io/oauth2/jwks",
        code_challenge_methods_supported=["S256"],
        grant_types_supported=["client_credentials", "refresh_token", "authorization_code"],
    )
    return auth_stub_mock


@mock.patch("flytekit.clients.raw.signal_service")
@mock.patch("flytekit.clients.raw.dataproxy_service")
@mock.patch("flytekit.clients.raw.auth_service")
@mock.patch("flytekit.clients.raw._admin_service")
@mock.patch("flytekit.clients.raw.grpc.insecure_channel")
@mock.patch("flytekit.clients.raw.grpc.secure_channel")
def test_client_set_token(mock_secure_channel, mock_channel, mock_admin, mock_admin_auth, mock_dataproxy, mock_signal):
    mock_secure_channel.return_value = True
    mock_channel.return_value = True
    mock_admin.AdminServiceStub.return_value = True
    mock_admin_auth.AuthMetadataServiceStub.return_value = get_admin_stub_mock()
    client = RawSynchronousFlyteClient(PlatformConfig(endpoint="a.b.com", insecure=True))
    client.set_access_token("abc")
    assert client._metadata[0][1] == "Bearer abc"
    assert client.check_access_token("abc")


@mock.patch("flytekit.clients.raw.RawSynchronousFlyteClient.set_access_token")
@mock.patch("flytekit.clients.raw.auth_service")
@mock.patch("subprocess.run")
def test_refresh_credentials_from_command(mock_call_to_external_process, mock_admin_auth, mock_set_access_token):
    token = "token"
    command = ["command", "generating", "token"]

    mock_admin_auth.AuthMetadataServiceStub.return_value = get_admin_stub_mock()
    client = RawSynchronousFlyteClient(PlatformConfig(command=command))

    mock_call_to_external_process.return_value = CompletedProcess(command, 0, stdout=token)
    client._refresh_credentials_from_command()

    mock_call_to_external_process.assert_called_with(command, capture_output=True, text=True, check=True)
    mock_set_access_token.assert_called_with(token, client.public_client_config.authorization_metadata_key)


@mock.patch("flytekit.clients.raw.signal_service")
@mock.patch("flytekit.clients.raw.dataproxy_service")
@mock.patch("flytekit.clients.raw.get_basic_authorization_header")
@mock.patch("flytekit.clients.raw.get_token")
@mock.patch("flytekit.clients.raw.auth_service")
@mock.patch("flytekit.clients.raw._admin_service")
@mock.patch("flytekit.clients.raw.grpc.insecure_channel")
@mock.patch("flytekit.clients.raw.grpc.secure_channel")
def test_refresh_client_credentials_aka_basic(
    mock_secure_channel,
    mock_channel,
    mock_admin,
    mock_admin_auth,
    mock_get_token,
    mock_get_basic_header,
    mock_dataproxy,
    mock_signal,
):
    mock_secure_channel.return_value = True
    mock_channel.return_value = True
    mock_admin.AdminServiceStub.return_value = True
    mock_get_basic_header.return_value = "Basic 123"
    mock_get_token.return_value = ("token1", 1234567)

    mock_admin_auth.AuthMetadataServiceStub.return_value = get_admin_stub_mock()
    client = RawSynchronousFlyteClient(
        PlatformConfig(
            endpoint="a.b.com", insecure=True, client_credentials_secret="sosecret", scopes=["a", "b", "c", "d"]
        )
    )
    client._metadata = None
    assert not client.check_access_token("fdsa")
    client._refresh_credentials_basic()

    # Scopes from configuration take precendence.
    mock_get_token.assert_called_once_with("https://your.domain.io/oauth2/token", "Basic 123", "a,b,c,d")

    client.set_access_token("token")
    assert client._metadata[0][0] == "authorization"


@mock.patch("flytekit.clients.raw.signal_service")
@mock.patch("flytekit.clients.raw.dataproxy_service")
@mock.patch("flytekit.clients.raw.auth_service")
@mock.patch("flytekit.clients.raw._admin_service")
@mock.patch("flytekit.clients.raw.grpc.insecure_channel")
@mock.patch("flytekit.clients.raw.grpc.secure_channel")
def test_raises(mock_secure_channel, mock_channel, mock_admin, mock_admin_auth, mock_dataproxy, mock_signal):
    mock_secure_channel.return_value = True
    mock_channel.return_value = True
    mock_admin.AdminServiceStub.return_value = True

    # If the public client config is missing then raise an error
    mocked_auth = get_admin_stub_mock()
    mocked_auth.GetPublicClientConfig.return_value = None
    mock_admin_auth.AuthMetadataServiceStub.return_value = mocked_auth
    client = RawSynchronousFlyteClient(PlatformConfig(endpoint="a.b.com", insecure=True))
    assert client.public_client_config is None
    with pytest.raises(ValueError):
        client._refresh_credentials_basic()

    # If the oauth2 metadata is missing then raise an error
    mocked_auth = get_admin_stub_mock()
    mocked_auth.GetOAuth2Metadata.return_value = None
    mock_admin_auth.AuthMetadataServiceStub.return_value = mocked_auth
    client = RawSynchronousFlyteClient(PlatformConfig(endpoint="a.b.com", insecure=True))
    assert client.oauth2_metadata is None
    with pytest.raises(ValueError):
        client._refresh_credentials_basic()
=======
from flytekit.clients.raw import RawSynchronousFlyteClient
from flytekit.configuration import PlatformConfig
>>>>>>> 6b56fb54


@mock.patch("flytekit.clients.raw._admin_service")
@mock.patch("flytekit.clients.raw.grpc.insecure_channel")
def test_update_project(mock_channel, mock_admin):
    client = RawSynchronousFlyteClient(PlatformConfig(endpoint="a.b.com", insecure=True))
    project = _project_pb2.Project(id="foo", name="name", description="description", state=_project_pb2.Project.ACTIVE)
    client.update_project(project)
    mock_admin.AdminServiceStub().UpdateProject.assert_called_with(project, metadata=None)


@mock.patch("flytekit.clients.raw._admin_service")
@mock.patch("flytekit.clients.raw.grpc.insecure_channel")
def test_list_projects_paginated(mock_channel, mock_admin):
    client = RawSynchronousFlyteClient(PlatformConfig(endpoint="a.b.com", insecure=True))
    project_list_request = _project_pb2.ProjectListRequest(limit=100, token="", filters=None, sort_by=None)
    client.list_projects(project_list_request)
    mock_admin.AdminServiceStub().ListProjects.assert_called_with(project_list_request, metadata=None)<|MERGE_RESOLUTION|>--- conflicted
+++ resolved
@@ -2,146 +2,8 @@
 
 from flyteidl.admin import project_pb2 as _project_pb2
 
-<<<<<<< HEAD
-from flytekit.clients.raw import (
-    RawSynchronousFlyteClient,
-    _handle_invalid_create_request,
-    get_basic_authorization_header,
-    get_token,
-)
-from flytekit.configuration import AuthType, PlatformConfig
-from flytekit.configuration.internal import Credentials
-
-
-def get_admin_stub_mock() -> mock.MagicMock:
-    auth_stub_mock = mock.MagicMock()
-    auth_stub_mock.GetPublicClientConfig.return_value = auth_pb2.PublicClientAuthConfigResponse(
-        client_id="flytectl",
-        redirect_uri="http://localhost:53593/callback",
-        scopes=["offline", "all"],
-        authorization_metadata_key="flyte-authorization",
-    )
-    auth_stub_mock.GetOAuth2Metadata.return_value = auth_pb2.OAuth2MetadataResponse(
-        issuer="https://your.domain.io",
-        authorization_endpoint="https://your.domain.io/oauth2/authorize",
-        token_endpoint="https://your.domain.io/oauth2/token",
-        response_types_supported=["code", "token", "code token"],
-        scopes_supported=["all"],
-        token_endpoint_auth_methods_supported=["client_secret_basic"],
-        jwks_uri="https://your.domain.io/oauth2/jwks",
-        code_challenge_methods_supported=["S256"],
-        grant_types_supported=["client_credentials", "refresh_token", "authorization_code"],
-    )
-    return auth_stub_mock
-
-
-@mock.patch("flytekit.clients.raw.signal_service")
-@mock.patch("flytekit.clients.raw.dataproxy_service")
-@mock.patch("flytekit.clients.raw.auth_service")
-@mock.patch("flytekit.clients.raw._admin_service")
-@mock.patch("flytekit.clients.raw.grpc.insecure_channel")
-@mock.patch("flytekit.clients.raw.grpc.secure_channel")
-def test_client_set_token(mock_secure_channel, mock_channel, mock_admin, mock_admin_auth, mock_dataproxy, mock_signal):
-    mock_secure_channel.return_value = True
-    mock_channel.return_value = True
-    mock_admin.AdminServiceStub.return_value = True
-    mock_admin_auth.AuthMetadataServiceStub.return_value = get_admin_stub_mock()
-    client = RawSynchronousFlyteClient(PlatformConfig(endpoint="a.b.com", insecure=True))
-    client.set_access_token("abc")
-    assert client._metadata[0][1] == "Bearer abc"
-    assert client.check_access_token("abc")
-
-
-@mock.patch("flytekit.clients.raw.RawSynchronousFlyteClient.set_access_token")
-@mock.patch("flytekit.clients.raw.auth_service")
-@mock.patch("subprocess.run")
-def test_refresh_credentials_from_command(mock_call_to_external_process, mock_admin_auth, mock_set_access_token):
-    token = "token"
-    command = ["command", "generating", "token"]
-
-    mock_admin_auth.AuthMetadataServiceStub.return_value = get_admin_stub_mock()
-    client = RawSynchronousFlyteClient(PlatformConfig(command=command))
-
-    mock_call_to_external_process.return_value = CompletedProcess(command, 0, stdout=token)
-    client._refresh_credentials_from_command()
-
-    mock_call_to_external_process.assert_called_with(command, capture_output=True, text=True, check=True)
-    mock_set_access_token.assert_called_with(token, client.public_client_config.authorization_metadata_key)
-
-
-@mock.patch("flytekit.clients.raw.signal_service")
-@mock.patch("flytekit.clients.raw.dataproxy_service")
-@mock.patch("flytekit.clients.raw.get_basic_authorization_header")
-@mock.patch("flytekit.clients.raw.get_token")
-@mock.patch("flytekit.clients.raw.auth_service")
-@mock.patch("flytekit.clients.raw._admin_service")
-@mock.patch("flytekit.clients.raw.grpc.insecure_channel")
-@mock.patch("flytekit.clients.raw.grpc.secure_channel")
-def test_refresh_client_credentials_aka_basic(
-    mock_secure_channel,
-    mock_channel,
-    mock_admin,
-    mock_admin_auth,
-    mock_get_token,
-    mock_get_basic_header,
-    mock_dataproxy,
-    mock_signal,
-):
-    mock_secure_channel.return_value = True
-    mock_channel.return_value = True
-    mock_admin.AdminServiceStub.return_value = True
-    mock_get_basic_header.return_value = "Basic 123"
-    mock_get_token.return_value = ("token1", 1234567)
-
-    mock_admin_auth.AuthMetadataServiceStub.return_value = get_admin_stub_mock()
-    client = RawSynchronousFlyteClient(
-        PlatformConfig(
-            endpoint="a.b.com", insecure=True, client_credentials_secret="sosecret", scopes=["a", "b", "c", "d"]
-        )
-    )
-    client._metadata = None
-    assert not client.check_access_token("fdsa")
-    client._refresh_credentials_basic()
-
-    # Scopes from configuration take precendence.
-    mock_get_token.assert_called_once_with("https://your.domain.io/oauth2/token", "Basic 123", "a,b,c,d")
-
-    client.set_access_token("token")
-    assert client._metadata[0][0] == "authorization"
-
-
-@mock.patch("flytekit.clients.raw.signal_service")
-@mock.patch("flytekit.clients.raw.dataproxy_service")
-@mock.patch("flytekit.clients.raw.auth_service")
-@mock.patch("flytekit.clients.raw._admin_service")
-@mock.patch("flytekit.clients.raw.grpc.insecure_channel")
-@mock.patch("flytekit.clients.raw.grpc.secure_channel")
-def test_raises(mock_secure_channel, mock_channel, mock_admin, mock_admin_auth, mock_dataproxy, mock_signal):
-    mock_secure_channel.return_value = True
-    mock_channel.return_value = True
-    mock_admin.AdminServiceStub.return_value = True
-
-    # If the public client config is missing then raise an error
-    mocked_auth = get_admin_stub_mock()
-    mocked_auth.GetPublicClientConfig.return_value = None
-    mock_admin_auth.AuthMetadataServiceStub.return_value = mocked_auth
-    client = RawSynchronousFlyteClient(PlatformConfig(endpoint="a.b.com", insecure=True))
-    assert client.public_client_config is None
-    with pytest.raises(ValueError):
-        client._refresh_credentials_basic()
-
-    # If the oauth2 metadata is missing then raise an error
-    mocked_auth = get_admin_stub_mock()
-    mocked_auth.GetOAuth2Metadata.return_value = None
-    mock_admin_auth.AuthMetadataServiceStub.return_value = mocked_auth
-    client = RawSynchronousFlyteClient(PlatformConfig(endpoint="a.b.com", insecure=True))
-    assert client.oauth2_metadata is None
-    with pytest.raises(ValueError):
-        client._refresh_credentials_basic()
-=======
 from flytekit.clients.raw import RawSynchronousFlyteClient
 from flytekit.configuration import PlatformConfig
->>>>>>> 6b56fb54
 
 
 @mock.patch("flytekit.clients.raw._admin_service")

--- conflicted
+++ resolved
@@ -3,11 +3,7 @@
 import unittest
 from unittest import mock
 
-<<<<<<< HEAD
-=======
 import retry.api
-from flyteidl.plugins.sagemaker.hyperparameter_tuning_job_pb2 import HyperparameterTuningJobConfig as _pb2_HPOJobConfig
->>>>>>> 9cb82f21
 from flyteidl.plugins.sagemaker.training_job_pb2 import TrainingJobResourceConfig as _pb2_TrainingJobResourceConfig
 from google.protobuf.json_format import ParseDict
 
@@ -284,8 +280,8 @@
 # Defining a output-persist predicate to indicate if the copy of the instance should persist its output
 def predicate(distributed_training_context):
     return (
-        distributed_training_context[_sm_distribution.DistributedTrainingContextKey.CURRENT_HOST]
-        == distributed_training_context[_sm_distribution.DistributedTrainingContextKey.HOSTS][1]
+            distributed_training_context[_sm_distribution.DistributedTrainingContextKey.CURRENT_HOST]
+            == distributed_training_context[_sm_distribution.DistributedTrainingContextKey.HOSTS][1]
     )
 
 
@@ -297,7 +293,6 @@
     @mock.patch.dict("os.environ", {})
     def setUp(self):
         with _utils.AutoDeletingTempDir("input_dir") as input_dir:
-
             self._task_input = _literals.LiteralMap(
                 {"input_1": _literals.Literal(scalar=_literals.Scalar(primitive=_literals.Primitive(integer=1)))}
             )
@@ -332,12 +327,12 @@
 
     def test_missing_current_host_in_distributed_training_context_keys_lead_to_keyerrors(self):
         with mock.patch.dict(
-            os.environ,
-            {
-                _sm_distribution.SM_ENV_VAR_HOSTS: '["algo-0", "algo-1", "algo-2"]',
-                _sm_distribution.SM_ENV_VAR_NETWORK_INTERFACE_NAME: "eth0",
-            },
-            clear=True,
+                _os.environ,
+                {
+                    _sm_distribution.SM_ENV_VAR_HOSTS: '["algo-0", "algo-1", "algo-2"]',
+                    _sm_distribution.SM_ENV_VAR_NETWORK_INTERFACE_NAME: "eth0",
+                },
+                clear=True,
         ):
             # eliminate the wait in unittest https://stackoverflow.com/a/32698175
             with mock.patch.object(retry.api, "__retry_internal", dontretry):
@@ -345,12 +340,12 @@
 
     def test_missing_hosts_distributed_training_context_keys_lead_to_keyerrors(self):
         with mock.patch.dict(
-            os.environ,
-            {
-                _sm_distribution.SM_ENV_VAR_CURRENT_HOST: "algo-1",
-                _sm_distribution.SM_ENV_VAR_NETWORK_INTERFACE_NAME: "eth0",
-            },
-            clear=True,
+                _os.environ,
+                {
+                    _sm_distribution.SM_ENV_VAR_CURRENT_HOST: "algo-1",
+                    _sm_distribution.SM_ENV_VAR_NETWORK_INTERFACE_NAME: "eth0",
+                },
+                clear=True,
         ):
             # eliminate the wait in unittest https://stackoverflow.com/a/32698175
             with mock.patch.object(retry.api, "__retry_internal", dontretry):
@@ -358,12 +353,12 @@
 
     def test_missing_network_interface_name_in_distributed_training_context_keys_lead_to_keyerrors(self):
         with mock.patch.dict(
-            os.environ,
-            {
-                _sm_distribution.SM_ENV_VAR_CURRENT_HOST: "algo-1",
-                _sm_distribution.SM_ENV_VAR_HOSTS: '["algo-0", "algo-1", "algo-2"]',
-            },
-            clear=True,
+                _os.environ,
+                {
+                    _sm_distribution.SM_ENV_VAR_CURRENT_HOST: "algo-1",
+                    _sm_distribution.SM_ENV_VAR_HOSTS: '["algo-0", "algo-1", "algo-2"]',
+                },
+                clear=True,
         ):
             # eliminate the wait in unittest https://stackoverflow.com/a/32698175
             with mock.patch.object(retry.api, "__retry_internal", dontretry):
@@ -371,13 +366,13 @@
 
     def test_with_default_predicate_with_rank0_master(self):
         with mock.patch.dict(
-            _os.environ,
-            {
-                _sm_distribution.SM_ENV_VAR_CURRENT_HOST: "algo-0",
-                _sm_distribution.SM_ENV_VAR_HOSTS: '["algo-0", "algo-1", "algo-2"]',
-                _sm_distribution.SM_ENV_VAR_NETWORK_INTERFACE_NAME: "eth0",
-            },
-            clear=True,
+                _os.environ,
+                {
+                    _sm_distribution.SM_ENV_VAR_CURRENT_HOST: "algo-0",
+                    _sm_distribution.SM_ENV_VAR_HOSTS: '["algo-0", "algo-1", "algo-2"]',
+                    _sm_distribution.SM_ENV_VAR_NETWORK_INTERFACE_NAME: "eth0",
+                },
+                clear=True,
         ):
             # execute the distributed task with its distributed_training_context == None
             ret = self._my_distributed_task.execute(self._context, self._task_input)
@@ -385,26 +380,26 @@
 
     def test_with_default_predicate_with_rank1_master(self):
         with mock.patch.dict(
-            _os.environ,
-            {
-                _sm_distribution.SM_ENV_VAR_CURRENT_HOST: "algo-1",
-                _sm_distribution.SM_ENV_VAR_HOSTS: '["algo-0", "algo-1", "algo-2"]',
-                _sm_distribution.SM_ENV_VAR_NETWORK_INTERFACE_NAME: "eth0",
-            },
-            clear=True,
+                _os.environ,
+                {
+                    _sm_distribution.SM_ENV_VAR_CURRENT_HOST: "algo-1",
+                    _sm_distribution.SM_ENV_VAR_HOSTS: '["algo-0", "algo-1", "algo-2"]',
+                    _sm_distribution.SM_ENV_VAR_NETWORK_INTERFACE_NAME: "eth0",
+                },
+                clear=True,
         ):
             ret = self._my_distributed_task.execute(self._context, self._task_input)
             assert not ret
 
     def test_with_custom_predicate_with_none_dist_context(self):
         with mock.patch.dict(
-            _os.environ,
-            {
-                _sm_distribution.SM_ENV_VAR_CURRENT_HOST: "algo-1",
-                _sm_distribution.SM_ENV_VAR_HOSTS: '["algo-0", "algo-1", "algo-2"]',
-                _sm_distribution.SM_ENV_VAR_NETWORK_INTERFACE_NAME: "eth0",
-            },
-            clear=True,
+                _os.environ,
+                {
+                    _sm_distribution.SM_ENV_VAR_CURRENT_HOST: "algo-1",
+                    _sm_distribution.SM_ENV_VAR_HOSTS: '["algo-0", "algo-1", "algo-2"]',
+                    _sm_distribution.SM_ENV_VAR_NETWORK_INTERFACE_NAME: "eth0",
+                },
+                clear=True,
         ):
 
             self._my_distributed_task._output_persist_predicate = predicate
@@ -415,13 +410,13 @@
 
     def test_with_custom_predicate_with_valid_dist_context(self):
         with mock.patch.dict(
-            _os.environ,
-            {
-                _sm_distribution.SM_ENV_VAR_CURRENT_HOST: "algo-1",
-                _sm_distribution.SM_ENV_VAR_HOSTS: '["algo-0", "algo-1", "algo-2"]',
-                _sm_distribution.SM_ENV_VAR_NETWORK_INTERFACE_NAME: "eth0",
-            },
-            clear=True,
+                _os.environ,
+                {
+                    _sm_distribution.SM_ENV_VAR_CURRENT_HOST: "algo-1",
+                    _sm_distribution.SM_ENV_VAR_HOSTS: '["algo-0", "algo-1", "algo-2"]',
+                    _sm_distribution.SM_ENV_VAR_NETWORK_INTERFACE_NAME: "eth0",
+                },
+                clear=True,
         ):
             # fill in the distributed_training_context to the context object and execute again
             self._my_distributed_task._output_persist_predicate = predicate
@@ -434,13 +429,13 @@
 
     def test_if_wf_param_has_dist_context(self):
         with mock.patch.dict(
-            _os.environ,
-            {
-                _sm_distribution.SM_ENV_VAR_CURRENT_HOST: "algo-1",
-                _sm_distribution.SM_ENV_VAR_HOSTS: '["algo-0", "algo-1", "algo-2"]',
-                _sm_distribution.SM_ENV_VAR_NETWORK_INTERFACE_NAME: "eth0",
-            },
-            clear=True,
+                _os.environ,
+                {
+                    _sm_distribution.SM_ENV_VAR_CURRENT_HOST: "algo-1",
+                    _sm_distribution.SM_ENV_VAR_HOSTS: '["algo-0", "algo-1", "algo-2"]',
+                    _sm_distribution.SM_ENV_VAR_NETWORK_INTERFACE_NAME: "eth0",
+                },
+                clear=True,
         ):
 
             # This test is making sure that the distributed_training_context is successfully passed into the

--- conflicted
+++ resolved
@@ -1,10 +1,4 @@
 from __future__ import absolute_import
-
-<<<<<<< HEAD
-import datetime
-=======
-import pytest
->>>>>>> 83c10cca
 
 import pytest
 
@@ -39,11 +33,7 @@
 
     i = Input(primitives.Integer, default=1)
     assert i.name == ""
-<<<<<<< HEAD
-    assert i.sdk_default is 1
-=======
     assert i.sdk_default == 1
->>>>>>> 83c10cca
     assert i.default == primitives.Integer(1)
     assert i.sdk_required is False
     assert i.required is None
@@ -53,11 +43,7 @@
 
     i = i.rename_and_return_reference("new_name")
     assert i.name == "new_name"
-<<<<<<< HEAD
-    assert i.sdk_default is 1
-=======
     assert i.sdk_default == 1
->>>>>>> 83c10cca
     assert i.default == primitives.Integer(1)
     assert i.sdk_required is False
     assert i.required is None
@@ -71,9 +57,7 @@
     i = Input([primitives.Integer], default=[1, 2])
     assert i.name == ""
     assert i.sdk_default == [1, 2]
-    assert i.default == containers.List(primitives.Integer)(
-        [primitives.Integer(1), primitives.Integer(2)]
-    )
+    assert i.default == containers.List(primitives.Integer)([primitives.Integer(1), primitives.Integer(2)])
     assert i.sdk_required is False
     assert i.required is None
     assert i.help is None
@@ -83,9 +67,7 @@
     i = i.rename_and_return_reference("new_name")
     assert i.name == "new_name"
     assert i.sdk_default == [1, 2]
-    assert i.default == containers.List(primitives.Integer)(
-        [primitives.Integer(1), primitives.Integer(2)]
-    )
+    assert i.default == containers.List(primitives.Integer)([primitives.Integer(1), primitives.Integer(2)])
     assert i.sdk_required is False
     assert i.required is None
     assert i.help is None
@@ -137,21 +119,9 @@
     assert w.interface.inputs["input_1"].type == Types.Integer.to_flyte_literal_type()
     assert w.interface.inputs["input_2"].type == Types.Integer.to_flyte_literal_type()
     assert _get_node_by_id(w, "a").inputs[0].var == "a"
-<<<<<<< HEAD
-    assert (
-        _get_node_by_id(w, "a").inputs[0].binding.promise.node_id
-        == constants.GLOBAL_INPUT_NODE_ID
-    )
-    assert _get_node_by_id(w, "a").inputs[0].binding.promise.var == "input_1"
-    assert (
-        _get_node_by_id(w, "b").inputs[0].binding.promise.node_id
-        == constants.GLOBAL_INPUT_NODE_ID
-    )
-=======
     assert _get_node_by_id(w, "a").inputs[0].binding.promise.node_id == constants.GLOBAL_INPUT_NODE_ID
     assert _get_node_by_id(w, "a").inputs[0].binding.promise.var == "input_1"
     assert _get_node_by_id(w, "b").inputs[0].binding.promise.node_id == constants.GLOBAL_INPUT_NODE_ID
->>>>>>> 83c10cca
     assert _get_node_by_id(w, "b").inputs[0].binding.promise.var == "input_2"
     assert _get_node_by_id(w, "c").inputs[0].binding.scalar.primitive.integer == 100
 
@@ -175,20 +145,8 @@
     assert sup.interface.inputs["input_1"].type == Types.Integer.to_flyte_literal_type()
     assert sup.interface.inputs["input_2"].type == Types.Integer.to_flyte_literal_type()
     assert _get_node_by_id(sup, "a").inputs[0].var == "a"
-<<<<<<< HEAD
-    assert (
-        _get_node_by_id(sup, "a").inputs[0].binding.promise.node_id
-        == constants.GLOBAL_INPUT_NODE_ID
-    )
-    assert _get_node_by_id(sup, "a").inputs[0].binding.promise.var == "input_1"
-    assert (
-        _get_node_by_id(sup, "b").inputs[0].binding.promise.node_id
-        == constants.GLOBAL_INPUT_NODE_ID
-    )
-=======
     assert _get_node_by_id(sup, "a").inputs[0].binding.promise.node_id == constants.GLOBAL_INPUT_NODE_ID
     assert _get_node_by_id(sup, "a").inputs[0].binding.promise.var == "input_1"
     assert _get_node_by_id(sup, "b").inputs[0].binding.promise.node_id == constants.GLOBAL_INPUT_NODE_ID
->>>>>>> 83c10cca
     assert _get_node_by_id(sup, "b").inputs[0].binding.promise.var == "input_2"
     assert _get_node_by_id(sup, "c").inputs[0].binding.scalar.primitive.integer == 100
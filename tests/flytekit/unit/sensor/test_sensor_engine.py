import tempfile

import cloudpickle
import pytest
from flyteidl.admin.agent_pb2 import DeleteTaskResponse
from flyteidl.core.execution_pb2 import TaskExecution

import flytekit.models.interface as interface_models
from flytekit.extend.backend.base_agent import AgentRegistry
from flytekit.models import literals, types
from flytekit.sensor import FileSensor
from flytekit.sensor.base_sensor import SENSOR_MODULE, SENSOR_NAME
from tests.flytekit.unit.extend.test_agent import get_task_template


@pytest.mark.asyncio
async def test_sensor_engine():
    interfaces = interface_models.TypedInterface(
        {
            "path": interface_models.Variable(types.LiteralType(types.SimpleType.STRING), "description1"),
        },
        {},
    )
    tmp = get_task_template("sensor")
    tmp._custom = {
        SENSOR_MODULE: FileSensor.__module__,
        SENSOR_NAME: FileSensor.__name__,
    }
    file = tempfile.NamedTemporaryFile()

    tmp._interface = interfaces

    task_inputs = literals.LiteralMap(
        {
            "path": literals.Literal(scalar=literals.Scalar(primitive=literals.Primitive(string_value=file.name))),
        },
    )
    agent = AgentRegistry.get_agent("sensor")

    res = await agent.create("/tmp", tmp, task_inputs)

    metadata_bytes = cloudpickle.dumps(tmp.custom)
    assert res.resource_meta == metadata_bytes
<<<<<<< HEAD
    res = await agent.get(metadata_bytes)
    assert res.resource.state == SUCCEEDED
    res = await agent.delete(metadata_bytes)
=======
    res = await agent.async_get(ctx, metadata_bytes)
    assert res.resource.phase == TaskExecution.SUCCEEDED
    res = await agent.async_delete(ctx, metadata_bytes)
>>>>>>> e7accce4
    assert res == DeleteTaskResponse()<|MERGE_RESOLUTION|>--- conflicted
+++ resolved
@@ -41,13 +41,7 @@
 
     metadata_bytes = cloudpickle.dumps(tmp.custom)
     assert res.resource_meta == metadata_bytes
-<<<<<<< HEAD
     res = await agent.get(metadata_bytes)
-    assert res.resource.state == SUCCEEDED
+    assert res.resource.state == TaskExecution.SUCCEEDED
     res = await agent.delete(metadata_bytes)
-=======
-    res = await agent.async_get(ctx, metadata_bytes)
-    assert res.resource.phase == TaskExecution.SUCCEEDED
-    res = await agent.async_delete(ctx, metadata_bytes)
->>>>>>> e7accce4
     assert res == DeleteTaskResponse()
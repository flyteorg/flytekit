import datetime
import os
import tempfile
from dataclasses import dataclass
from subprocess import CalledProcessError

import pytest
from dataclasses_json import dataclass_json

import flytekit
from flytekit import kwtypes
from flytekit.extras.tasks.shell import OutputLocation, ShellTask, get_portable_shell_task
from flytekit.types.directory import FlyteDirectory
from flytekit.types.file import CSVFile, FlyteFile

test_file_path = os.path.dirname(os.path.realpath(__file__))
testdata = os.path.join(test_file_path, "testdata")
test_csv = os.path.join(testdata, "test.csv")
if os.name == "nt":
    script_sh = os.path.join(testdata, "script.exe")
else:
    script_sh = os.path.join(testdata, "script.sh")
<<<<<<< HEAD
    script_sh_2 = os.path.join(testdata, "script_args_env.sh")
=======
>>>>>>> bd5c5b58


def test_shell_task_no_io():
    t = ShellTask(
        name="test",
        script="""
        echo "Hello World!"
        """,
    )

    t()


def test_shell_task_fail():
    t = ShellTask(
        name="test",
        script="""
            non-existent blah
            """,
    )

    with pytest.raises(Exception):
        t()


def test_input_substitution_primitive():
    t = ShellTask(
        name="test",
        script="""
            set -ex
            cat {inputs.f}
            echo "Hello World {inputs.y} on  {inputs.j}"
            """,
        inputs=kwtypes(f=str, y=int, j=datetime.datetime),
    )

    if os.name == "nt":
        t._script = t._script.replace("set -ex", "").replace("cat", "type")

    t(f=os.path.join(test_file_path, "__init__.py"), y=5, j=datetime.datetime(2021, 11, 10, 12, 15, 0))
    t(f=os.path.join(test_file_path, "test_shell.py"), y=5, j=datetime.datetime(2021, 11, 10, 12, 15, 0))
    with pytest.raises(CalledProcessError):
        t(f="non_exist.py", y=5, j=datetime.datetime(2021, 11, 10, 12, 15, 0))


def test_input_substitution_files():
    t = ShellTask(
        name="test",
        script="""
            cat {inputs.f}
            echo "Hello World {inputs.y} on  {inputs.j}"
            """,
        inputs=kwtypes(f=CSVFile, y=FlyteDirectory, j=datetime.datetime),
    )

    if os.name == "nt":
        t._script = t._script.replace("cat", "type")

    assert t(f=test_csv, y=testdata, j=datetime.datetime(2021, 11, 10, 12, 15, 0)) is None


def test_input_substitution_files_ctx():
    sec = flytekit.current_context().secrets
    envvar = sec.get_secrets_env_var("group", "key")
    os.environ[envvar] = "value"
    assert sec.get("group", "key") == "value"

    t = ShellTask(
        name="test",
        script="""
            export EXEC={ctx.execution_id}
            export SECRET={ctx.secrets.group.key}
            cat {inputs.f}
            echo "Hello World {inputs.y} on  {inputs.j}"
            """,
        inputs=kwtypes(f=CSVFile, y=FlyteDirectory, j=datetime.datetime),
        debug=True,
    )

    if os.name == "nt":
        t._script = t._script.replace("cat", "type").replace("export", "set")

    assert t(f=test_csv, y=testdata, j=datetime.datetime(2021, 11, 10, 12, 15, 0)) is None
    del os.environ[envvar]


def test_input_output_substitution_files():
    script = "cat {inputs.f} > {outputs.y}"
    if os.name == "nt":
        script = script.replace("cat", "type")
    t = ShellTask(
        name="test",
        debug=True,
        script=script,
        inputs=kwtypes(f=CSVFile),
        output_locs=[
            OutputLocation(var="y", var_type=FlyteFile, location="{inputs.f}.mod"),
        ],
    )

    assert t.script == script

    contents = "1,2,3,4\n"
    with tempfile.TemporaryDirectory() as tmp:
        csv = os.path.join(tmp, "abc.csv")
        print(csv)
        with open(csv, "w") as f:
            f.write(contents)
        y = t(f=csv)
        assert y.path[-4:] == ".mod"
        assert os.path.exists(y.path)
        with open(y.path) as f:
            s = f.read()
        assert s == contents


def test_input_single_output_substitution_files():
    script = """
            cat {inputs.f} >> {outputs.z}
            echo "Hello World {inputs.y} on  {inputs.j}"
            """
    if os.name == "nt":
        script = script.replace("cat", "type")

    t = ShellTask(
        name="test",
        debug=True,
        script=script,
        inputs=kwtypes(f=CSVFile, y=FlyteDirectory, j=datetime.datetime),
        output_locs=[OutputLocation(var="z", var_type=FlyteFile, location="{inputs.f}.pyc")],
    )

    assert t.script == script
    y = t(f=test_csv, y=testdata, j=datetime.datetime(2021, 11, 10, 12, 15, 0))
    assert y.path[-4:] == ".pyc"


@pytest.mark.parametrize(
    "script",
    [
        (
            """
            cat {missing} >> {outputs.z}
            echo "Hello World {inputs.y} on  {inputs.j} - output {outputs.x}"
            """
        ),
        (
            """
            cat {inputs.f} {missing} >> {outputs.z}
            echo "Hello World {inputs.y} on  {inputs.j} - output {outputs.x}"
            """
        ),
    ],
)
def test_input_output_extra_and_missing_variables(script):
    if os.name == "nt":
        script = script.replace("cat", "type")
    t = ShellTask(
        name="test",
        debug=True,
        script=script,
        inputs=kwtypes(f=CSVFile, y=FlyteDirectory, j=datetime.datetime),
        output_locs=[
            OutputLocation(var="x", var_type=FlyteDirectory, location="{inputs.y}"),
            OutputLocation(var="z", var_type=FlyteFile, location="{inputs.f}.pyc"),
        ],
    )

    with pytest.raises(ValueError, match="missing"):
        t(f=test_csv, y=testdata, j=datetime.datetime(2021, 11, 10, 12, 15, 0))


def test_reuse_variables_for_both_inputs_and_outputs():
    t = ShellTask(
        name="test",
        debug=True,
        script="""
        cat {inputs.f} >> {outputs.y}
        echo "Hello World {inputs.y} on  {inputs.j}"
        """,
        inputs=kwtypes(f=CSVFile, y=FlyteDirectory, j=datetime.datetime),
        output_locs=[
            OutputLocation(var="y", var_type=FlyteFile, location="{inputs.f}.pyc"),
        ],
    )
    if os.name == "nt":
        t._script = t._script.replace("cat", "type")

    t(f=test_csv, y=testdata, j=datetime.datetime(2021, 11, 10, 12, 15, 0))


def test_can_use_complex_types_for_inputs_to_f_string_template():
    @dataclass_json
    @dataclass
    class InputArgs:
        in_file: CSVFile

    t = ShellTask(
        name="test",
        debug=True,
        script="""cat {inputs.input_args.in_file} >> {inputs.input_args.in_file}.tmp""",
        inputs=kwtypes(input_args=InputArgs),
        output_locs=[
            OutputLocation(var="x", var_type=FlyteFile, location="{inputs.input_args.in_file}.tmp"),
        ],
    )

    if os.name == "nt":
        t._script = t._script.replace("cat", "type")

    input_args = InputArgs(FlyteFile(path=test_csv))
    x = t(input_args=input_args)
    assert x.path[-4:] == ".tmp"


def test_shell_script():
    t = ShellTask(
        name="test2",
        debug=True,
        script_file=script_sh,
        inputs=kwtypes(f=CSVFile, y=FlyteDirectory, j=datetime.datetime),
        output_locs=[
            OutputLocation(var="x", var_type=FlyteDirectory, location="{inputs.y}"),
            OutputLocation(var="z", var_type=FlyteFile, location="{inputs.f}.pyc"),
        ],
    )

    assert t.script_file == script_sh
    t(f=test_csv, y=testdata, j=datetime.datetime(2021, 11, 10, 12, 15, 0))


def test_portable_shell_task_with_args(capfd):
    pst = get_portable_shell_task()
    pst(
        script_file=script_sh_2,
        script_args="first_arg second_arg",
        env={}
    )
    cap = capfd.readouterr()
    assert "first_arg" in cap.out
    assert "second_arg" in cap.out


def test_shell_task_with_env(capfd):
    pst = get_portable_shell_task()
    pst(
        script_file=script_sh_2,
        env={"A": "AAAA", "B": "BBBB"},
        script_args=""
    )
    cap = capfd.readouterr()
    assert "AAAA" in cap.out
    assert "BBBB" in cap.out


def test_shell_task_properly_restores_env_after_execution():
    env_as_dict = os.environ.copy()
    pst = get_portable_shell_task()
    pst(
        script_file=script_sh_2,
        env={"A": "AAAA", "B": "BBBB"},
        script_args=""
    )
    env_as_dict_after = os.environ.copy()
    assert env_as_dict == env_as_dict_after<|MERGE_RESOLUTION|>--- conflicted
+++ resolved
@@ -9,7 +9,7 @@
 
 import flytekit
 from flytekit import kwtypes
-from flytekit.extras.tasks.shell import OutputLocation, ShellTask, get_portable_shell_task
+from flytekit.extras.tasks.shell import OutputLocation, ShellTask
 from flytekit.types.directory import FlyteDirectory
 from flytekit.types.file import CSVFile, FlyteFile
 
@@ -20,10 +20,7 @@
     script_sh = os.path.join(testdata, "script.exe")
 else:
     script_sh = os.path.join(testdata, "script.sh")
-<<<<<<< HEAD
     script_sh_2 = os.path.join(testdata, "script_args_env.sh")
-=======
->>>>>>> bd5c5b58
 
 
 def test_shell_task_no_io():

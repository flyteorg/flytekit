import sys
import typing
from dataclasses import dataclass
from typing import Dict, List

import pytest
from dataclasses_json import DataClassJsonMixin, dataclass_json
from typing_extensions import Annotated

from flytekit import LaunchPlan, task, workflow
from flytekit.core import context_manager
from flytekit.core.context_manager import CompilationState, FlyteContextManager
from flytekit.core.promise import (
    Promise,
    VoidPromise,
    binding_data_from_python_std,
    create_and_link_node,
    create_and_link_node_from_remote,
    resolve_attr_path_in_promise,
    translate_inputs_to_literals,
)
from flytekit.core.type_engine import TypeEngine
from flytekit.exceptions.user import FlyteAssertion, FlytePromiseAttributeResolveException
from flytekit.models.types import LiteralType, SimpleType, TypeStructure
from flytekit.types.pickle.pickle import BatchSize


def test_create_and_link_node():
    @task
    def t1(a: typing.Union[int, typing.List[int]]) -> typing.Union[int, typing.List[int]]:
        return a

    with pytest.raises(FlyteAssertion, match="Cannot create node when not compiling..."):
        ctx = context_manager.FlyteContext.current_context()
        create_and_link_node(ctx, t1, a=3)

    ctx = context_manager.FlyteContext.current_context().with_compilation_state(CompilationState(prefix=""))
    p = create_and_link_node(ctx, t1, a=3)
    assert p.ref.node_id == "n0"
    assert p.ref.var == "o0"
    assert len(p.ref.node.bindings) == 1
    assert len(ctx.compilation_state.nodes) == 1

    @task
    def t2(a: typing.Optional[int] = None) -> typing.Optional[int]:
        return a

    ctx = context_manager.FlyteContext.current_context().with_compilation_state(CompilationState(prefix=""))
    p = create_and_link_node(ctx, t2)
    assert p.ref.var == "o0"
    assert len(p.ref.node.bindings) == 1
    assert len(ctx.compilation_state.nodes) == 1

    ctx = context_manager.FlyteContext.current_context().with_compilation_state(CompilationState(prefix=""))
    p = create_and_link_node(ctx, t2, add_node_to_compilation_state=False)
    assert p.ref.var == "o0"
    assert len(p.ref.node.bindings) == 1
    assert len(ctx.compilation_state.nodes) == 0


def test_create_and_link_node_from_remote():
    @task
    def t1() -> None:
        ...

    with pytest.raises(FlyteAssertion, match="Cannot create node when not compiling..."):
        ctx = context_manager.FlyteContext.current_context()
        create_and_link_node_from_remote(ctx, t1, a=3)

    ctx = context_manager.FlyteContext.current_context().with_compilation_state(CompilationState(prefix=""))
    p = create_and_link_node_from_remote(ctx, t1)
    assert p.ref.node_id == "n0"
    assert p.ref.var == "placeholder"
    assert len(p.ref.node.bindings) == 0

    @task
    def t2(a: int) -> int:
        return a

    p = create_and_link_node_from_remote(ctx, t2, a=3)
    assert p.ref.var == "o0"
    assert len(p.ref.node.bindings) == 1


def test_create_and_link_node_from_remote_ignore():
    @workflow
    def wf(i: int, j: int):
        ...

    lp = LaunchPlan.get_or_create(wf, name="promise-test", fixed_inputs={"i": 1}, default_inputs={"j": 10})
    lp_without_fixed_inpus = LaunchPlan.get_or_create(
        wf, name="promise-test-no-fixed", fixed_inputs=None, default_inputs={"j": 10}
    )
    ctx = context_manager.FlyteContext.current_context().with_compilation_state(CompilationState(prefix=""))

    # without providing the _inputs_not_allowed or _ignorable_inputs, all inputs to lp become required,
    # which is incorrect
    with pytest.raises(
        FlyteAssertion,
        match=r"Missing input `i` type `Flyte Serialized object \(LiteralType\):",
    ):
        create_and_link_node_from_remote(ctx, lp)

    # Even if j is not provided, it will default
    create_and_link_node_from_remote(ctx, lp, _inputs_not_allowed={"i"}, _ignorable_inputs={"j"})

    # Even if i,j is not provided, it will default
    create_and_link_node_from_remote(
        ctx, lp_without_fixed_inpus, _inputs_not_allowed=None, _ignorable_inputs={"i", "j"}
    )

    # value of `i` cannot be overridden
    with pytest.raises(
        FlyteAssertion, match="Fixed inputs cannot be specified. Please remove the following inputs - {'i'}"
    ):
        create_and_link_node_from_remote(ctx, lp, _inputs_not_allowed={"i"}, _ignorable_inputs={"j"}, i=15)

    # It is ok to override `j` which is a default input
    create_and_link_node_from_remote(ctx, lp, _inputs_not_allowed={"i"}, _ignorable_inputs={"j"}, j=15)


@dataclass
class MyDataclass(DataClassJsonMixin):
    i: int
    a: typing.List[str]


@pytest.mark.skipif("pandas" not in sys.modules, reason="Pandas is not installed.")
@pytest.mark.parametrize(
    "input",
    [2.0, MyDataclass(i=1, a=["h", "e"]), [1, 2, 3], ["foo"] * 5],
)
def test_translate_inputs_to_literals(input):
    @task
    def t1(a: typing.Union[float, MyDataclass, Annotated[typing.List[typing.Any], BatchSize(2)]]):
        print(a)

    ctx = context_manager.FlyteContext.current_context()
    translate_inputs_to_literals(ctx, {"a": input}, t1.interface.inputs, t1.python_interface.inputs)


def test_translate_inputs_to_literals_with_wrong_types():
    ctx = context_manager.FlyteContext.current_context()
    with pytest.raises(TypeError, match="Cannot convert"):

        @task
        def t1(a: typing.Union[float, typing.List[int]]):
            print(a)

        translate_inputs_to_literals(ctx, {"a": {"a": 3}}, t1.interface.inputs, t1.python_interface.inputs)

    with pytest.raises(TypeError, match="Cannot convert"):

        @task
        def t1(a: typing.Union[float, typing.Dict[str, int]]):
            print(a)

        translate_inputs_to_literals(ctx, {"a": [1, 2, 3]}, t1.interface.inputs, t1.python_interface.inputs)

    with pytest.raises(
        AssertionError,
        match="Outputs of a non-output producing task n0 cannot be passed to another task",
    ):

        @task
        def t1(a: typing.Union[float, typing.Dict[str, int]]):
            print(a)

        translate_inputs_to_literals(
            ctx,
            {"a": VoidPromise("n0")},
            t1.interface.inputs,
            t1.python_interface.inputs,
        )


def test_optional_task_kwargs():
    from typing import Optional

    from flytekit import Workflow

    @task
    def func(foo: Optional[int] = None):
        pass

    wf = Workflow(name="test")
    wf.add_entity(func, foo=None)

    wf()


@pytest.mark.skipif("pandas" not in sys.modules, reason="Pandas is not installed.")
def test_promise_with_attr_path():
    from dataclasses import dataclass
    from typing import Dict, List

    from dataclasses_json import dataclass_json

    @dataclass_json
    @dataclass
    class Foo:
        a: str

    @task
    def t1() -> (List[str], Dict[str, str], Foo):
        return ["a", "b"], {"a": "b"}, Foo(a="b")

    @task
    def t2(a: str) -> str:
        return a

    @workflow
    def my_workflow() -> (str, str, str):
        l, d, f = t1()
        o1 = t2(a=l[0])
        o2 = t2(a=d["a"])
        o3 = t2(a=f.a)
        return o1, o2, o3

    # Run a local execution with promises having attribute path
    o1, o2, o3 = my_workflow()
    assert o1 == "a"
    assert o2 == "b"
    assert o3 == "b"


@pytest.mark.asyncio
@pytest.mark.skipif("pandas" not in sys.modules, reason="Pandas is not installed.")
async def test_resolve_attr_path_in_promise():
    @dataclass_json
    @dataclass
    class Foo:
        b: str

    src = {"a": [Foo(b="foo")]}

    src_lit = TypeEngine.to_literal(
        FlyteContextManager.current_context(),
        src,
        Dict[str, List[Foo]],
        TypeEngine.to_literal_type(Dict[str, List[Foo]]),
    )
    src_promise = Promise("val1", src_lit)

    # happy path
    tgt_promise = await resolve_attr_path_in_promise(src_promise["a"][0]["b"])
    assert "foo" == TypeEngine.to_python_value(FlyteContextManager.current_context(), tgt_promise.val, str)

    # exception
    with pytest.raises(FlytePromiseAttributeResolveException):
        await resolve_attr_path_in_promise(src_promise["c"])


@pytest.mark.asyncio
async def test_prom_with_union_literals():
    ctx = FlyteContextManager.current_context()
    pt = typing.Union[str, int]
    lt = TypeEngine.to_literal_type(pt)
    assert lt.union_type.variants == [
        LiteralType(simple=SimpleType.STRING, structure=TypeStructure(tag="str")),
        LiteralType(simple=SimpleType.INTEGER, structure=TypeStructure(tag="int")),
    ]

    bd = await binding_data_from_python_std(ctx, lt, 3, pt, [])
    assert bd.scalar.union.stored_type.structure.tag == "int"
<<<<<<< HEAD
    bd = await binding_data_from_python_std(ctx, lt, "hello", pt, [])
    assert bd.scalar.union.stored_type.structure.tag == "str"
=======
    bd = binding_data_from_python_std(ctx, lt, "hello", pt, [])
    assert bd.scalar.union.stored_type.structure.tag == "str"

def test_pickling_promise_object():
    @task
    def t1(a: int) -> int:
        return a

    ctx = context_manager.FlyteContext.current_context().with_compilation_state(CompilationState(prefix=""))
    p = create_and_link_node(ctx, t1, a=3)
    assert p.ref.node_id == "n0"
    assert p.ref.var == "o0"
    assert len(p.ref.node.bindings) == 1

    import cloudpickle

    p2 = cloudpickle.loads(cloudpickle.dumps(p))
    assert p2.ref.node_id == "n0"
    assert p2.ref.var == "o0"
    assert len(p2.ref.node.bindings) == 1
>>>>>>> a3131f25
<|MERGE_RESOLUTION|>--- conflicted
+++ resolved
@@ -263,11 +263,7 @@
 
     bd = await binding_data_from_python_std(ctx, lt, 3, pt, [])
     assert bd.scalar.union.stored_type.structure.tag == "int"
-<<<<<<< HEAD
     bd = await binding_data_from_python_std(ctx, lt, "hello", pt, [])
-    assert bd.scalar.union.stored_type.structure.tag == "str"
-=======
-    bd = binding_data_from_python_std(ctx, lt, "hello", pt, [])
     assert bd.scalar.union.stored_type.structure.tag == "str"
 
 def test_pickling_promise_object():
@@ -286,5 +282,4 @@
     p2 = cloudpickle.loads(cloudpickle.dumps(p))
     assert p2.ref.node_id == "n0"
     assert p2.ref.var == "o0"
-    assert len(p2.ref.node.bindings) == 1
->>>>>>> a3131f25
+    assert len(p2.ref.node.bindings) == 1
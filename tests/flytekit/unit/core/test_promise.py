--- conflicted
+++ resolved
@@ -2,11 +2,8 @@
 from dataclasses import dataclass
 
 import pytest
-<<<<<<< HEAD
-=======
 from dataclasses_json import dataclass_json
 from typing_extensions import Annotated
->>>>>>> c8433ea2
 
 from flytekit import LaunchPlan, task, workflow
 from flytekit.core import context_manager
@@ -98,11 +95,7 @@
 
 @pytest.mark.parametrize(
     "input",
-<<<<<<< HEAD
-    [2.0, [1, 2, 3]],
-=======
     [2.0, {"i": 1, "a": ["h", "e"]}, [1, 2, 3], ["foo"] * 5],
->>>>>>> c8433ea2
 )
 def test_translate_inputs_to_literals(input):
     @task
@@ -120,11 +113,7 @@
         a: typing.List[str]
 
     @task
-<<<<<<< HEAD
-    def t1(a: MyDataclass):
-=======
     def t1(a: typing.Union[float, typing.List[int], MyDataclass, Annotated[typing.List[FlytePickle], BatchSize(2)]]):
->>>>>>> c8433ea2
         print(a)
 
     ctx = context_manager.FlyteContext.current_context()

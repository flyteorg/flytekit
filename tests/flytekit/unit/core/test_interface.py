--- conflicted
+++ resolved
@@ -306,8 +306,6 @@
     assert typed_interface.outputs.get("y_int").description == "description for y_int"
 
 
-<<<<<<< HEAD
-=======
 def test_parameter_change_to_pickle_type():
     ctx = context_manager.FlyteContext.current_context()
 
@@ -326,7 +324,6 @@
     assert our_interface.inputs["a"] == Foo
 
 
->>>>>>> ecbca6d0
 def test_doc_string():
     @task
     def t1(a: int) -> int:

from typing import Dict

import pytest

import flytekit.models.task as _task_models
from flytekit import Resources
from flytekit.core.resources import convert_resources_to_resource_model

_ResourceName = _task_models.Resources.ResourceName


def test_convert_no_requests_no_limits():
    resource_model = convert_resources_to_resource_model(requests=None, limits=None)
    assert isinstance(resource_model, _task_models.Resources)
    assert resource_model.requests == []
    assert resource_model.limits == []


@pytest.mark.parametrize(
    argnames=("resource_dict", "expected_resource_name"),
    argvalues=(
        ({"cpu": "2"}, _ResourceName.CPU),
        ({"mem": "1Gi"}, _ResourceName.MEMORY),
        ({"gpu": "1"}, _ResourceName.GPU),
        ({"ephemeral_storage": "123Mb"}, _ResourceName.EPHEMERAL_STORAGE),
    ),
    ids=("CPU", "MEMORY", "GPU", "EPHEMERAL_STORAGE"),
)
def test_convert_requests(resource_dict: Dict[str, str], expected_resource_name: _task_models.Resources):
    assert len(resource_dict) == 1
    expected_resource_value = list(resource_dict.values())[0]

    requests = Resources(**resource_dict)
    resources_model = convert_resources_to_resource_model(requests=requests)

    assert len(resources_model.requests) == 1
    request = resources_model.requests[0]
    assert isinstance(request, _task_models.Resources.ResourceEntry)
    assert request.name == expected_resource_name
    assert request.value == expected_resource_value
    assert len(resources_model.limits) == 0


@pytest.mark.parametrize(
    argnames=("resource_dict", "expected_resource_name"),
    argvalues=(
        ({"cpu": "2"}, _ResourceName.CPU),
        ({"mem": "1Gi"}, _ResourceName.MEMORY),
        ({"gpu": "1"}, _ResourceName.GPU),
        ({"ephemeral_storage": "123Mb"}, _ResourceName.EPHEMERAL_STORAGE),
    ),
    ids=("CPU", "MEMORY", "GPU", "EPHEMERAL_STORAGE"),
)
def test_convert_limits(resource_dict: Dict[str, str], expected_resource_name: _task_models.Resources):
    assert len(resource_dict) == 1
    expected_resource_value = list(resource_dict.values())[0]

    requests = Resources(**resource_dict)
    resources_model = convert_resources_to_resource_model(limits=requests)

    assert len(resources_model.limits) == 1
    limit = resources_model.limits[0]
    assert isinstance(limit, _task_models.Resources.ResourceEntry)
    assert limit.name == expected_resource_name
    assert limit.value == expected_resource_value
    assert len(resources_model.requests) == 0


def test_incorrect_type_resources():
    with pytest.raises(AssertionError):
        Resources(cpu=bytes(1))  # type: ignore
    with pytest.raises(AssertionError):
        Resources(mem=0.1)  # type: ignore
    with pytest.raises(AssertionError):
        Resources(gpu=0.1)  # type: ignore
    with pytest.raises(AssertionError):
<<<<<<< HEAD
        Resources(ephemeral_storage=0.1)  # type: ignore
=======
        Resources(ephemeral_storage=1)  # type: ignore


def test_resources_serialization():
    resources = Resources(cpu="2", mem="1Gi", gpu="1", ephemeral_storage="10Gi")
    json_str = resources.to_json()
    assert isinstance(json_str, str)
    assert '"cpu": "2"' in json_str
    assert '"mem": "1Gi"' in json_str
    assert '"gpu": "1"' in json_str
    assert '"ephemeral_storage": "10Gi"' in json_str


def test_resources_deserialization():
    json_str = '{"cpu": "2", "mem": "1Gi", "gpu": "1", "ephemeral_storage": "10Gi"}'
    resources = Resources.from_json(json_str)
    assert resources.cpu == "2"
    assert resources.mem == "1Gi"
    assert resources.gpu == "1"
    assert resources.ephemeral_storage == "10Gi"


def test_resources_round_trip():
    original = Resources(cpu="4", mem="2Gi", gpu="2", ephemeral_storage="20Gi")
    json_str = original.to_json()
    result = Resources.from_json(json_str)
    assert original == result
>>>>>>> 96f2b2aa
<|MERGE_RESOLUTION|>--- conflicted
+++ resolved
@@ -74,10 +74,7 @@
     with pytest.raises(AssertionError):
         Resources(gpu=0.1)  # type: ignore
     with pytest.raises(AssertionError):
-<<<<<<< HEAD
         Resources(ephemeral_storage=0.1)  # type: ignore
-=======
-        Resources(ephemeral_storage=1)  # type: ignore
 
 
 def test_resources_serialization():
@@ -103,5 +100,4 @@
     original = Resources(cpu="4", mem="2Gi", gpu="2", ephemeral_storage="20Gi")
     json_str = original.to_json()
     result = Resources.from_json(json_str)
-    assert original == result
->>>>>>> 96f2b2aa
+    assert original == result
--- conflicted
+++ resolved
@@ -1622,13 +1622,8 @@
     with pytest.raises(
         TypeError,
         match=re.escape(
-<<<<<<< HEAD
             "Encountered error while executing workflow 'tests.flytekit.unit.core.test_type_hints.wf2':\n"
             "  Failed to convert inputs of task 'tests.flytekit.unit.core.test_type_hints.t2':\n"
-=======
-            "Error encountered while executing 'wf2':\n"
-            f"  Failed to convert inputs of task '{prefix}tests.flytekit.unit.core.test_type_hints.t2':\n"
->>>>>>> 744c167a
             '  Cannot convert from <FlyteLiteral scalar { union { value { scalar { primitive { string_value: "2" } } } '
             'type { simple: STRING structure { tag: "str" } } } }> to typing.Union[float, dict] (using tag str)'
         ),

--- conflicted
+++ resolved
@@ -1754,12 +1754,8 @@
         TypeError,
         match=re.escape(
             f"Error encountered while converting inputs of '{exec_prefix}tests.flytekit.unit.core.test_type_hints.t2':\n"
-<<<<<<< HEAD
-            '  Cannot convert from [Flyte Serialized object: Type: <Literal> Value: <scalar { union { value { scalar { primitive { string_value: "2" } } } '
-            'type { simple: STRING structure { tag: "str" } } } }>] to typing.Union[float, dict] (using tag str)'
-=======
+            # needs to be fixed more.
             r'  Cannot convert from Flyte Serialized object (Literal):'
->>>>>>> a5c44cd1
         ),
     ):
         assert wf2(a="2") == "2"

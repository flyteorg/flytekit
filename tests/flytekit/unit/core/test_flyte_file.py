import os
import pathlib
import tempfile
import typing
from unittest.mock import MagicMock, patch

import pytest
from typing_extensions import Annotated

import flytekit.configuration
from flytekit.configuration import Config, Image, ImageConfig
from flytekit.core.context_manager import ExecutionState, FlyteContextManager
from flytekit.core.data_persistence import FileAccessProvider, flyte_tmp_dir
from flytekit.core.dynamic_workflow_task import dynamic
from flytekit.core.hash import HashMethod
from flytekit.core.launch_plan import LaunchPlan
from flytekit.core.task import task
from flytekit.core.type_engine import TypeEngine
from flytekit.core.workflow import workflow
from flytekit.models.core.types import BlobType
from flytekit.models.literals import LiteralMap
from flytekit.types.file.file import FlyteFile, FlyteFilePathTransformer


# Fixture that ensures a dummy local file
@pytest.fixture
def local_dummy_file():
    fd, path = tempfile.mkstemp()
    try:
        with os.fdopen(fd, "w") as tmp:
            tmp.write("Hello world")
        yield path
    finally:
        os.remove(path)


@pytest.fixture
def local_dummy_txt_file():
    fd, path = tempfile.mkstemp(suffix=".txt")
    try:
        with os.fdopen(fd, "w") as tmp:
            tmp.write("Hello World")
        yield path
    finally:
        os.remove(path)


def can_import(module_name) -> bool:
    try:
        __import__(module_name)
        return True
    except ImportError:
        return False


def test_file_type_in_workflow_with_bad_format():
<<<<<<< HEAD
    @task
    def t1() -> FlyteFile[typing.TypeVar("txt")]:
        file_name = tempfile.mktemp(suffix=".txt")
        with open(file_name, "w") as fh:
            fh.write("Hello World\n")
        return FlyteFile(file_name)
=======
    fd, path = tempfile.mkstemp()
    try:
>>>>>>> 40b8614f

        @task
        def t1() -> FlyteFile[typing.TypeVar("txt")]:
            with os.fdopen(fd, "w") as f:
                f.write("Hello World\n")
            return path

        @workflow
        def my_wf() -> FlyteFile[typing.TypeVar("txt")]:
            f = t1()
            return f

        res = my_wf()
        with open(res, "r") as fh:
            assert fh.read() == "Hello World\n"
    finally:
        os.remove(path)


def test_matching_file_types_in_workflow(local_dummy_txt_file):
    # TXT
    @task
    def t1(path: FlyteFile[typing.TypeVar("txt")]) -> FlyteFile[typing.TypeVar("txt")]:
        return path

    @workflow
    def my_wf(path: FlyteFile[typing.TypeVar("txt")]) -> FlyteFile[typing.TypeVar("txt")]:
        f = t1(path=path)
        return f

    res = my_wf(path=local_dummy_txt_file)
    with open(res, "r") as fh:
        assert fh.read() == "Hello World"


def test_file_types_with_naked_flytefile_in_workflow(local_dummy_txt_file):
    @task
    def t1(path: FlyteFile[typing.TypeVar("txt")]) -> FlyteFile:
        return path

    @workflow
    def my_wf(path: FlyteFile[typing.TypeVar("txt")]) -> FlyteFile:
        f = t1(path=path)
        return f

    res = my_wf(path=local_dummy_txt_file)
    with open(res, "r") as fh:
        assert fh.read() == "Hello World"


@pytest.mark.skipif(not can_import("magic"), reason="Libmagic is not installed")
def test_mismatching_file_types(local_dummy_txt_file):
    @task
    def t1(path: FlyteFile[typing.TypeVar("txt")]) -> FlyteFile[typing.TypeVar("jpeg")]:
        return path

    @workflow
    def my_wf(path: FlyteFile[typing.TypeVar("txt")]) -> FlyteFile[typing.TypeVar("jpeg")]:
        f = t1(path=path)
        return f

    with pytest.raises(TypeError) as excinfo:
        my_wf(path=local_dummy_txt_file)
    assert "Incorrect file type, expected image/jpeg, got text/plain" in str(excinfo.value)


def test_get_mime_type_from_extension_success():
    transformer = TypeEngine.get_transformer(FlyteFile)
    assert transformer.get_mime_type_from_extension("html") == "text/html"
    assert transformer.get_mime_type_from_extension("jpeg") == "image/jpeg"
    assert transformer.get_mime_type_from_extension("png") == "image/png"
    assert transformer.get_mime_type_from_extension("hdf5") == "text/plain"
    assert transformer.get_mime_type_from_extension("joblib") == "application/octet-stream"
    assert transformer.get_mime_type_from_extension("pdf") == "application/pdf"
    assert transformer.get_mime_type_from_extension("python_pickle") == "application/octet-stream"
    assert transformer.get_mime_type_from_extension("ipynb") == "application/json"
    assert transformer.get_mime_type_from_extension("svg") == "image/svg+xml"
    assert transformer.get_mime_type_from_extension("csv") == "text/csv"
    assert transformer.get_mime_type_from_extension("onnx") == "application/json"
    assert transformer.get_mime_type_from_extension("tfrecord") == "application/octet-stream"
    assert transformer.get_mime_type_from_extension("txt") == "text/plain"


def test_get_mime_type_from_extension_failure():
    transformer = TypeEngine.get_transformer(FlyteFile)
    with pytest.raises(KeyError):
        transformer.get_mime_type_from_extension("unknown_extension")


@pytest.mark.skipif(not can_import("magic"), reason="Libmagic is not installed")
def test_validate_file_type_incorrect():
    transformer = TypeEngine.get_transformer(FlyteFile)
    source_path = "/tmp/flytekit_test.png"
    source_file_mime_type = "image/png"
    user_defined_format = "jpeg"

    with patch.object(FlyteFilePathTransformer, "get_format", return_value=user_defined_format):
        with patch("magic.from_file", return_value=source_file_mime_type):
            with pytest.raises(
                ValueError, match=f"Incorrect file type, expected image/jpeg, got {source_file_mime_type}"
            ):
                transformer.validate_file_type(user_defined_format, source_path)


@pytest.mark.skipif(not can_import("magic"), reason="Libmagic is not installed")
def test_flyte_file_type_annotated_hashmethod(local_dummy_file):
    def calc_hash(ff: FlyteFile) -> str:
        return str(ff.path)

    HashedFlyteFile = Annotated[FlyteFile["jpeg"], HashMethod(calc_hash)]

    @task
    def t1(path: str) -> HashedFlyteFile:
        return HashedFlyteFile(path)

    @task
    def t2(ff: HashedFlyteFile) -> None:
        print(ff.path)

    @workflow
    def wf(path: str) -> None:
        ff = t1(path=path)
        t2(ff=ff)

    with pytest.raises(TypeError) as excinfo:
        wf(path=local_dummy_file)
    assert "Incorrect file type, expected image/jpeg, got text/plain" in str(excinfo.value)


def test_file_handling_remote_default_wf_input():
    SAMPLE_DATA = "https://raw.githubusercontent.com/jbrownlee/Datasets/master/pima-indians-diabetes.data.csv"

    @task
    def t1(fname: os.PathLike) -> int:
        with open(fname, "r") as fh:
            x = len(fh.readlines())

        return x

    @workflow
    def my_wf(fname: os.PathLike = SAMPLE_DATA) -> int:
        length = t1(fname=fname)
        return length

    assert my_wf.python_interface.inputs_with_defaults["fname"][1] == SAMPLE_DATA
    sample_lp = LaunchPlan.create("test_launch_plan", my_wf)
    assert sample_lp.parameters.parameters["fname"].default.scalar.blob.uri == SAMPLE_DATA


def test_file_handling_local_file_gets_copied():
    @task
    def t1() -> FlyteFile:
        # Use this test file itself, since we know it exists.
        return __file__

    @workflow
    def my_wf() -> FlyteFile:
        return t1()

    random_dir = FlyteContextManager.current_context().file_access.get_random_local_directory()
    fs = FileAccessProvider(local_sandbox_dir=random_dir, raw_output_prefix=os.path.join(random_dir, "mock_remote"))
    ctx = FlyteContextManager.current_context()
    with FlyteContextManager.with_context(ctx.with_file_access(fs)):
        top_level_files = os.listdir(random_dir)
        assert len(top_level_files) == 1  # the flytekit_local folder

        x = my_wf()

        # After running, this test file should've been copied to the mock remote location.
        mock_remote_files = os.listdir(os.path.join(random_dir, "mock_remote"))
        assert len(mock_remote_files) == 1  # the file
        # File should've been copied to the mock remote folder
        assert x.path.startswith(random_dir)


def test_file_handling_local_file_gets_force_no_copy():
    @task
    def t1() -> FlyteFile:
        # Use this test file itself, since we know it exists.
        return FlyteFile(__file__, remote_path=False)

    @workflow
    def my_wf() -> FlyteFile:
        return t1()

    random_dir = FlyteContextManager.current_context().file_access.get_random_local_directory()
    fs = FileAccessProvider(local_sandbox_dir=random_dir, raw_output_prefix=os.path.join(random_dir, "mock_remote"))
    ctx = FlyteContextManager.current_context()
    with FlyteContextManager.with_context(ctx.with_file_access(fs)):
        top_level_files = os.listdir(random_dir)
        assert len(top_level_files) == 1  # the flytekit_local folder

        workflow_output = my_wf()

        # After running, this test file should've been copied to the mock remote location.
        assert not os.path.exists(os.path.join(random_dir, "mock_remote"))

        # Because Flyte doesn't presume to handle a uri that look like a raw path, the path that is returned is
        # the original.
        assert workflow_output.path == __file__


def test_file_handling_remote_file_handling():
    SAMPLE_DATA = "https://raw.githubusercontent.com/jbrownlee/Datasets/master/pima-indians-diabetes.data.csv"

    @task
    def t1() -> FlyteFile:
        return SAMPLE_DATA

    @workflow
    def my_wf() -> FlyteFile:
        return t1()

    # This creates a random directory that we know is empty.
    random_dir = FlyteContextManager.current_context().file_access.get_random_local_directory()
    # Creating a new FileAccessProvider will add two folderst to the random dir
    print(f"Random {random_dir}")
    fs = FileAccessProvider(local_sandbox_dir=random_dir, raw_output_prefix=os.path.join(random_dir, "mock_remote"))
    ctx = FlyteContextManager.current_context()
    with FlyteContextManager.with_context(ctx.with_file_access(fs)):
        working_dir = os.listdir(random_dir)
        assert len(working_dir) == 1  # the local_flytekit folder

        workflow_output = my_wf()

        # After running the mock remote dir should still be empty, since the workflow_output has not been used
        with pytest.raises(FileNotFoundError):
            os.listdir(os.path.join(random_dir, "mock_remote"))

        # While the literal returned by t1 does contain the web address as the uri, because it's a remote address,
        # flytekit will translate it back into a FlyteFile object on the local drive (but not download it)
        assert workflow_output.path.startswith(random_dir)
        # But the remote source should still be the https address
        assert workflow_output.remote_source == SAMPLE_DATA

        # The act of running the workflow should create the engine dir, and the directory that will contain the
        # file but the file itself isn't downloaded yet.
        working_dir = os.listdir(os.path.join(random_dir, "local_flytekit"))
        # This second layer should have two dirs, a random one generated by the new_execution_context call
        # and an empty folder, created by FlyteFile transformer's to_python_value function. This folder will have
        # something in it after we open() it.
        assert len(working_dir) == 1

        assert not os.path.exists(workflow_output.path)
        # # The act of opening it should trigger the download, since we do lazy downloading.
        with open(workflow_output, "rb"):
            ...
        # assert os.path.exists(workflow_output.path)
        #
        # # The file name is maintained on download.
        # assert str(workflow_output).endswith(os.path.split(SAMPLE_DATA)[1])


def test_file_handling_remote_file_handling_flyte_file():
    SAMPLE_DATA = "https://raw.githubusercontent.com/jbrownlee/Datasets/master/pima-indians-diabetes.data.csv"

    @task
    def t1() -> FlyteFile:
        # Unlike the test above, this returns the remote path wrapped in a FlyteFile object
        return FlyteFile(SAMPLE_DATA)

    @workflow
    def my_wf() -> FlyteFile:
        return t1()

    # This creates a random directory that we know is empty.
    random_dir = FlyteContextManager.current_context().file_access.get_random_local_directory()
    # Creating a new FileAccessProvider will add two folderst to the random dir
    fs = FileAccessProvider(local_sandbox_dir=random_dir, raw_output_prefix=os.path.join(random_dir, "mock_remote"))
    ctx = FlyteContextManager.current_context()
    with FlyteContextManager.with_context(ctx.with_file_access(fs)):
        working_dir = os.listdir(random_dir)
        assert len(working_dir) == 1  # the local_flytekit dir

        mock_remote_path = os.path.join(random_dir, "mock_remote")
        assert not os.path.exists(mock_remote_path)  # the persistence layer won't create the folder yet

        workflow_output = my_wf()

        # After running the mock remote dir should still be empty, since the workflow_output has not been used
        assert not os.path.exists(mock_remote_path)

        # While the literal returned by t1 does contain the web address as the uri, because it's a remote address,
        # flytekit will translate it back into a FlyteFile object on the local drive (but not download it)
        assert workflow_output.path.startswith(f"{random_dir}{os.sep}local_flytekit")
        # But the remote source should still be the https address
        assert workflow_output.remote_source == SAMPLE_DATA

        # The act of running the workflow should create the engine dir, and the directory that will contain the
        # file but the file itself isn't downloaded yet.
        working_dir = os.listdir(os.path.join(random_dir, "local_flytekit"))
        assert len(working_dir) == 1  # local flytekit and the downloaded file

        assert not os.path.exists(workflow_output.path)
        # # The act of opening it should trigger the download, since we do lazy downloading.
        with open(workflow_output, "rb"):
            ...
        # This second layer should have two dirs, a random one generated by the new_execution_context call
        # and an empty folder, created by FlyteFile transformer's to_python_value function. This folder will have
        # something in it after we open() it.
        working_dir = os.listdir(os.path.join(random_dir, "local_flytekit"))
        assert len(working_dir) == 2  # local flytekit and the downloaded file

        assert os.path.exists(workflow_output.path)

        # The file name is maintained on download.
        assert str(workflow_output).endswith(os.path.split(SAMPLE_DATA)[1])


def test_dont_convert_remotes():
    @task
    def t1(in1: FlyteFile):
        print(in1)

    @dynamic
    def dyn(in1: FlyteFile):
        t1(in1=in1)

    fd = FlyteFile("s3://anything")

    with FlyteContextManager.with_context(
        FlyteContextManager.current_context().with_serialization_settings(
            flytekit.configuration.SerializationSettings(
                project="test_proj",
                domain="test_domain",
                version="abc",
                image_config=ImageConfig(Image(name="name", fqn="image", tag="name")),
                env={},
            )
        )
    ):
        ctx = FlyteContextManager.current_context()
        with FlyteContextManager.with_context(
            ctx.with_execution_state(ctx.new_execution_state().with_params(mode=ExecutionState.Mode.TASK_EXECUTION))
        ) as ctx:
            lit = TypeEngine.to_literal(
                ctx, fd, FlyteFile, BlobType("", dimensionality=BlobType.BlobDimensionality.SINGLE)
            )
            lm = LiteralMap(literals={"in1": lit})
            wf = dyn.dispatch_execute(ctx, lm)
            assert wf.nodes[0].inputs[0].binding.scalar.blob.uri == "s3://anything"

            with pytest.raises(TypeError, match="No automatic conversion found from type <class 'int'>"):
                TypeEngine.to_literal(
                    ctx, 3, FlyteFile, BlobType("", dimensionality=BlobType.BlobDimensionality.SINGLE)
                )


def test_download_caching():
    mock_downloader = MagicMock()
    f = FlyteFile("test", mock_downloader)
    assert not f.downloaded
    os.fspath(f)
    assert f.downloaded
    assert mock_downloader.call_count == 1
    for _ in range(10):
        os.fspath(f)
    assert mock_downloader.call_count == 1


def test_returning_a_pathlib_path(local_dummy_file):
    @task
    def t1() -> FlyteFile:
        return pathlib.Path(local_dummy_file)

    # TODO: Remove this - only here to trigger type engine
    @workflow
    def wf1() -> FlyteFile:
        return t1()

    wf_out = wf1()
    assert isinstance(wf_out, FlyteFile)
    with open(wf_out, "r") as fh:
        assert fh.read() == "Hello world"
    assert wf_out._downloaded

    # Remove the file, then call download again, it should not because _downloaded was already set.
    os.remove(wf_out.path)
    p = wf_out.download()
    assert not os.path.exists(wf_out.path)
    assert p == wf_out.path

    @task
    def t2() -> os.PathLike:
        return pathlib.Path(local_dummy_file)

    # TODO: Remove this
    @workflow
    def wf2() -> os.PathLike:
        return t2()

    wf_out = wf2()
    assert isinstance(wf_out, FlyteFile)
    with open(wf_out, "r") as fh:
        assert fh.read() == "Hello world"


def test_output_type_pathlike(local_dummy_file):
    @task
    def t1() -> os.PathLike:
        return FlyteFile(local_dummy_file)

    # TODO: Remove this - only here to trigger type engine
    @workflow
    def wf1() -> os.PathLike:
        return t1()

    wf_out = wf1()
    assert isinstance(wf_out, FlyteFile)
    with open(wf_out, "r") as fh:
        assert fh.read() == "Hello world"


def test_input_type_pathlike(local_dummy_file):
    @task
    def t1(a: os.PathLike):
        assert isinstance(a, FlyteFile)
        with open(a, "r") as fh:
            assert fh.read() == "Hello world"

    # TODO: Remove this - only here to trigger type engine
    @workflow
    def my_wf(a: FlyteFile):
        t1(a=a)

    my_wf(a=local_dummy_file)


def test_returning_folder_instead_of_file():
    @task
    def t1() -> FlyteFile:
        return pathlib.Path(tempfile.gettempdir())

    # TODO: Remove this - only here to trigger type engine
    @workflow
    def wf1() -> FlyteFile:
        return t1()

    with pytest.raises(TypeError):
        wf1()

    @task
    def t2() -> FlyteFile:
        return tempfile.gettempdir()

    # TODO: Remove this - only here to trigger type engine
    @workflow
    def wf2() -> FlyteFile:
        return t2()

    with pytest.raises(TypeError):
        wf2()


def test_bad_return():
    @task
    def t1() -> FlyteFile:
        return 1

    # TODO: Remove this - only here to trigger type engine
    @workflow
    def wf1() -> FlyteFile:
        return t1()

    with pytest.raises(TypeError):
        wf1()


def test_file_guess():
    transformer = TypeEngine.get_transformer(FlyteFile)
    lt = transformer.get_literal_type(FlyteFile["txt"])
    assert lt.blob.format == "txt"
    assert lt.blob.dimensionality == 0

    fft = transformer.guess_python_type(lt)
    assert issubclass(fft, FlyteFile)
    assert fft.extension() == "txt"

    lt = transformer.get_literal_type(FlyteFile)
    assert lt.blob.format == ""
    assert lt.blob.dimensionality == 0

    fft = transformer.guess_python_type(lt)
    assert issubclass(fft, FlyteFile)
    assert fft.extension() == ""


def test_flyte_file_in_dyn():
    @task
    def t1(path: str) -> FlyteFile:
        return FlyteFile(path)

    @dynamic
    def dyn(fs: FlyteFile):
        t2(ff=fs)

    @task
    def t2(ff: FlyteFile) -> os.PathLike:
        assert ff.remote_source == "s3://somewhere"
        assert flyte_tmp_dir in ff.path
        os.makedirs(os.path.dirname(ff.path), exist_ok=True)
        with open(ff.path, "w") as file1:
            file1.write("hello world")

        return ff.path

    @workflow
    def wf(path: str) -> os.PathLike:
        n1 = t1(path=path)
        dyn(fs=n1)
        return t2(ff=n1)

    assert flyte_tmp_dir in wf(path="s3://somewhere").path


def test_flyte_file_annotated_hashmethod(local_dummy_file):
    def calc_hash(ff: FlyteFile) -> str:
        return str(ff.path)

    HashedFlyteFile = Annotated[FlyteFile, HashMethod(calc_hash)]

    @task
    def t1(path: str) -> HashedFlyteFile:
        return HashedFlyteFile(path)

    @task
    def t2(ff: HashedFlyteFile) -> None:
        print(ff.path)

    @workflow
    def wf(path: str) -> None:
        ff = t1(path=path)
        t2(ff=ff)

    wf(path=local_dummy_file)


@pytest.mark.sandbox_test
def test_file_open_things():
    @task
    def write_this_file_to_s3() -> FlyteFile:
        ctx = FlyteContextManager.current_context()
        r = ctx.file_access.get_random_string()
        dest = ctx.file_access.join(ctx.file_access.raw_output_prefix, r)
        ctx.file_access.put(__file__, dest)
        return FlyteFile(path=dest)

    @task
    def copy_file(ff: FlyteFile) -> FlyteFile:
        new_file = FlyteFile.new_remote_file(ff.remote_path)
        with ff.open("r") as r:
            with new_file.open("w") as w:
                w.write(r.read())
        return new_file

    @task
    def print_file(ff: FlyteFile):
        with open(ff, "r") as fh:
            print(len(fh.readlines()))

    dc = Config.for_sandbox().data_config
    with tempfile.TemporaryDirectory() as new_sandbox:
        provider = FileAccessProvider(
            local_sandbox_dir=new_sandbox, raw_output_prefix="s3://my-s3-bucket/testdata/", data_config=dc
        )
        ctx = FlyteContextManager.current_context()
        local = ctx.file_access.get_filesystem("file")  # get a local file system.
        with FlyteContextManager.with_context(ctx.with_file_access(provider)):
            f = write_this_file_to_s3()
            copy_file(ff=f)
            files = local.find(new_sandbox)
            # copy_file was done via streaming so no files should have been written
            assert len(files) == 0
            print_file(ff=f)
            # print_file uses traditional download semantics so now a file should have been created
            files = local.find(new_sandbox)
            assert len(files) == 1


def test_join():
    ctx = FlyteContextManager.current_context()
    fs = ctx.file_access.get_filesystem("file")
    f = ctx.file_access.join("a", "b", "c", unstrip=False)
    assert f == fs.sep.join(["a", "b", "c"])

    fs = ctx.file_access.get_filesystem("s3")
    f = ctx.file_access.join("s3://a", "b", "c", fs=fs)
    assert f == fs.sep.join(["s3://a", "b", "c"])<|MERGE_RESOLUTION|>--- conflicted
+++ resolved
@@ -54,17 +54,8 @@
 
 
 def test_file_type_in_workflow_with_bad_format():
-<<<<<<< HEAD
-    @task
-    def t1() -> FlyteFile[typing.TypeVar("txt")]:
-        file_name = tempfile.mktemp(suffix=".txt")
-        with open(file_name, "w") as fh:
-            fh.write("Hello World\n")
-        return FlyteFile(file_name)
-=======
     fd, path = tempfile.mkstemp()
     try:
->>>>>>> 40b8614f
 
         @task
         def t1() -> FlyteFile[typing.TypeVar("txt")]:

--- conflicted
+++ resolved
@@ -435,7 +435,6 @@
     assert flyte_tmp_dir in wf(path="s3://somewhere").path
 
 
-<<<<<<< HEAD
 def test_flyte_file_annotated_hashmethod(local_dummy_file):
     def calc_hash(ff: FlyteFile) -> str:
         return str(ff.path)
@@ -449,7 +448,8 @@
         t1(path=path)
 
     wf(path=local_dummy_file)
-=======
+
+
 @pytest.mark.sandbox_test
 def test_file_open_things():
     @task
@@ -488,5 +488,4 @@
             print_file(ff=f)
             # print_file uses traditional download semantics so now a file should have been created
             files = local.find(new_sandbox)
-            assert len(files) == 1
->>>>>>> 98e74c27
+            assert len(files) == 1
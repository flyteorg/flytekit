--- conflicted
+++ resolved
@@ -113,7 +113,6 @@
     assert res == ["fast-2", "fast-3", "fast-4", "fast-5", "fast-6"]
 
 
-<<<<<<< HEAD
 def test_dynamic_local_use():
     @task
     def t1(a: int) -> str:
@@ -130,7 +129,8 @@
 
     with pytest.raises(TypeError):
         use_result(a=6)
-=======
+
+
 def test_create_node_dynamic_local():
     @task
     def task1(s: str) -> str:
@@ -152,5 +152,4 @@
     def wf() -> str:
         return dynamic_wf()
 
-    assert wf() == "hello"
->>>>>>> 96c0b3c9
+    assert wf() == "hello"
import dataclasses
import datetime
import json
import os
import tempfile
import typing
from dataclasses import asdict, dataclass, field
from datetime import timedelta
from enum import Enum
from typing import Optional, Type

import mock
import pandas as pd
import pyarrow as pa
import pytest
import typing_extensions
from dataclasses_json import DataClassJsonMixin, dataclass_json
from flyteidl.core import errors_pb2
from google.protobuf import json_format as _json_format
from google.protobuf import struct_pb2 as _struct
from marshmallow_jsonschema import JSONSchema
from pandas._testing import assert_frame_equal
from typing_extensions import Annotated, get_args, get_origin

from flytekit import kwtypes
from flytekit.core.annotation import FlyteAnnotation
from flytekit.core.context_manager import FlyteContext, FlyteContextManager
from flytekit.core.data_persistence import flyte_tmp_dir
from flytekit.core.dynamic_workflow_task import dynamic
from flytekit.core.hash import HashMethod
from flytekit.core.task import task
from flytekit.core.type_engine import (
    DataclassTransformer,
    DictTransformer,
    ListTransformer,
    LiteralsResolver,
    SimpleTransformer,
    TypeEngine,
    TypeTransformer,
    TypeTransformerFailedError,
    UnionTransformer,
    convert_json_schema_to_python_class,
    dataclass_from_dict,
    get_underlying_type,
    is_annotated,
)
from flytekit.exceptions import user as user_exceptions
from flytekit.models import types as model_types
from flytekit.models.annotation import TypeAnnotation
from flytekit.models.core.types import BlobType
from flytekit.models.literals import (
    Blob,
    BlobMetadata,
    Literal,
    LiteralCollection,
    LiteralMap,
    Primitive,
    Scalar,
    Union,
    Void,
)
from flytekit.models.types import LiteralType, SimpleType, TypeStructure, UnionType
from flytekit.types.directory import TensorboardLogs
from flytekit.types.directory.types import FlyteDirectory
from flytekit.types.file import FileExt, JPEGImageFile
from flytekit.types.file.file import FlyteFile, FlyteFilePathTransformer, noop
from flytekit.types.pickle import FlytePickle
from flytekit.types.pickle.pickle import BatchSize, FlytePickleTransformer
from flytekit.types.schema import FlyteSchema
from flytekit.types.schema.types_pandas import PandasDataFrameTransformer
from flytekit.types.structured.structured_dataset import StructuredDataset

T = typing.TypeVar("T")


def test_type_engine():
    t = int
    lt = TypeEngine.to_literal_type(t)
    assert lt.simple == model_types.SimpleType.INTEGER

    t = typing.Dict[str, typing.List[typing.Dict[str, timedelta]]]
    lt = TypeEngine.to_literal_type(t)
    assert lt.map_value_type.collection_type.map_value_type.simple == model_types.SimpleType.DURATION


def test_named_tuple():
    t = typing.NamedTuple("Outputs", [("x_str", str), ("y_int", int)])
    var_map = TypeEngine.named_tuple_to_variable_map(t)
    assert var_map.variables["x_str"].type.simple == model_types.SimpleType.STRING
    assert var_map.variables["y_int"].type.simple == model_types.SimpleType.INTEGER


def test_type_resolution():
    assert type(TypeEngine.get_transformer(typing.List[int])) == ListTransformer
    assert type(TypeEngine.get_transformer(typing.List)) == ListTransformer
    assert type(TypeEngine.get_transformer(list)) == ListTransformer

    assert type(TypeEngine.get_transformer(typing.Dict[str, int])) == DictTransformer
    assert type(TypeEngine.get_transformer(typing.Dict)) == DictTransformer
    assert type(TypeEngine.get_transformer(dict)) == DictTransformer

    assert type(TypeEngine.get_transformer(int)) == SimpleTransformer

    assert type(TypeEngine.get_transformer(os.PathLike)) == FlyteFilePathTransformer
<<<<<<< HEAD

    # assert type(TypeEngine.get_transformer(typing.Any)) == FlytePickleTransformer
=======
    assert type(TypeEngine.get_transformer(FlytePickle)) == FlytePickleTransformer
    assert type(TypeEngine.get_transformer(typing.Any)) == FlytePickleTransformer
>>>>>>> 68ac1f53


def test_file_formats_getting_literal_type():
    transformer = TypeEngine.get_transformer(FlyteFile)

    lt = transformer.get_literal_type(FlyteFile)
    assert lt.blob.format == ""

    # Works with formats that we define
    lt = transformer.get_literal_type(FlyteFile["txt"])
    assert lt.blob.format == "txt"

    lt = transformer.get_literal_type(FlyteFile[typing.TypeVar("jpg")])
    assert lt.blob.format == "jpg"

    # Empty default to the default
    lt = transformer.get_literal_type(FlyteFile)
    assert lt.blob.format == ""

    lt = transformer.get_literal_type(FlyteFile[typing.TypeVar(".png")])
    assert lt.blob.format == "png"


def test_file_format_getting_python_value():
    transformer = TypeEngine.get_transformer(FlyteFile)

    ctx = FlyteContext.current_context()

    # This file probably won't exist, but it's okay. It won't be downloaded unless we try to read the thing returned
    lv = Literal(
        scalar=Scalar(
            blob=Blob(metadata=BlobMetadata(type=BlobType(format="txt", dimensionality=0)), uri="file:///tmp/test")
        )
    )

    pv = transformer.to_python_value(ctx, lv, expected_python_type=FlyteFile["txt"])
    assert isinstance(pv, FlyteFile)
    assert pv.extension() == "txt"


def test_list_of_dict_getting_python_value():
    transformer = TypeEngine.get_transformer(typing.List)
    ctx = FlyteContext.current_context()
    lv = Literal(
        collection=LiteralCollection(
            literals=[Literal(map=LiteralMap({"foo": Literal(scalar=Scalar(primitive=Primitive(integer=1)))}))]
        )
    )

    pv = transformer.to_python_value(ctx, lv, expected_python_type=typing.List[typing.Dict[str, int]])
    assert isinstance(pv, list)


def test_list_of_single_dataclass():
    @dataclass_json
    @dataclass()
    class Bar(object):
        v: typing.Optional[typing.List[int]]
        w: typing.Optional[typing.List[float]]

    @dataclass_json
    @dataclass()
    class Foo(object):
        a: typing.Optional[typing.List[str]]
        b: Bar

    foo = Foo(a=["abc", "def"], b=Bar(v=[1, 2, 99], w=[3.1415, 2.7182]))
    generic = _json_format.Parse(typing.cast(DataClassJsonMixin, foo).to_json(), _struct.Struct())
    lv = Literal(collection=LiteralCollection(literals=[Literal(scalar=Scalar(generic=generic))]))

    transformer = TypeEngine.get_transformer(typing.List)
    ctx = FlyteContext.current_context()

    pv = transformer.to_python_value(ctx, lv, expected_python_type=typing.List[Foo])
    assert pv[0].a == ["abc", "def"]
    assert pv[0].b == Bar(v=[1, 2, 99], w=[3.1415, 2.7182])


def test_annotated_type():
    class JsonTypeTransformer(TypeTransformer[T]):
        LiteralType = LiteralType(
            simple=SimpleType.STRING, annotation=TypeAnnotation(annotations=dict(protocol="json"))
        )

        def get_literal_type(self, t: Type[T]) -> LiteralType:
            return self.LiteralType

        def to_python_value(self, ctx: FlyteContext, lv: Literal, expected_python_type: Type[T]) -> Optional[T]:
            return json.loads(lv.scalar.primitive.string_value)

        def to_literal(
            self, ctx: FlyteContext, python_val: T, python_type: typing.Type[T], expected: LiteralType
        ) -> Literal:
            return Literal(scalar=Scalar(primitive=Primitive(string_value=json.dumps(python_val))))

    class JSONSerialized:
        def __class_getitem__(cls, item: Type[T]):
            return Annotated[item, JsonTypeTransformer(name=f"json[{item}]", t=item)]

    MyJsonDict = JSONSerialized[typing.Dict[str, int]]
    _, test_transformer = get_args(MyJsonDict)

    assert TypeEngine.get_transformer(MyJsonDict) is test_transformer
    assert TypeEngine.to_literal_type(MyJsonDict) == JsonTypeTransformer.LiteralType

    test_dict = {"foo": 1}
    test_literal = Literal(scalar=Scalar(primitive=Primitive(string_value=json.dumps(test_dict))))

    assert (
        TypeEngine.to_python_value(
            FlyteContext.current_context(),
            test_literal,
            MyJsonDict,
        )
        == test_dict
    )

    assert (
        TypeEngine.to_literal(FlyteContext.current_context(), test_dict, MyJsonDict, JsonTypeTransformer.LiteralType)
        == test_literal
    )


def test_list_of_dataclass_getting_python_value():
    @dataclass_json
    @dataclass()
    class Bar(object):
        v: typing.Union[int, None]
        w: typing.Optional[str]
        x: float
        y: str
        z: typing.Dict[str, bool]

    @dataclass_json
    @dataclass()
    class Foo(object):
        u: typing.Optional[int]
        v: typing.Optional[int]
        w: int
        x: typing.List[int]
        y: typing.Dict[str, str]
        z: Bar

    foo = Foo(u=5, v=None, w=1, x=[1], y={"hello": "10"}, z=Bar(v=3, w=None, x=1.0, y="hello", z={"world": False}))
    generic = _json_format.Parse(typing.cast(DataClassJsonMixin, foo).to_json(), _struct.Struct())
    lv = Literal(collection=LiteralCollection(literals=[Literal(scalar=Scalar(generic=generic))]))

    transformer = TypeEngine.get_transformer(typing.List)
    ctx = FlyteContext.current_context()

    schema = JSONSchema().dump(typing.cast(DataClassJsonMixin, Foo).schema())
    foo_class = convert_json_schema_to_python_class(schema["definitions"], "FooSchema")

    guessed_pv = transformer.to_python_value(ctx, lv, expected_python_type=typing.List[foo_class])
    pv = transformer.to_python_value(ctx, lv, expected_python_type=typing.List[Foo])
    assert isinstance(guessed_pv, list)
    assert guessed_pv[0].u == pv[0].u
    assert guessed_pv[0].v == pv[0].v
    assert guessed_pv[0].w == pv[0].w
    assert guessed_pv[0].x == pv[0].x
    assert guessed_pv[0].y == pv[0].y
    assert guessed_pv[0].z.x == pv[0].z.x
    assert type(guessed_pv[0].u) == int
    assert guessed_pv[0].v is None
    assert type(guessed_pv[0].w) == int
    assert type(guessed_pv[0].z.v) == int
    assert type(guessed_pv[0].z.x) == float
    assert guessed_pv[0].z.v == pv[0].z.v
    assert guessed_pv[0].z.y == pv[0].z.y
    assert guessed_pv[0].z.z == pv[0].z.z
    assert pv[0] == dataclass_from_dict(Foo, asdict(guessed_pv[0]))


def test_file_no_downloader_default():
    # The idea of this test is to assert that if a FlyteFile is created with no download specified,
    # then it should return the set path itself. This matches if we use open method
    transformer = TypeEngine.get_transformer(FlyteFile)

    ctx = FlyteContext.current_context()
    local_file = "/usr/local/bin/file"

    lv = Literal(
        scalar=Scalar(blob=Blob(metadata=BlobMetadata(type=BlobType(format="", dimensionality=0)), uri=local_file))
    )

    pv = transformer.to_python_value(ctx, lv, expected_python_type=FlyteFile)
    assert isinstance(pv, FlyteFile)
    assert pv.download() == local_file


def test_dir_no_downloader_default():
    # The idea of this test is to assert that if a FlyteFile is created with no download specified,
    # then it should return the set path itself. This matches if we use open method
    transformer = TypeEngine.get_transformer(FlyteDirectory)

    ctx = FlyteContext.current_context()

    local_dir = "/usr/local/bin/"
    lv = Literal(
        scalar=Scalar(blob=Blob(metadata=BlobMetadata(type=BlobType(format="", dimensionality=1)), uri=local_dir))
    )

    pv = transformer.to_python_value(ctx, lv, expected_python_type=FlyteDirectory)
    assert isinstance(pv, FlyteDirectory)
    assert pv.download() == local_dir


def test_dict_transformer():
    d = DictTransformer()

    def assert_struct(lit: LiteralType):
        assert lit is not None
        assert lit.simple == SimpleType.STRUCT

    def recursive_assert(lit: LiteralType, expected: LiteralType, expected_depth: int = 1, curr_depth: int = 0):
        assert curr_depth <= expected_depth
        assert lit is not None
        if lit.map_value_type is None:
            assert lit == expected
            return
        recursive_assert(lit.map_value_type, expected, expected_depth, curr_depth + 1)

    # Type inference
    assert_struct(d.get_literal_type(dict))
    recursive_assert(d.get_literal_type(typing.Dict[str, str]), LiteralType(simple=SimpleType.STRING))
    recursive_assert(d.get_literal_type(typing.Dict[str, int]), LiteralType(simple=SimpleType.INTEGER))
    recursive_assert(d.get_literal_type(typing.Dict[str, datetime.datetime]), LiteralType(simple=SimpleType.DATETIME))
    recursive_assert(d.get_literal_type(typing.Dict[str, datetime.timedelta]), LiteralType(simple=SimpleType.DURATION))
    recursive_assert(d.get_literal_type(typing.Dict[str, dict]), LiteralType(simple=SimpleType.STRUCT))
    recursive_assert(
        d.get_literal_type(typing.Dict[str, typing.Dict[str, str]]),
        LiteralType(simple=SimpleType.STRING),
        expected_depth=2,
    )
    recursive_assert(
        d.get_literal_type(typing.Dict[str, typing.Dict[str, typing.Dict[str, str]]]),
        LiteralType(simple=SimpleType.STRING),
        expected_depth=3,
    )
    recursive_assert(
        d.get_literal_type(typing.Dict[str, typing.Dict[str, typing.Dict[str, dict]]]),
        LiteralType(simple=SimpleType.STRUCT),
        expected_depth=3,
    )

    ctx = FlyteContext.current_context()

    lit = d.to_literal(ctx, {}, typing.Dict, LiteralType(SimpleType.STRUCT))
    pv = d.to_python_value(ctx, lit, typing.Dict)
    assert pv == {}

    lit_empty = Literal(map=LiteralMap(literals={}))
    pv_empty = d.to_python_value(ctx, lit_empty, typing.Dict[str, str])
    assert pv_empty == {}

    # Literal to python
    with pytest.raises(TypeError):
        d.to_python_value(ctx, Literal(scalar=Scalar(primitive=Primitive(integer=10))), dict)
    with pytest.raises(TypeError):
        d.to_python_value(ctx, Literal(), dict)
    with pytest.raises(TypeError):
        d.to_python_value(
            ctx, Literal(map=LiteralMap(literals={"x": Literal(scalar=Scalar(primitive=Primitive(integer=5)))})), dict
        )
    with pytest.raises(TypeError):
        d.to_python_value(
            ctx,
            Literal(map=LiteralMap(literals={"x": Literal(scalar=Scalar(primitive=Primitive(integer=5)))})),
            typing.Dict[str, str],
        )

    d.to_python_value(
        ctx,
        Literal(map=LiteralMap(literals={"x": Literal(scalar=Scalar(primitive=Primitive(integer=1)))})),
        typing.Dict[str, int],
    )


def test_list_transformer():
    l0 = Literal(scalar=Scalar(primitive=Primitive(integer=3)))
    l1 = Literal(scalar=Scalar(primitive=Primitive(integer=4)))
    lc = LiteralCollection(literals=[l0, l1])
    lit = Literal(collection=lc)

    ctx = FlyteContext.current_context()
    xx = TypeEngine.to_python_value(ctx, lit, typing.List[int])
    assert xx == [3, 4]


def test_protos():
    ctx = FlyteContext.current_context()

    pb = errors_pb2.ContainerError(code="code", message="message")
    lt = TypeEngine.to_literal_type(errors_pb2.ContainerError)
    assert lt.simple == SimpleType.STRUCT
    assert lt.metadata["pb_type"] == "flyteidl.core.errors_pb2.ContainerError"

    lit = TypeEngine.to_literal(ctx, pb, errors_pb2.ContainerError, lt)
    new_python_val = TypeEngine.to_python_value(ctx, lit, errors_pb2.ContainerError)
    assert new_python_val == pb

    # Test error
    l0 = Literal(scalar=Scalar(primitive=Primitive(integer=4)))
    with pytest.raises(AssertionError):
        TypeEngine.to_python_value(ctx, l0, errors_pb2.ContainerError)

    default_proto = errors_pb2.ContainerError()
    lit = TypeEngine.to_literal(ctx, default_proto, errors_pb2.ContainerError, lt)
    assert lit.scalar
    assert lit.scalar.generic is not None
    new_python_val = TypeEngine.to_python_value(ctx, lit, errors_pb2.ContainerError)
    assert new_python_val == default_proto


def test_guessing_basic():
    b = model_types.LiteralType(simple=model_types.SimpleType.BOOLEAN)
    pt = TypeEngine.guess_python_type(b)
    assert pt is bool

    lt = model_types.LiteralType(simple=model_types.SimpleType.INTEGER)
    pt = TypeEngine.guess_python_type(lt)
    assert pt is int

    lt = model_types.LiteralType(simple=model_types.SimpleType.STRING)
    pt = TypeEngine.guess_python_type(lt)
    assert pt is str

    lt = model_types.LiteralType(simple=model_types.SimpleType.DURATION)
    pt = TypeEngine.guess_python_type(lt)
    assert pt is timedelta

    lt = model_types.LiteralType(simple=model_types.SimpleType.DATETIME)
    pt = TypeEngine.guess_python_type(lt)
    assert pt is datetime.datetime

    lt = model_types.LiteralType(simple=model_types.SimpleType.FLOAT)
    pt = TypeEngine.guess_python_type(lt)
    assert pt is float

    lt = model_types.LiteralType(simple=model_types.SimpleType.NONE)
    pt = TypeEngine.guess_python_type(lt)
    assert pt is type(None)  # noqa: E721

    lt = model_types.LiteralType(
        blob=BlobType(
            format=FlytePickleTransformer.PYTHON_PICKLE_FORMAT, dimensionality=BlobType.BlobDimensionality.SINGLE
        )
    )
    pt = TypeEngine.guess_python_type(lt)


def test_guessing_containers():
    b = model_types.LiteralType(simple=model_types.SimpleType.BOOLEAN)
    lt = model_types.LiteralType(collection_type=b)
    pt = TypeEngine.guess_python_type(lt)
    assert pt == typing.List[bool]

    dur = model_types.LiteralType(simple=model_types.SimpleType.DURATION)
    lt = model_types.LiteralType(map_value_type=dur)
    pt = TypeEngine.guess_python_type(lt)
    assert pt == typing.Dict[str, timedelta]


def test_zero_floats():
    ctx = FlyteContext.current_context()

    l0 = Literal(scalar=Scalar(primitive=Primitive(integer=0)))
    l1 = Literal(scalar=Scalar(primitive=Primitive(float_value=0.0)))

    assert TypeEngine.to_python_value(ctx, l0, float) == 0
    assert TypeEngine.to_python_value(ctx, l1, float) == 0


@dataclass
class InnerStruct(object):
    a: int
    b: typing.Optional[str]
    c: typing.List[int]


@dataclass
class TestStruct(object):
    s: InnerStruct
    m: typing.Dict[str, str]


@dataclass
class TestStructB(object):
    s: InnerStruct
    m: typing.Dict[str, str]
    n: typing.Optional[typing.List[typing.List[int]]] = None
    o: typing.Optional[typing.Dict[str, typing.Dict[str, int]]] = None


@dataclass
class TestStructC(object):
    s: InnerStruct
    m: typing.Dict[str, int]


@dataclass
class TestStructD(object):
    s: InnerStruct
    m: typing.Dict[str, typing.List[int]]


class UnsupportedSchemaType:
    def __init__(self):
        self._a = "Hello"


@dataclass
class UnsupportedNestedStruct(object):
    a: int
    s: UnsupportedSchemaType


def test_dataclass_int_preserving():
    ctx = FlyteContext.current_context()

    o = InnerStruct(a=5, b=None, c=[1, 2, 3])
    tf = DataclassTransformer(InnerStruct)
    lv = tf.to_literal(ctx, o, InnerStruct, tf.get_literal_type(InnerStruct))
    ot = tf.to_python_value(ctx, lv=lv, expected_python_type=InnerStruct)
    assert ot == o

    o = TestStructB(
        s=InnerStruct(a=5, b=None, c=[1, 2, 3]),
        m={"5": "b"},
        n=[[1, 2, 3], [4, 5, 6]],
        o={"1": {"2": 3}, "4": {"5": 6}},
    )
    tf = DataclassTransformer(TestStructB)
    lv = tf.to_literal(ctx, o, TestStructB, tf.get_literal_type(TestStructB))
    ot = tf.to_python_value(ctx, lv=lv, expected_python_type=TestStructB)
    assert ot == o

    o = TestStructC(s=InnerStruct(a=5, b=None, c=[1, 2, 3]), m={"a": 5})
    tf = DataclassTransformer(TestStructC)

    lv = tf.to_literal(ctx, o, TestStructC, tf.get_literal_type(TestStructC))
    ot = tf.to_python_value(ctx, lv=lv, expected_python_type=TestStructC)
    assert ot == o

    o = TestStructD(s=InnerStruct(a=5, b=None, c=[1, 2, 3]), m={"a": [5]})
    tf = DataclassTransformer(TestStructD)
    lv = tf.to_literal(ctx, o, TestStructD, tf.get_literal_type(TestStructD))
    ot = tf.to_python_value(ctx, lv=lv, expected_python_type=TestStructD)
    assert ot == o


@mock.patch("flytekit.core.data_persistence.FileAccessProvider.put_data")
def test_optional_flytefile_in_dataclass(mock_upload_dir):
    mock_upload_dir.return_value = True

    @dataclass
    class A(object):
        a: int

    @dataclass
    class TestFileStruct(object):
        a: FlyteFile
        b: typing.Optional[FlyteFile]
        b_prime: typing.Optional[FlyteFile]
        c: typing.Union[FlyteFile, None]
        d: typing.List[FlyteFile]
        e: typing.List[typing.Optional[FlyteFile]]
        e_prime: typing.List[typing.Optional[FlyteFile]]
        f: typing.Dict[str, FlyteFile]
        g: typing.Dict[str, typing.Optional[FlyteFile]]
        g_prime: typing.Dict[str, typing.Optional[FlyteFile]]
        h: typing.Optional[FlyteFile] = None
        h_prime: typing.Optional[FlyteFile] = None
        i: typing.Optional[A] = None
        i_prime: typing.Optional[A] = field(default_factory=lambda: A(a=99))

    remote_path = "s3://tmp/file"
    with tempfile.TemporaryFile() as f:
        f.write(b"abc")
        f1 = FlyteFile("f1")
        f1._remote_source = remote_path
        o = TestFileStruct(
            a=f1,
            b=f1,
            b_prime=None,
            c=f1,
            d=[f1],
            e=[f1],
            e_prime=[None],
            f={"a": f1},
            g={"a": f1},
            g_prime={"a": None},
            h=f1,
            i=A(a=42),
        )

        ctx = FlyteContext.current_context()
        tf = DataclassTransformer(TestFileStruct)
        lt = tf.get_literal_type(TestFileStruct)
        lv = tf.to_literal(ctx, o, TestFileStruct, lt)

        assert lv.map.literals["a"].scalar.blob.uri == remote_path
        assert lv.map.literals["b"].scalar.union.value.scalar.blob.uri == remote_path
        assert lv.map.literals["b_prime"].scalar.union.value.scalar.none_type
        assert lv.map.literals["c"].scalar.union.value.scalar.blob.uri == remote_path
        assert lv.map.literals["d"].collection.literals[0].scalar.blob.uri == remote_path
        assert lv.map.literals["e"].collection.literals[0].scalar.union.value.scalar.blob.uri == remote_path
        assert lv.map.literals["e_prime"].collection.literals[0].scalar.union.value.scalar.none_type
        assert lv.map.literals["f"].map.literals["a"].scalar.blob.uri == remote_path
        assert lv.map.literals["g"].map.literals["a"].scalar.union.value.scalar.blob.uri == remote_path
        assert lv.map.literals["g_prime"].map.literals["a"].scalar.union.value.scalar.none_type
        assert lv.map.literals["h"].scalar.union.value.scalar.blob.uri == remote_path
        assert lv.map.literals["h_prime"].scalar.union.value.scalar.none_type
        assert lv.map.literals["i"].scalar.union.value.map.literals["a"].scalar.primitive.value == 42
        assert lv.map.literals["i_prime"].scalar.union.value.map.literals["a"].scalar.primitive.value == 99

        ot = tf.to_python_value(ctx, lv=lv, expected_python_type=TestFileStruct)

        for dataclass_field in dataclasses.fields(o):
            val = getattr(o, dataclass_field.name)
            new_val = getattr(ot, dataclass_field.name)

            assert type(val) == type(new_val)

            if isinstance(val, FlyteFile):
                assert val.remote_source == new_val.remote_source


def test_flyte_file_in_dataclass():
    @dataclass
    class TestInnerFileStruct(object):
        a: JPEGImageFile
        b: typing.List[FlyteFile]
        c: typing.Dict[str, FlyteFile]
        d: typing.List[FlyteFile]
        e: typing.Dict[str, FlyteFile]

    @dataclass
    class TestFileStruct(object):
        a: FlyteFile
        b: TestInnerFileStruct

    remote_path = "s3://tmp/file"
    f1 = FlyteFile(remote_path)
    f2 = FlyteFile("/tmp/file")
    f2._remote_source = remote_path
    o = TestFileStruct(
        a=f1,
        b=TestInnerFileStruct(a=JPEGImageFile("s3://tmp/file.jpeg"), b=[f1], c={"hello": f1}, d=[f2], e={"hello": f2}),
    )

    ctx = FlyteContext.current_context()
    tf = DataclassTransformer(TestFileStruct)
    lt = tf.get_literal_type(TestFileStruct)
    lv = tf.to_literal(ctx, o, TestFileStruct, lt)
    ot = tf.to_python_value(ctx, lv=lv, expected_python_type=TestFileStruct)
    assert ot.a._downloader is not noop
    assert ot.b.a._downloader is not noop
    assert ot.b.b[0]._downloader is not noop
    assert ot.b.c["hello"]._downloader is not noop

    assert o.a.path == ot.a.remote_source
    assert o.b.a.path == ot.b.a.remote_source
    assert o.b.b[0].path == ot.b.b[0].remote_source
    assert o.b.c["hello"].path == ot.b.c["hello"].remote_source
    assert ot.b.d[0].remote_source == remote_path
    assert not ctx.file_access.is_remote(ot.b.d[0].path)
    assert ot.b.e["hello"].remote_source == remote_path
    assert not ctx.file_access.is_remote(ot.b.e["hello"].path)


def test_flyte_directory_in_dataclass():
    @dataclass
    class TestInnerFileStruct(object):
        a: TensorboardLogs
        b: typing.List[FlyteDirectory]
        c: typing.Dict[str, FlyteDirectory]
        d: typing.List[FlyteDirectory]
        e: typing.Dict[str, FlyteDirectory]

    @dataclass
    class TestFileStruct(object):
        a: FlyteDirectory
        b: TestInnerFileStruct

    remote_path = "s3://tmp/file"
    tempdir = tempfile.mkdtemp(prefix="flyte-")
    f1 = FlyteDirectory(tempdir)
    f1._remote_source = remote_path
    f2 = FlyteDirectory(remote_path)
    o = TestFileStruct(
        a=f1,
        b=TestInnerFileStruct(a=TensorboardLogs("s3://tensorboard"), b=[f1], c={"hello": f1}, d=[f2], e={"hello": f2}),
    )

    ctx = FlyteContext.current_context()
    tf = DataclassTransformer(TestFileStruct)
    lt = tf.get_literal_type(TestFileStruct)
    lv = tf.to_literal(ctx, o, TestFileStruct, lt)
    ot = tf.to_python_value(ctx, lv=lv, expected_python_type=TestFileStruct)

    assert ot.a._downloader is not noop
    assert ot.b.a._downloader is not noop
    assert ot.b.b[0]._downloader is not noop
    assert ot.b.c["hello"]._downloader is not noop

    assert o.a.remote_directory == ot.a.remote_directory
    assert not ctx.file_access.is_remote(ot.a.path)
    assert o.b.a.path == ot.b.a.remote_source
    assert o.b.b[0].remote_directory == ot.b.b[0].remote_directory
    assert not ctx.file_access.is_remote(ot.b.b[0].path)
    assert o.b.c["hello"].remote_directory == ot.b.c["hello"].remote_directory
    assert not ctx.file_access.is_remote(ot.b.c["hello"].path)
    assert o.b.d[0].path == ot.b.d[0].remote_source
    assert o.b.e["hello"].path == ot.b.e["hello"].remote_source


def test_structured_dataset_in_dataclass():
    df = pd.DataFrame({"Name": ["Tom", "Joseph"], "Age": [20, 22]})
    People = Annotated[StructuredDataset, "parquet", kwtypes(Name=str, Age=int)]

    @dataclass
    class InnerDatasetStruct(object):
        a: StructuredDataset
        b: typing.List[Annotated[StructuredDataset, "parquet"]]
        c: typing.Dict[str, Annotated[StructuredDataset, kwtypes(Name=str, Age=int)]]

    @dataclass
    class DatasetStruct(object):
        a: People
        b: InnerDatasetStruct

    sd = StructuredDataset(dataframe=df, file_format="parquet")
    o = DatasetStruct(a=sd, b=InnerDatasetStruct(a=sd, b=[sd], c={"hello": sd}))

    ctx = FlyteContext.current_context()
    tf = DataclassTransformer(DatasetStruct)
    lt = tf.get_literal_type(DatasetStruct)
    lv = tf.to_literal(ctx, o, DatasetStruct, lt)
    ot = tf.to_python_value(ctx, lv=lv, expected_python_type=DatasetStruct)

    assert_frame_equal(df, ot.a.open(pd.DataFrame).all())
    assert_frame_equal(df, ot.b.a.open(pd.DataFrame).all())
    assert_frame_equal(df, ot.b.b[0].open(pd.DataFrame).all())
    assert_frame_equal(df, ot.b.c["hello"].open(pd.DataFrame).all())
    assert "parquet" == ot.a.file_format
    assert "parquet" == ot.b.a.file_format
    assert "parquet" == ot.b.b[0].file_format
    assert "parquet" == ot.b.c["hello"].file_format


# Enums should have string values
class Color(Enum):
    RED = "red"
    GREEN = "green"
    BLUE = "blue"


# Enums with integer values are not supported
class UnsupportedEnumValues(Enum):
    RED = 1
    GREEN = 2
    BLUE = 3


def test_structured_dataset_type():
    name = "Name"
    age = "Age"
    data = {name: ["Tom", "Joseph"], age: [20, 22]}
    superset_cols = kwtypes(Name=str, Age=int)
    subset_cols = kwtypes(Name=str)
    df = pd.DataFrame(data)

    from flytekit.types.structured.structured_dataset import StructuredDataset, StructuredDatasetTransformerEngine

    tf = StructuredDatasetTransformerEngine()
    lt = tf.get_literal_type(Annotated[StructuredDataset, superset_cols, "parquet"])
    assert lt.structured_dataset_type is not None

    ctx = FlyteContextManager.current_context()
    lv = tf.to_literal(ctx, df, pd.DataFrame, lt)
    assert flyte_tmp_dir in lv.scalar.structured_dataset.uri
    metadata = lv.scalar.structured_dataset.metadata
    assert metadata.structured_dataset_type.format == "parquet"
    v1 = tf.to_python_value(ctx, lv, pd.DataFrame)
    v2 = tf.to_python_value(ctx, lv, pa.Table)
    assert_frame_equal(df, v1)
    assert_frame_equal(df, v2.to_pandas())

    subset_lt = tf.get_literal_type(Annotated[StructuredDataset, subset_cols, "parquet"])
    assert subset_lt.structured_dataset_type is not None

    subset_lv = tf.to_literal(ctx, df, pd.DataFrame, subset_lt)
    assert flyte_tmp_dir in subset_lv.scalar.structured_dataset.uri
    v1 = tf.to_python_value(ctx, subset_lv, pd.DataFrame)
    v2 = tf.to_python_value(ctx, subset_lv, pa.Table)
    subset_data = pd.DataFrame({name: ["Tom", "Joseph"]})
    assert_frame_equal(subset_data, v1)
    assert_frame_equal(subset_data, v2.to_pandas())

    empty_lt = tf.get_literal_type(Annotated[StructuredDataset, "parquet"])
    assert empty_lt.structured_dataset_type is not None
    empty_lv = tf.to_literal(ctx, df, pd.DataFrame, empty_lt)
    v1 = tf.to_python_value(ctx, empty_lv, pd.DataFrame)
    v2 = tf.to_python_value(ctx, empty_lv, pa.Table)
    assert_frame_equal(df, v1)
    assert_frame_equal(df, v2.to_pandas())


def test_enum_type():
    t = TypeEngine.to_literal_type(Color)
    assert t is not None
    assert t.enum_type is not None
    assert t.enum_type.values
    assert t.enum_type.values == [c.value for c in Color]

    ctx = FlyteContextManager.current_context()
    lv = TypeEngine.to_literal(ctx, Color.RED, Color, TypeEngine.to_literal_type(Color))
    assert lv
    assert lv.scalar
    assert lv.scalar.primitive.string_value == "red"

    v = TypeEngine.to_python_value(ctx, lv, Color)
    assert v
    assert v == Color.RED

    v = TypeEngine.to_python_value(ctx, lv, str)
    assert v
    assert v == "red"

    with pytest.raises(ValueError):
        TypeEngine.to_python_value(ctx, Literal(scalar=Scalar(primitive=Primitive(string_value=str(Color.RED)))), Color)

    with pytest.raises(ValueError):
        TypeEngine.to_python_value(ctx, Literal(scalar=Scalar(primitive=Primitive(string_value="bad"))), Color)

    with pytest.raises(AssertionError):
        TypeEngine.to_literal_type(UnsupportedEnumValues)


def union_type_tags_unique(t: LiteralType):
    seen = set()
    for x in t.union_type.variants:
        if x.structure.tag in seen:
            return False
        seen.add(x.structure.tag)

    return True


def test_union_type():
    pt = typing.Union[str, int]
    lt = TypeEngine.to_literal_type(pt)
    assert lt.union_type.variants == [
        LiteralType(simple=SimpleType.STRING, structure=TypeStructure(tag="str")),
        LiteralType(simple=SimpleType.INTEGER, structure=TypeStructure(tag="int")),
    ]
    assert union_type_tags_unique(lt)

    ctx = FlyteContextManager.current_context()
    lv = TypeEngine.to_literal(ctx, 3, pt, lt)
    v = TypeEngine.to_python_value(ctx, lv, pt)
    assert lv.scalar.union.stored_type.structure.tag == "int"
    assert lv.scalar.union.value.scalar.primitive.integer == 3
    assert v == 3

    lv = TypeEngine.to_literal(ctx, "hello", pt, lt)
    v = TypeEngine.to_python_value(ctx, lv, pt)
    assert lv.scalar.union.stored_type.structure.tag == "str"
    assert lv.scalar.union.value.scalar.primitive.string_value == "hello"
    assert v == "hello"


def test_assert_dataclass_type():
    @dataclass
    class Args(object):
        x: int
        y: typing.Optional[str]

    @dataclass
    class Schema(object):
        x: typing.Optional[Args] = None

    pt = Schema
    lt = TypeEngine.to_literal_type(pt)
    gt = TypeEngine.guess_python_type(lt)
    pv = Schema(x=Args(x=3, y="hello"))
    DataclassTransformer(Schema).assert_type(gt, pv)
    DataclassTransformer(Schema).assert_type(Schema, pv)


def test_union_transformer():
    assert UnionTransformer.is_optional_type(typing.Optional[int])
    assert not UnionTransformer.is_optional_type(str)
    assert UnionTransformer.get_sub_type_in_optional(typing.Optional[int]) == int


def test_union_guess_type():
    ut = UnionTransformer()
    t = ut.guess_python_type(
        LiteralType(
            union_type=UnionType(
                variants=[LiteralType(simple=SimpleType.STRING), LiteralType(simple=SimpleType.INTEGER)]
            )
        )
    )
    assert t == typing.Union[str, int]


def test_union_type_with_annotated():
    pt = typing.Union[
        Annotated[str, FlyteAnnotation({"hello": "world"})], Annotated[int, FlyteAnnotation({"test": 123})]
    ]
    lt = TypeEngine.to_literal_type(pt)
    assert lt.union_type.variants == [
        LiteralType(
            simple=SimpleType.STRING, structure=TypeStructure(tag="str"), annotation=TypeAnnotation({"hello": "world"})
        ),
        LiteralType(
            simple=SimpleType.INTEGER, structure=TypeStructure(tag="int"), annotation=TypeAnnotation({"test": 123})
        ),
    ]
    assert union_type_tags_unique(lt)

    ctx = FlyteContextManager.current_context()
    lv = TypeEngine.to_literal(ctx, 3, pt, lt)
    v = TypeEngine.to_python_value(ctx, lv, pt)
    assert lv.scalar.union.stored_type.structure.tag == "int"
    assert lv.scalar.union.value.scalar.primitive.integer == 3
    assert v == 3

    lv = TypeEngine.to_literal(ctx, "hello", pt, lt)
    v = TypeEngine.to_python_value(ctx, lv, pt)
    assert lv.scalar.union.stored_type.structure.tag == "str"
    assert lv.scalar.union.value.scalar.primitive.string_value == "hello"
    assert v == "hello"


def test_annotated_union_type():
    pt = Annotated[typing.Union[str, int], FlyteAnnotation({"hello": "world"})]
    lt = TypeEngine.to_literal_type(pt)
    assert lt.union_type.variants == [
        LiteralType(simple=SimpleType.STRING, structure=TypeStructure(tag="str")),
        LiteralType(simple=SimpleType.INTEGER, structure=TypeStructure(tag="int")),
    ]
    assert lt.annotation == TypeAnnotation({"hello": "world"})
    assert union_type_tags_unique(lt)

    ctx = FlyteContextManager.current_context()
    lv = TypeEngine.to_literal(ctx, 3, pt, lt)
    v = TypeEngine.to_python_value(ctx, lv, pt)
    assert lv.scalar.union.stored_type.structure.tag == "int"
    assert lv.scalar.union.value.scalar.primitive.integer == 3
    assert v == 3

    lv = TypeEngine.to_literal(ctx, "hello", pt, lt)
    v = TypeEngine.to_python_value(ctx, lv, pt)
    assert lv.scalar.union.stored_type.structure.tag == "str"
    assert lv.scalar.union.value.scalar.primitive.string_value == "hello"
    assert v == "hello"


def test_optional_type():
    pt = typing.Optional[int]
    lt = TypeEngine.to_literal_type(pt)
    assert lt.union_type.variants == [
        LiteralType(simple=SimpleType.INTEGER, structure=TypeStructure(tag="int")),
        LiteralType(simple=SimpleType.NONE, structure=TypeStructure(tag="none")),
    ]
    assert union_type_tags_unique(lt)

    ctx = FlyteContextManager.current_context()
    lv = TypeEngine.to_literal(ctx, 3, pt, lt)
    v = TypeEngine.to_python_value(ctx, lv, pt)
    assert lv.scalar.union.stored_type.structure.tag == "int"
    assert lv.scalar.union.value.scalar.primitive.integer == 3
    assert v == 3

    lv = TypeEngine.to_literal(ctx, None, pt, lt)
    v = TypeEngine.to_python_value(ctx, lv, pt)
    assert lv.scalar.union.stored_type.structure.tag == "none"
    assert lv.scalar.union.value.scalar.none_type == Void()
    assert v is None


def test_union_from_unambiguous_literal():
    pt = typing.Union[str, int]
    lt = TypeEngine.to_literal_type(pt)
    assert lt.union_type.variants == [
        LiteralType(simple=SimpleType.STRING, structure=TypeStructure(tag="str")),
        LiteralType(simple=SimpleType.INTEGER, structure=TypeStructure(tag="int")),
    ]
    assert union_type_tags_unique(lt)

    ctx = FlyteContextManager.current_context()
    lv = TypeEngine.to_literal(ctx, 3, int, LiteralType(simple=SimpleType.INTEGER))
    assert lv.scalar.primitive.integer == 3

    v = TypeEngine.to_python_value(ctx, lv, pt)
    assert v == 3


def test_union_custom_transformer():
    class MyInt:
        def __init__(self, x: int):
            self.val = x

        def __eq__(self, other):
            if not isinstance(other, MyInt):
                return False
            return other.val == self.val

    TypeEngine.register(
        SimpleTransformer(
            "MyInt",
            MyInt,
            LiteralType(simple=SimpleType.INTEGER),
            lambda x: Literal(scalar=Scalar(primitive=Primitive(integer=x.val))),
            lambda x: MyInt(x.scalar.primitive.integer),
        )
    )

    pt = typing.Union[int, MyInt]
    lt = TypeEngine.to_literal_type(pt)
    assert lt.union_type.variants == [
        LiteralType(simple=SimpleType.INTEGER, structure=TypeStructure(tag="int")),
        LiteralType(simple=SimpleType.INTEGER, structure=TypeStructure(tag="MyInt")),
    ]
    assert union_type_tags_unique(lt)

    ctx = FlyteContextManager.current_context()
    lv = TypeEngine.to_literal(ctx, 3, pt, lt)
    v = TypeEngine.to_python_value(ctx, lv, pt)
    assert lv.scalar.union.stored_type.structure.tag == "int"
    assert lv.scalar.union.value.scalar.primitive.integer == 3
    assert v == 3

    lv = TypeEngine.to_literal(ctx, MyInt(10), pt, lt)
    v = TypeEngine.to_python_value(ctx, lv, pt)
    assert lv.scalar.union.stored_type.structure.tag == "MyInt"
    assert lv.scalar.union.value.scalar.primitive.integer == 10
    assert v == MyInt(10)

    lv = TypeEngine.to_literal(ctx, 4, int, LiteralType(simple=SimpleType.INTEGER))
    assert lv.scalar.primitive.integer == 4
    try:
        TypeEngine.to_python_value(ctx, lv, pt)
    except TypeError as e:
        assert "Ambiguous choice of variant" in str(e)

    del TypeEngine._REGISTRY[MyInt]


def test_union_custom_transformer_sanity_check():
    class UnsignedInt:
        def __init__(self, x: int):
            self.val = x

        def __eq__(self, other):
            if not isinstance(other, UnsignedInt):
                return False
            return other.val == self.val

    # This transformer will not work in the implicit wrapping case
    class UnsignedIntTransformer(TypeTransformer[UnsignedInt]):
        def __init__(self):
            super().__init__("UnsignedInt", UnsignedInt)

        def get_literal_type(self, t: typing.Type[T]) -> LiteralType:
            return LiteralType(simple=SimpleType.INTEGER)

        def to_literal(
            self, ctx: FlyteContext, python_val: T, python_type: typing.Type[T], expected: LiteralType
        ) -> Literal:
            if type(python_val) != int:
                raise TypeTransformerFailedError("Expected an integer")

            if python_val < 0:
                raise TypeTransformerFailedError("Expected a non-negative integer")

            return Literal(scalar=Scalar(primitive=Primitive(integer=python_val)))

        def to_python_value(self, ctx: FlyteContext, lv: Literal, expected_python_type: typing.Type[T]) -> Literal:
            val = lv.scalar.primitive.integer
            return UnsignedInt(0 if val < 0 else val)  # type: ignore

    TypeEngine.register(UnsignedIntTransformer())

    pt = typing.Union[int, UnsignedInt]
    lt = TypeEngine.to_literal_type(pt)
    assert lt.union_type.variants == [
        LiteralType(simple=SimpleType.INTEGER, structure=TypeStructure(tag="int")),
        LiteralType(simple=SimpleType.INTEGER, structure=TypeStructure(tag="UnsignedInt")),
    ]
    assert union_type_tags_unique(lt)

    ctx = FlyteContextManager.current_context()
    with pytest.raises(TypeError, match="Ambiguous choice of variant for union type"):
        TypeEngine.to_literal(ctx, 3, pt, lt)

    del TypeEngine._REGISTRY[UnsignedInt]


def test_union_of_lists():
    pt = typing.Union[typing.List[int], typing.List[str]]
    lt = TypeEngine.to_literal_type(pt)
    assert lt.union_type.variants == [
        LiteralType(
            collection_type=LiteralType(simple=SimpleType.INTEGER),
            structure=TypeStructure(tag="Typed List"),
        ),
        LiteralType(
            collection_type=LiteralType(simple=SimpleType.STRING),
            structure=TypeStructure(tag="Typed List"),
        ),
    ]
    # Tags are deliberately NOT unique beacuse they are not required to encode the deep type structure,
    # only the top-level type transformer choice
    #
    # The stored typed will be used to differentiate union variants and must produce a unique choice.
    assert not union_type_tags_unique(lt)

    ctx = FlyteContextManager.current_context()
    lv = TypeEngine.to_literal(ctx, ["hello", "world"], pt, lt)
    v = TypeEngine.to_python_value(ctx, lv, pt)
    assert lv.scalar.union.stored_type.structure.tag == "Typed List"
    assert [x.scalar.primitive.string_value for x in lv.scalar.union.value.collection.literals] == ["hello", "world"]
    assert v == ["hello", "world"]

    lv = TypeEngine.to_literal(ctx, [1, 3], pt, lt)
    v = TypeEngine.to_python_value(ctx, lv, pt)
    assert lv.scalar.union.stored_type.structure.tag == "Typed List"
    assert [x.scalar.primitive.integer for x in lv.scalar.union.value.collection.literals] == [1, 3]
    assert v == [1, 3]


def test_list_of_unions():
    pt = typing.List[typing.Union[str, int]]
    lt = TypeEngine.to_literal_type(pt)
    # todo(maximsmol): seems like the order here is non-deterministic
    assert lt.collection_type.union_type.variants == [
        LiteralType(simple=SimpleType.STRING, structure=TypeStructure(tag="str")),
        LiteralType(simple=SimpleType.INTEGER, structure=TypeStructure(tag="int")),
    ]
    assert union_type_tags_unique(lt.collection_type)  # tags are deliberately NOT unique

    ctx = FlyteContextManager.current_context()
    lv = TypeEngine.to_literal(ctx, ["hello", 123, "world"], pt, lt)
    v = TypeEngine.to_python_value(ctx, lv, pt)
    assert [x.scalar.union.stored_type.structure.tag for x in lv.collection.literals] == ["str", "int", "str"]
    assert v == ["hello", 123, "world"]


def test_pickle_type():
    class Foo(object):
        def __init__(self, number: int):
            self.number = number

    lt = TypeEngine.to_literal_type(Foo)
    assert lt.blob.format == FlytePickleTransformer.PYTHON_PICKLE_FORMAT
    assert lt.blob.dimensionality == BlobType.BlobDimensionality.SINGLE

    ctx = FlyteContextManager.current_context()
    lv = TypeEngine.to_literal(ctx, Foo(1), Foo, lt)
    assert flyte_tmp_dir in lv.scalar.blob.uri

    transformer = FlytePickleTransformer(Foo)
    gt = transformer.guess_python_type(lt)
    pv = transformer.to_python_value(ctx, lv, expected_python_type=gt)
    assert Foo(1).number == pv.number


def test_enum_in_dataclass():
    @dataclass
    class Datum(object):
        x: int
        y: Color

    lt = TypeEngine.to_literal_type(Datum)
    transformer = DataclassTransformer(Datum)
    ctx = FlyteContext.current_context()
    datum = Datum(5, Color.RED)
    lv = transformer.to_literal(ctx, datum, Datum, lt)
    gt = transformer.guess_python_type(lt)
    pv = transformer.to_python_value(ctx, lv, expected_python_type=gt)
    assert datum.x == pv.x
    assert datum.y is pv.y


@pytest.mark.parametrize(
    "python_value,python_types,expected_literal_map",
    [
        (
            {"a": [1, 2, 3]},
            {"a": typing.List[int]},
            LiteralMap(
                literals={
                    "a": Literal(
                        collection=LiteralCollection(
                            literals=[
                                Literal(scalar=Scalar(primitive=Primitive(integer=1))),
                                Literal(scalar=Scalar(primitive=Primitive(integer=2))),
                                Literal(scalar=Scalar(primitive=Primitive(integer=3))),
                            ]
                        )
                    )
                }
            ),
        ),
        (
            {"p1": {"k1": "v1", "k2": "2"}},
            {"p1": typing.Dict[str, str]},
            LiteralMap(
                literals={
                    "p1": Literal(
                        map=LiteralMap(
                            literals={
                                "k1": Literal(scalar=Scalar(primitive=Primitive(string_value="v1"))),
                                "k2": Literal(scalar=Scalar(primitive=Primitive(string_value="2"))),
                            },
                        )
                    )
                }
            ),
        ),
        (
            {"p1": TestStructD(s=InnerStruct(a=5, b=None, c=[1, 2, 3]), m={"a": [5]})},
            {"p1": TestStructD},
            LiteralMap(
                literals={
                    "p1": Literal(
                        map=LiteralMap(
                            literals={
                                "s": Literal(
                                    map=LiteralMap(
                                        literals={
                                            "a": Literal(scalar=Scalar(primitive=Primitive(integer=5))),
                                            "b": Literal(
                                                scalar=Scalar(
                                                    union=Union(
                                                        value=Literal(scalar=Scalar(none_type=Void())),
                                                        stored_type=LiteralType(
                                                            simple=SimpleType.NONE, structure=TypeStructure(tag="none")
                                                        ),
                                                    )
                                                )
                                            ),
                                            "c": Literal(
                                                collection=LiteralCollection(
                                                    literals=[
                                                        Literal(scalar=Scalar(primitive=Primitive(integer=1))),
                                                        Literal(scalar=Scalar(primitive=Primitive(integer=2))),
                                                        Literal(scalar=Scalar(primitive=Primitive(integer=3))),
                                                    ]
                                                )
                                            ),
                                        }
                                    )
                                ),
                                "m": Literal(
                                    map=LiteralMap(
                                        literals={
                                            "a": Literal(
                                                collection=LiteralCollection(
                                                    literals=[Literal(scalar=Scalar(primitive=Primitive(integer=5)))]
                                                )
                                            )
                                        }
                                    )
                                ),
                            }
                        )
                    )
                }
            ),
        ),
        (
            {"p1": "s3://tmp/file.jpeg"},
            {"p1": JPEGImageFile},
            LiteralMap(
                literals={
                    "p1": Literal(
                        scalar=Scalar(
                            blob=Blob(
                                metadata=BlobMetadata(
                                    type=BlobType(format="jpeg", dimensionality=BlobType.BlobDimensionality.SINGLE)
                                ),
                                uri="s3://tmp/file.jpeg",
                            )
                        )
                    )
                }
            ),
        ),
    ],
)
def test_dict_to_literal_map(python_value, python_types, expected_literal_map):
    ctx = FlyteContext.current_context()
    assert TypeEngine.dict_to_literal_map(ctx, python_value, python_types) == expected_literal_map


def test_dict_to_literal_map_with_wrong_input_type():
    ctx = FlyteContext.current_context()
    input = {"a": 1}
    guessed_python_types = {"a": str}
    with pytest.raises(user_exceptions.FlyteTypeException):
        TypeEngine.dict_to_literal_map(ctx, input, guessed_python_types)


def test_nested_annotated():
    """
    Test to show that nested Annotated types are flattened.
    """
    pt = Annotated[Annotated[int, "inner-annotation"], "outer-annotation"]
    lt = TypeEngine.to_literal_type(pt)
    assert lt.simple == model_types.SimpleType.INTEGER

    ctx = FlyteContextManager.current_context()
    lv = TypeEngine.to_literal(ctx, 42, pt, lt)
    v = TypeEngine.to_python_value(ctx, lv, pt)
    assert v == 42


def test_pass_annotated_to_downstream_tasks():
    """
    Test to confirm that the loaded dataframe is not affected and can be used in @dynamic.
    """

    # pandas dataframe hash function
    def hash_pandas_dataframe(df: pd.DataFrame) -> str:
        return str(pd.util.hash_pandas_object(df))

    @task
    def t0(a: int) -> Annotated[int, HashMethod(function=str)]:
        return a + 1

    @task
    def annotated_return_task() -> Annotated[pd.DataFrame, HashMethod(hash_pandas_dataframe)]:
        return pd.DataFrame({"column_1": [1, 2, 3]})

    @task(cache=True, cache_version="42")
    def downstream_t(a: int, df: pd.DataFrame) -> int:
        return a + 2 + len(df)

    @dynamic
    def t1(a: int) -> int:
        v = t0(a=a)
        df = annotated_return_task()

        # We should have a cache miss in the first call to downstream_t
        v_1 = downstream_t(a=v, df=df)
        downstream_t(a=v, df=df)

        return v_1

    assert t1(a=3) == 9


def test_literal_hash_int_can_be_set():
    """
    Test to confirm that annotating an integer with `HashMethod` is allowed.
    """
    ctx = FlyteContext.current_context()
    lv = TypeEngine.to_literal(
        ctx, 42, Annotated[int, HashMethod(str)], LiteralType(simple=model_types.SimpleType.INTEGER)
    )
    assert lv.scalar.primitive.integer == 42
    assert lv.hash == "42"


def test_literal_hash_to_python_value():
    """
    Test to confirm that literals can be converted to python values, regardless of the hash value set in the literal.
    """
    ctx = FlyteContext.current_context()

    def constant_hash(df: pd.DataFrame) -> str:
        return "h4Sh"

    df = pd.DataFrame(data={"col1": [1, 2], "col2": [3, 4]})
    pandas_df_transformer = PandasDataFrameTransformer()
    literal_with_hash_set = TypeEngine.to_literal(
        ctx,
        df,
        Annotated[pd.DataFrame, HashMethod(constant_hash)],
        pandas_df_transformer.get_literal_type(pd.DataFrame),
    )
    assert literal_with_hash_set.hash == "h4Sh"
    # Confirm tha the loaded dataframe is not affected
    python_df = TypeEngine.to_python_value(ctx, literal_with_hash_set, pd.DataFrame)
    expected_df = pd.DataFrame(data={"col1": [1, 2], "col2": [3, 4]})
    assert expected_df.equals(python_df)


def test_annotated_simple_types():
    def _check_annotation(t, annotation):
        lt = TypeEngine.to_literal_type(t)
        assert isinstance(lt.annotation, TypeAnnotation)
        assert lt.annotation.annotations == annotation

    _check_annotation(typing_extensions.Annotated[int, FlyteAnnotation({"foo": "bar"})], {"foo": "bar"})
    _check_annotation(typing_extensions.Annotated[int, FlyteAnnotation(["foo", "bar"])], ["foo", "bar"])
    _check_annotation(
        typing_extensions.Annotated[int, FlyteAnnotation({"d": {"test": "data"}, "l": ["nested", ["list"]]})],
        {"d": {"test": "data"}, "l": ["nested", ["list"]]},
    )
    _check_annotation(
        typing_extensions.Annotated[int, FlyteAnnotation(InnerStruct(a=1, b="fizz", c=[1]))],
        InnerStruct(a=1, b="fizz", c=[1]),
    )


def test_annotated_list():
    t = typing_extensions.Annotated[typing.List[int], FlyteAnnotation({"foo": "bar"})]
    lt = TypeEngine.to_literal_type(t)
    assert isinstance(lt.annotation, TypeAnnotation)
    assert lt.annotation.annotations == {"foo": "bar"}

    t = typing.List[typing_extensions.Annotated[int, FlyteAnnotation({"foo": "bar"})]]
    lt = TypeEngine.to_literal_type(t)
    assert isinstance(lt.collection_type.annotation, TypeAnnotation)
    assert lt.collection_type.annotation.annotations == {"foo": "bar"}


def test_type_alias():
    inner_t = typing_extensions.Annotated[int, FlyteAnnotation("foo")]
    t = typing_extensions.Annotated[inner_t, FlyteAnnotation("bar")]
    with pytest.raises(ValueError):
        TypeEngine.to_literal_type(t)


def test_unsupported_complex_literals():
    t = typing_extensions.Annotated[typing.Dict[str, str], FlyteAnnotation({"foo": "bar"})]
    with pytest.raises(ValueError):
        TypeEngine.to_literal_type(t)

    # Enum.
    t = typing_extensions.Annotated[Color, FlyteAnnotation({"foo": "bar"})]
    with pytest.raises(ValueError):
        TypeEngine.to_literal_type(t)


def test_multiple_annotations():
    t = typing_extensions.Annotated[int, FlyteAnnotation({"foo": "bar"}), FlyteAnnotation({"anotha": "one"})]
    with pytest.raises(Exception):
        TypeEngine.to_literal_type(t)


TestSchema = FlyteSchema[kwtypes(some_str=str)]  # type: ignore


@dataclass
class InnerResult:
    number: int
    schema: TestSchema  # type: ignore


@dataclass
class Result:
    result: InnerResult
    schema: TestSchema  # type: ignore


def test_schema_in_dataclass():
    schema = TestSchema()
    df = pd.DataFrame(data={"some_str": ["a", "b", "c"]})
    schema.open().write(df)
    o = Result(result=InnerResult(number=1, schema=schema), schema=schema)
    ctx = FlyteContext.current_context()
    tf = DataclassTransformer(Result)
    lt = tf.get_literal_type(Result)
    lv = tf.to_literal(ctx, o, Result, lt)
    ot = tf.to_python_value(ctx, lv=lv, expected_python_type=Result)

    assert o == ot


def test_guess_of_dataclass():
    @dataclass()
    class Foo(object):
        x: int
        y: str
        z: typing.Dict[str, int]

        def hello(self):
            ...

    lt = TypeEngine.to_literal_type(Foo)
    foo = Foo(1, "hello", {"world": 3})
    lv = TypeEngine.to_literal(FlyteContext.current_context(), foo, Foo, lt)
    lit_dict = {"a": lv}
    lr = LiteralsResolver(lit_dict)
    assert lr.get("a", Foo) == foo
    assert hasattr(lr.get("a", Foo), "hello") is True


def test_flyte_dir_in_union():
    pt = typing.Union[str, FlyteDirectory, FlyteFile]
    lt = TypeEngine.to_literal_type(pt)
    ctx = FlyteContext.current_context()
    tf = UnionTransformer()

    pv = tempfile.mkdtemp(prefix="flyte-")
    lv = tf.to_literal(ctx, FlyteDirectory(pv), pt, lt)
    ot = tf.to_python_value(ctx, lv=lv, expected_python_type=pt)
    assert ot is not None

    pv = "s3://bucket/key"
    lv = tf.to_literal(ctx, FlyteFile(pv), pt, lt)
    ot = tf.to_python_value(ctx, lv=lv, expected_python_type=pt)
    assert ot is not None

    pv = "hello"
    lv = tf.to_literal(ctx, pv, pt, lt)
    ot = tf.to_python_value(ctx, lv=lv, expected_python_type=pt)
    assert ot == "hello"


def test_file_ext_with_flyte_file_existing_file():
    assert JPEGImageFile.extension() == "jpeg"


def test_file_ext_convert_static_method():
    TAR_GZ = Annotated[str, FileExt("tar.gz")]
    item = FileExt.check_and_convert_to_str(TAR_GZ)
    assert item == "tar.gz"

    str_item = FileExt.check_and_convert_to_str("csv")
    assert str_item == "csv"


def test_file_ext_with_flyte_file_new_file():
    TAR_GZ = Annotated[str, FileExt("tar.gz")]
    flyte_file = FlyteFile[TAR_GZ]
    assert flyte_file.extension() == "tar.gz"


class WrongType:
    def __init__(self, num: int):
        self.num = num


def test_file_ext_with_flyte_file_wrong_type():
    WRONG_TYPE = Annotated[int, WrongType(2)]
    with pytest.raises(ValueError) as e:
        FlyteFile[WRONG_TYPE]
    assert str(e.value) == "Underlying type of File Extension must be of type <str>"


def test_is_batchable():
    assert ListTransformer.is_batchable(typing.List[int]) is False
    assert ListTransformer.is_batchable(typing.List[str]) is False
    assert ListTransformer.is_batchable(typing.List[typing.Dict]) is False
    assert ListTransformer.is_batchable(typing.List[typing.Dict[str, FlytePickle]]) is False
    assert ListTransformer.is_batchable(typing.List[typing.List[FlytePickle]]) is False

    assert ListTransformer.is_batchable(typing.List[FlytePickle]) is True
    assert ListTransformer.is_batchable(Annotated[typing.List[FlytePickle], BatchSize(3)]) is True
    assert (
        ListTransformer.is_batchable(Annotated[typing.List[FlytePickle], HashMethod(function=str), BatchSize(3)])
        is True
    )


@pytest.mark.parametrize(
    "python_val, python_type, expected_list_length",
    [
        # Case 1: List of FlytePickle objects with default batch size.
        # (By default, the batch_size is set to the length of the whole list.)
        # After converting to literal, the result will be [batched_FlytePickle(5 items)].
        # Therefore, the expected list length is [1].
        ([{"foo"}] * 5, typing.List[FlytePickle], [1]),
        # Case 2: List of FlytePickle objects with batch size 2.
        # After converting to literal, the result will be
        # [batched_FlytePickle(2 items), batched_FlytePickle(2 items), batched_FlytePickle(1 item)].
        # Therefore, the expected list length is [3].
        (["foo"] * 5, Annotated[typing.List[FlytePickle], HashMethod(function=str), BatchSize(2)], [3]),
        # Case 3: Nested list of FlytePickle objects with batch size 2.
        # After converting to literal, the result will be
        # [[batched_FlytePickle(3 items)], [batched_FlytePickle(3 items)]]
        # Therefore, the expected list length is [2, 1] (the length of the outer list remains the same, the inner list is batched).
        ([["foo", "foo", "foo"]] * 2, typing.List[Annotated[typing.List[FlytePickle], BatchSize(3)]], [2, 1]),
        # Case 4: Empty list
        ([[], typing.List[FlytePickle], []]),
    ],
)
def test_batch_pickle_list(python_val, python_type, expected_list_length):
    ctx = FlyteContext.current_context()
    expected = TypeEngine.to_literal_type(python_type)
    lv = TypeEngine.to_literal(ctx, python_val, python_type, expected)

    tmp_lv = lv
    for length in expected_list_length:
        # Check that after converting to literal, the length of the literal list is equal to:
        # - the length of the original list divided by the batch size if not nested
        # - the length of the original list if it contains a nested list
        assert len(tmp_lv.collection.literals) == length
        tmp_lv = tmp_lv.collection.literals[0]

    pv = TypeEngine.to_python_value(ctx, lv, python_type)
    # Check that after converting literal to Python value, the result is equal to the original python values.
    assert pv == python_val
    if get_origin(python_type) is Annotated:
        pv = TypeEngine.to_python_value(ctx, lv, get_args(python_type)[0])
        # Remove the annotation and check that after converting to Python value, the result is equal
        # to the original input values. This is used to simulate the following case:
        # @workflow
        # def wf():
        #     data = task0()  # task0() -> Annotated[typing.List[FlytePickle], BatchSize(2)]
        #     task1(data=data)  # task1(data: typing.List[FlytePickle])
        assert pv == python_val


@pytest.mark.parametrize(
    "t,expected",
    [
        (list, False),
        (Annotated[int, "tag"], True),
        (Annotated[typing.List[str], "a", "b"], True),
        (Annotated[typing.Dict[int, str], FlyteAnnotation({"foo": "bar"})], True),
    ],
)
def test_is_annotated(t, expected):
    assert is_annotated(t) == expected


@pytest.mark.parametrize(
    "t,expected",
    [
        (typing.List, typing.List),
        (Annotated[int, "tag"], int),
        (Annotated[typing.List[str], "a", "b"], typing.List[str]),
    ],
)
def test_get_underlying_type(t, expected):
    assert get_underlying_type(t) == expected<|MERGE_RESOLUTION|>--- conflicted
+++ resolved
@@ -102,13 +102,8 @@
     assert type(TypeEngine.get_transformer(int)) == SimpleTransformer
 
     assert type(TypeEngine.get_transformer(os.PathLike)) == FlyteFilePathTransformer
-<<<<<<< HEAD
-
-    # assert type(TypeEngine.get_transformer(typing.Any)) == FlytePickleTransformer
-=======
     assert type(TypeEngine.get_transformer(FlytePickle)) == FlytePickleTransformer
     assert type(TypeEngine.get_transformer(typing.Any)) == FlytePickleTransformer
->>>>>>> 68ac1f53
 
 
 def test_file_formats_getting_literal_type():

--- conflicted
+++ resolved
@@ -2,11 +2,8 @@
 import datetime
 import json
 import os
-<<<<<<< HEAD
 import re
-=======
 import sys
->>>>>>> ad328a74
 import tempfile
 import typing
 from dataclasses import asdict, dataclass, field

import dataclasses
import datetime
import json
import os
import tempfile
import typing
from dataclasses import dataclass, field
from datetime import timedelta
from enum import Enum
from typing import Optional, Type

import mock
import pandas as pd
import pyarrow as pa
import pytest
import typing_extensions
from flyteidl.core import errors_pb2
from pandas._testing import assert_frame_equal
from typing_extensions import Annotated, get_args, get_origin

from flytekit import kwtypes
from flytekit.core.annotation import FlyteAnnotation
from flytekit.core.context_manager import FlyteContext, FlyteContextManager
from flytekit.core.data_persistence import flyte_tmp_dir
from flytekit.core.dynamic_workflow_task import dynamic
from flytekit.core.hash import HashMethod
from flytekit.core.task import task
from flytekit.core.type_engine import (
    DataclassTransformer,
    DictTransformer,
    FlytePickleTransformer,
    ListTransformer,
    LiteralsResolver,
    SimpleTransformer,
    TypeEngine,
    TypeTransformer,
    TypeTransformerFailedError,
    UnionTransformer,
<<<<<<< HEAD
=======
    convert_json_schema_to_python_class,
    dataclass_from_dict,
    get_underlying_type,
    is_annotated,
>>>>>>> c8433ea2
)
from flytekit.exceptions import user as user_exceptions
from flytekit.models import types as model_types
from flytekit.models.annotation import TypeAnnotation
from flytekit.models.core.types import BlobType
from flytekit.models.literals import (
    Blob,
    BlobMetadata,
    Literal,
    LiteralCollection,
    LiteralMap,
    Primitive,
    Scalar,
    Union,
    Void,
)
from flytekit.models.types import LiteralType, SimpleType, TypeStructure, UnionType
from flytekit.types.directory import TensorboardLogs
from flytekit.types.directory.types import FlyteDirectory
from flytekit.types.file import FileExt, JPEGImageFile
from flytekit.types.file.file import FlyteFile, FlyteFilePathTransformer, noop
<<<<<<< HEAD
=======
from flytekit.types.pickle import FlytePickle
from flytekit.types.pickle.pickle import BatchSize, FlytePickleTransformer
>>>>>>> c8433ea2
from flytekit.types.schema import FlyteSchema
from flytekit.types.schema.types_pandas import PandasDataFrameTransformer
from flytekit.types.structured.structured_dataset import StructuredDataset

T = typing.TypeVar("T")


def test_type_engine():
    t = int
    lt = TypeEngine.to_literal_type(t)
    assert lt.simple == model_types.SimpleType.INTEGER

    t = typing.Dict[str, typing.List[typing.Dict[str, timedelta]]]
    lt = TypeEngine.to_literal_type(t)
    assert lt.map_value_type.collection_type.map_value_type.simple == model_types.SimpleType.DURATION


def test_named_tuple():
    t = typing.NamedTuple("Outputs", [("x_str", str), ("y_int", int)])
    var_map = TypeEngine.named_tuple_to_variable_map(t)
    assert var_map.variables["x_str"].type.simple == model_types.SimpleType.STRING
    assert var_map.variables["y_int"].type.simple == model_types.SimpleType.INTEGER


def test_type_resolution():
    assert type(TypeEngine.get_transformer(typing.List[int])) == ListTransformer
    assert type(TypeEngine.get_transformer(typing.List)) == ListTransformer
    assert type(TypeEngine.get_transformer(list)) == ListTransformer

    assert type(TypeEngine.get_transformer(typing.Dict[str, int])) == DictTransformer
    assert type(TypeEngine.get_transformer(typing.Dict)) == DictTransformer
    assert type(TypeEngine.get_transformer(dict)) == DictTransformer

    assert type(TypeEngine.get_transformer(int)) == SimpleTransformer

    assert type(TypeEngine.get_transformer(os.PathLike)) == FlyteFilePathTransformer

    assert type(TypeEngine.get_transformer(typing.Any)) == FlytePickleTransformer


def test_file_formats_getting_literal_type():
    transformer = TypeEngine.get_transformer(FlyteFile)

    lt = transformer.get_literal_type(FlyteFile)
    assert lt.blob.format == ""

    # Works with formats that we define
    lt = transformer.get_literal_type(FlyteFile["txt"])
    assert lt.blob.format == "txt"

    lt = transformer.get_literal_type(FlyteFile[typing.TypeVar("jpg")])
    assert lt.blob.format == "jpg"

    # Empty default to the default
    lt = transformer.get_literal_type(FlyteFile)
    assert lt.blob.format == ""

    lt = transformer.get_literal_type(FlyteFile[typing.TypeVar(".png")])
    assert lt.blob.format == "png"


def test_file_format_getting_python_value():
    transformer = TypeEngine.get_transformer(FlyteFile)

    ctx = FlyteContext.current_context()

    # This file probably won't exist, but it's okay. It won't be downloaded unless we try to read the thing returned
    lv = Literal(
        scalar=Scalar(
            blob=Blob(metadata=BlobMetadata(type=BlobType(format="txt", dimensionality=0)), uri="file:///tmp/test")
        )
    )

    pv = transformer.to_python_value(ctx, lv, expected_python_type=FlyteFile["txt"])
    assert isinstance(pv, FlyteFile)
    assert pv.extension() == "txt"


def test_list_of_dict_getting_python_value():
    transformer = TypeEngine.get_transformer(typing.List)
    ctx = FlyteContext.current_context()
    lv = Literal(
        collection=LiteralCollection(
            literals=[Literal(map=LiteralMap({"foo": Literal(scalar=Scalar(primitive=Primitive(integer=1)))}))]
        )
    )

    pv = transformer.to_python_value(ctx, lv, expected_python_type=typing.List[typing.Dict[str, int]])
    assert isinstance(pv, list)


<<<<<<< HEAD
=======
def test_list_of_single_dataclass():
    @dataclass_json
    @dataclass()
    class Bar(object):
        v: typing.Optional[typing.List[int]]
        w: typing.Optional[typing.List[float]]

    @dataclass_json
    @dataclass()
    class Foo(object):
        a: typing.Optional[typing.List[str]]
        b: Bar

    foo = Foo(a=["abc", "def"], b=Bar(v=[1, 2, 99], w=[3.1415, 2.7182]))
    generic = _json_format.Parse(typing.cast(DataClassJsonMixin, foo).to_json(), _struct.Struct())
    lv = Literal(collection=LiteralCollection(literals=[Literal(scalar=Scalar(generic=generic))]))

    transformer = TypeEngine.get_transformer(typing.List)
    ctx = FlyteContext.current_context()

    pv = transformer.to_python_value(ctx, lv, expected_python_type=typing.List[Foo])
    assert pv[0].a == ["abc", "def"]
    assert pv[0].b == Bar(v=[1, 2, 99], w=[3.1415, 2.7182])


def test_annotated_type():
    class JsonTypeTransformer(TypeTransformer[T]):
        LiteralType = LiteralType(
            simple=SimpleType.STRING, annotation=TypeAnnotation(annotations=dict(protocol="json"))
        )

        def get_literal_type(self, t: Type[T]) -> LiteralType:
            return self.LiteralType

        def to_python_value(self, ctx: FlyteContext, lv: Literal, expected_python_type: Type[T]) -> Optional[T]:
            return json.loads(lv.scalar.primitive.string_value)

        def to_literal(
            self, ctx: FlyteContext, python_val: T, python_type: typing.Type[T], expected: LiteralType
        ) -> Literal:
            return Literal(scalar=Scalar(primitive=Primitive(string_value=json.dumps(python_val))))

    class JSONSerialized:
        def __class_getitem__(cls, item: Type[T]):
            return Annotated[item, JsonTypeTransformer(name=f"json[{item}]", t=item)]

    MyJsonDict = JSONSerialized[typing.Dict[str, int]]
    _, test_transformer = get_args(MyJsonDict)

    assert TypeEngine.get_transformer(MyJsonDict) is test_transformer
    assert TypeEngine.to_literal_type(MyJsonDict) == JsonTypeTransformer.LiteralType

    test_dict = {"foo": 1}
    test_literal = Literal(scalar=Scalar(primitive=Primitive(string_value=json.dumps(test_dict))))

    assert (
        TypeEngine.to_python_value(
            FlyteContext.current_context(),
            test_literal,
            MyJsonDict,
        )
        == test_dict
    )

    assert (
        TypeEngine.to_literal(FlyteContext.current_context(), test_dict, MyJsonDict, JsonTypeTransformer.LiteralType)
        == test_literal
    )


def test_list_of_dataclass_getting_python_value():
    @dataclass_json
    @dataclass()
    class Bar(object):
        v: typing.Union[int, None]
        w: typing.Optional[str]
        x: float
        y: str
        z: typing.Dict[str, bool]

    @dataclass_json
    @dataclass()
    class Foo(object):
        u: typing.Optional[int]
        v: typing.Optional[int]
        w: int
        x: typing.List[int]
        y: typing.Dict[str, str]
        z: Bar

    foo = Foo(u=5, v=None, w=1, x=[1], y={"hello": "10"}, z=Bar(v=3, w=None, x=1.0, y="hello", z={"world": False}))
    generic = _json_format.Parse(typing.cast(DataClassJsonMixin, foo).to_json(), _struct.Struct())
    lv = Literal(collection=LiteralCollection(literals=[Literal(scalar=Scalar(generic=generic))]))

    transformer = TypeEngine.get_transformer(typing.List)
    ctx = FlyteContext.current_context()

    schema = JSONSchema().dump(typing.cast(DataClassJsonMixin, Foo).schema())
    foo_class = convert_json_schema_to_python_class(schema["definitions"], "FooSchema")

    guessed_pv = transformer.to_python_value(ctx, lv, expected_python_type=typing.List[foo_class])
    pv = transformer.to_python_value(ctx, lv, expected_python_type=typing.List[Foo])
    assert isinstance(guessed_pv, list)
    assert guessed_pv[0].u == pv[0].u
    assert guessed_pv[0].v == pv[0].v
    assert guessed_pv[0].w == pv[0].w
    assert guessed_pv[0].x == pv[0].x
    assert guessed_pv[0].y == pv[0].y
    assert guessed_pv[0].z.x == pv[0].z.x
    assert type(guessed_pv[0].u) == int
    assert guessed_pv[0].v is None
    assert type(guessed_pv[0].w) == int
    assert type(guessed_pv[0].z.v) == int
    assert type(guessed_pv[0].z.x) == float
    assert guessed_pv[0].z.v == pv[0].z.v
    assert guessed_pv[0].z.y == pv[0].z.y
    assert guessed_pv[0].z.z == pv[0].z.z
    assert pv[0] == dataclass_from_dict(Foo, asdict(guessed_pv[0]))


>>>>>>> c8433ea2
def test_file_no_downloader_default():
    # The idea of this test is to assert that if a FlyteFile is created with no download specified,
    # then it should return the set path itself. This matches if we use open method
    transformer = TypeEngine.get_transformer(FlyteFile)

    ctx = FlyteContext.current_context()
    local_file = "/usr/local/bin/file"

    lv = Literal(
        scalar=Scalar(blob=Blob(metadata=BlobMetadata(type=BlobType(format="", dimensionality=0)), uri=local_file))
    )

    pv = transformer.to_python_value(ctx, lv, expected_python_type=FlyteFile)
    assert isinstance(pv, FlyteFile)
    assert pv.download() == local_file


def test_dir_no_downloader_default():
    # The idea of this test is to assert that if a FlyteFile is created with no download specified,
    # then it should return the set path itself. This matches if we use open method
    transformer = TypeEngine.get_transformer(FlyteDirectory)

    ctx = FlyteContext.current_context()

    local_dir = "/usr/local/bin/"
    lv = Literal(
        scalar=Scalar(blob=Blob(metadata=BlobMetadata(type=BlobType(format="", dimensionality=1)), uri=local_dir))
    )

    pv = transformer.to_python_value(ctx, lv, expected_python_type=FlyteDirectory)
    assert isinstance(pv, FlyteDirectory)
    assert pv.download() == local_dir


def test_dict_transformer():
    d = DictTransformer()

    def assert_struct(lit: LiteralType):
        assert lit is not None
        assert lit.simple == SimpleType.STRUCT

    def recursive_assert(lit: LiteralType, expected: LiteralType, expected_depth: int = 1, curr_depth: int = 0):
        assert curr_depth <= expected_depth
        assert lit is not None
        if lit.map_value_type is None:
            assert lit == expected
            return
        recursive_assert(lit.map_value_type, expected, expected_depth, curr_depth + 1)

    # Type inference
    assert_struct(d.get_literal_type(dict))
    recursive_assert(d.get_literal_type(typing.Dict[str, str]), LiteralType(simple=SimpleType.STRING))
    recursive_assert(d.get_literal_type(typing.Dict[str, int]), LiteralType(simple=SimpleType.INTEGER))
    recursive_assert(d.get_literal_type(typing.Dict[str, datetime.datetime]), LiteralType(simple=SimpleType.DATETIME))
    recursive_assert(d.get_literal_type(typing.Dict[str, datetime.timedelta]), LiteralType(simple=SimpleType.DURATION))
    recursive_assert(d.get_literal_type(typing.Dict[str, dict]), LiteralType(simple=SimpleType.STRUCT))
    recursive_assert(
        d.get_literal_type(typing.Dict[str, typing.Dict[str, str]]),
        LiteralType(simple=SimpleType.STRING),
        expected_depth=2,
    )
    recursive_assert(
        d.get_literal_type(typing.Dict[str, typing.Dict[str, typing.Dict[str, str]]]),
        LiteralType(simple=SimpleType.STRING),
        expected_depth=3,
    )
    recursive_assert(
        d.get_literal_type(typing.Dict[str, typing.Dict[str, typing.Dict[str, dict]]]),
        LiteralType(simple=SimpleType.STRUCT),
        expected_depth=3,
    )

    ctx = FlyteContext.current_context()

    lit = d.to_literal(ctx, {}, typing.Dict, LiteralType(SimpleType.STRUCT))
    pv = d.to_python_value(ctx, lit, typing.Dict)
    assert pv == {}

    lit_empty = Literal(map=LiteralMap(literals={}))
    pv_empty = d.to_python_value(ctx, lit_empty, typing.Dict[str, str])
    assert pv_empty == {}

    # Literal to python
    with pytest.raises(TypeError):
        d.to_python_value(ctx, Literal(scalar=Scalar(primitive=Primitive(integer=10))), dict)
    with pytest.raises(TypeError):
        d.to_python_value(ctx, Literal(), dict)
    with pytest.raises(TypeError):
        d.to_python_value(
            ctx, Literal(map=LiteralMap(literals={"x": Literal(scalar=Scalar(primitive=Primitive(integer=5)))})), dict
        )
    with pytest.raises(TypeError):
        d.to_python_value(
            ctx,
            Literal(map=LiteralMap(literals={"x": Literal(scalar=Scalar(primitive=Primitive(integer=5)))})),
            typing.Dict[str, str],
        )

    d.to_python_value(
        ctx,
        Literal(map=LiteralMap(literals={"x": Literal(scalar=Scalar(primitive=Primitive(integer=1)))})),
        typing.Dict[str, int],
    )


def test_list_transformer():
    l0 = Literal(scalar=Scalar(primitive=Primitive(integer=3)))
    l1 = Literal(scalar=Scalar(primitive=Primitive(integer=4)))
    lc = LiteralCollection(literals=[l0, l1])
    lit = Literal(collection=lc)

    ctx = FlyteContext.current_context()
    xx = TypeEngine.to_python_value(ctx, lit, typing.List[int])
    assert xx == [3, 4]


def test_protos():
    ctx = FlyteContext.current_context()

    pb = errors_pb2.ContainerError(code="code", message="message")
    lt = TypeEngine.to_literal_type(errors_pb2.ContainerError)
    assert lt.simple == SimpleType.STRUCT
    assert lt.metadata["pb_type"] == "flyteidl.core.errors_pb2.ContainerError"

    lit = TypeEngine.to_literal(ctx, pb, errors_pb2.ContainerError, lt)
    new_python_val = TypeEngine.to_python_value(ctx, lit, errors_pb2.ContainerError)
    assert new_python_val == pb

    # Test error
    l0 = Literal(scalar=Scalar(primitive=Primitive(integer=4)))
    with pytest.raises(AssertionError):
        TypeEngine.to_python_value(ctx, l0, errors_pb2.ContainerError)

    default_proto = errors_pb2.ContainerError()
    lit = TypeEngine.to_literal(ctx, default_proto, errors_pb2.ContainerError, lt)
    assert lit.scalar
    assert lit.scalar.generic is not None
    new_python_val = TypeEngine.to_python_value(ctx, lit, errors_pb2.ContainerError)
    assert new_python_val == default_proto


def test_guessing_basic():
    b = model_types.LiteralType(simple=model_types.SimpleType.BOOLEAN)
    pt = TypeEngine.guess_python_type(b)
    assert pt is bool

    lt = model_types.LiteralType(simple=model_types.SimpleType.INTEGER)
    pt = TypeEngine.guess_python_type(lt)
    assert pt is int

    lt = model_types.LiteralType(simple=model_types.SimpleType.STRING)
    pt = TypeEngine.guess_python_type(lt)
    assert pt is str

    lt = model_types.LiteralType(simple=model_types.SimpleType.DURATION)
    pt = TypeEngine.guess_python_type(lt)
    assert pt is timedelta

    lt = model_types.LiteralType(simple=model_types.SimpleType.DATETIME)
    pt = TypeEngine.guess_python_type(lt)
    assert pt is datetime.datetime

    lt = model_types.LiteralType(simple=model_types.SimpleType.FLOAT)
    pt = TypeEngine.guess_python_type(lt)
    assert pt is float

    lt = model_types.LiteralType(simple=model_types.SimpleType.NONE)
    pt = TypeEngine.guess_python_type(lt)
    assert pt is type(None)  # noqa: E721

    lt = model_types.LiteralType(
        blob=BlobType(
            format=FlytePickleTransformer.PYTHON_PICKLE_FORMAT, dimensionality=BlobType.BlobDimensionality.SINGLE
        )
    )
    pt = TypeEngine.guess_python_type(lt)


def test_guessing_containers():
    b = model_types.LiteralType(simple=model_types.SimpleType.BOOLEAN)
    lt = model_types.LiteralType(collection_type=b)
    pt = TypeEngine.guess_python_type(lt)
    assert pt == typing.List[bool]

    dur = model_types.LiteralType(simple=model_types.SimpleType.DURATION)
    lt = model_types.LiteralType(map_value_type=dur)
    pt = TypeEngine.guess_python_type(lt)
    assert pt == typing.Dict[str, timedelta]


def test_zero_floats():
    ctx = FlyteContext.current_context()

    l0 = Literal(scalar=Scalar(primitive=Primitive(integer=0)))
    l1 = Literal(scalar=Scalar(primitive=Primitive(float_value=0.0)))

    assert TypeEngine.to_python_value(ctx, l0, float) == 0
    assert TypeEngine.to_python_value(ctx, l1, float) == 0


@dataclass
class InnerStruct(object):
    a: int
    b: typing.Optional[str]
    c: typing.List[int]


@dataclass
class TestStruct(object):
    s: InnerStruct
    m: typing.Dict[str, str]


@dataclass
class TestStructB(object):
    s: InnerStruct
    m: typing.Dict[str, str]
    n: typing.Optional[typing.List[typing.List[int]]] = None
    o: typing.Optional[typing.Dict[str, typing.Dict[str, int]]] = None


@dataclass
class TestStructC(object):
    s: InnerStruct
    m: typing.Dict[str, int]


@dataclass
class TestStructD(object):
    s: InnerStruct
    m: typing.Dict[str, typing.List[int]]


class UnsupportedSchemaType:
    def __init__(self):
        self._a = "Hello"


@dataclass
class UnsupportedNestedStruct(object):
    a: int
    s: UnsupportedSchemaType


def test_dataclass_int_preserving():
    ctx = FlyteContext.current_context()

    o = InnerStruct(a=5, b=None, c=[1, 2, 3])
    tf = DataclassTransformer(InnerStruct)
    lv = tf.to_literal(ctx, o, InnerStruct, tf.get_literal_type(InnerStruct))
    ot = tf.to_python_value(ctx, lv=lv, expected_python_type=InnerStruct)
    assert ot == o

    o = TestStructB(
        s=InnerStruct(a=5, b=None, c=[1, 2, 3]),
        m={"5": "b"},
        n=[[1, 2, 3], [4, 5, 6]],
        o={"1": {"2": 3}, "4": {"5": 6}},
    )
    tf = DataclassTransformer(TestStructB)
    lv = tf.to_literal(ctx, o, TestStructB, tf.get_literal_type(TestStructB))
    ot = tf.to_python_value(ctx, lv=lv, expected_python_type=TestStructB)
    assert ot == o

    o = TestStructC(s=InnerStruct(a=5, b=None, c=[1, 2, 3]), m={"a": 5})
    tf = DataclassTransformer(TestStructC)

    lv = tf.to_literal(ctx, o, TestStructC, tf.get_literal_type(TestStructC))
    ot = tf.to_python_value(ctx, lv=lv, expected_python_type=TestStructC)
    assert ot == o

    o = TestStructD(s=InnerStruct(a=5, b=None, c=[1, 2, 3]), m={"a": [5]})
    tf = DataclassTransformer(TestStructD)
    lv = tf.to_literal(ctx, o, TestStructD, tf.get_literal_type(TestStructD))
    ot = tf.to_python_value(ctx, lv=lv, expected_python_type=TestStructD)
    assert ot == o


@mock.patch("flytekit.core.data_persistence.FileAccessProvider.put_data")
def test_optional_flytefile_in_dataclass(mock_upload_dir):
    mock_upload_dir.return_value = True

    @dataclass
    class A(object):
        a: int

    @dataclass
    class TestFileStruct(object):
        a: FlyteFile
        b: typing.Optional[FlyteFile]
        b_prime: typing.Optional[FlyteFile]
        c: typing.Union[FlyteFile, None]
        d: typing.List[FlyteFile]
        e: typing.List[typing.Optional[FlyteFile]]
        e_prime: typing.List[typing.Optional[FlyteFile]]
        f: typing.Dict[str, FlyteFile]
        g: typing.Dict[str, typing.Optional[FlyteFile]]
        g_prime: typing.Dict[str, typing.Optional[FlyteFile]]
        h: typing.Optional[FlyteFile] = None
        h_prime: typing.Optional[FlyteFile] = None
        i: typing.Optional[A] = None
        i_prime: typing.Optional[A] = field(default_factory=lambda: A(a=99))

    remote_path = "s3://tmp/file"
    with tempfile.TemporaryFile() as f:
        f.write(b"abc")
        f1 = FlyteFile("f1")
        f1._remote_source = remote_path
        o = TestFileStruct(
            a=f1,
            b=f1,
            b_prime=None,
            c=f1,
            d=[f1],
            e=[f1],
            e_prime=[None],
            f={"a": f1},
            g={"a": f1},
            g_prime={"a": None},
            h=f1,
            i=A(a=42),
        )

        ctx = FlyteContext.current_context()
        tf = DataclassTransformer(TestFileStruct)
        lt = tf.get_literal_type(TestFileStruct)
        lv = tf.to_literal(ctx, o, TestFileStruct, lt)

        assert lv.map.literals["a"].scalar.blob.uri == remote_path
        assert lv.map.literals["b"].scalar.union.value.scalar.blob.uri == remote_path
        assert lv.map.literals["b_prime"].scalar.union.value.scalar.none_type
        assert lv.map.literals["c"].scalar.union.value.scalar.blob.uri == remote_path
        assert lv.map.literals["d"].collection.literals[0].scalar.blob.uri == remote_path
        assert lv.map.literals["e"].collection.literals[0].scalar.union.value.scalar.blob.uri == remote_path
        assert lv.map.literals["e_prime"].collection.literals[0].scalar.union.value.scalar.none_type
        assert lv.map.literals["f"].map.literals["a"].scalar.blob.uri == remote_path
        assert lv.map.literals["g"].map.literals["a"].scalar.union.value.scalar.blob.uri == remote_path
        assert lv.map.literals["g_prime"].map.literals["a"].scalar.union.value.scalar.none_type
        assert lv.map.literals["h"].scalar.union.value.scalar.blob.uri == remote_path
        assert lv.map.literals["h_prime"].scalar.union.value.scalar.none_type
        assert lv.map.literals["i"].scalar.union.value.map.literals["a"].scalar.primitive.value == 42
        assert lv.map.literals["i_prime"].scalar.union.value.map.literals["a"].scalar.primitive.value == 99

        ot = tf.to_python_value(ctx, lv=lv, expected_python_type=TestFileStruct)

        for dataclass_field in dataclasses.fields(o):
            val = getattr(o, dataclass_field.name)
            new_val = getattr(ot, dataclass_field.name)

            assert type(val) == type(new_val)

            if isinstance(val, FlyteFile):
                assert val.remote_source == new_val.remote_source


def test_flyte_file_in_dataclass():
    @dataclass
    class TestInnerFileStruct(object):
        a: JPEGImageFile
        b: typing.List[FlyteFile]
        c: typing.Dict[str, FlyteFile]
        d: typing.List[FlyteFile]
        e: typing.Dict[str, FlyteFile]

    @dataclass
    class TestFileStruct(object):
        a: FlyteFile
        b: TestInnerFileStruct

    remote_path = "s3://tmp/file"
    f1 = FlyteFile(remote_path)
    f2 = FlyteFile("/tmp/file")
    f2._remote_source = remote_path
    o = TestFileStruct(
        a=f1,
        b=TestInnerFileStruct(a=JPEGImageFile("s3://tmp/file.jpeg"), b=[f1], c={"hello": f1}, d=[f2], e={"hello": f2}),
    )

    ctx = FlyteContext.current_context()
    tf = DataclassTransformer(TestFileStruct)
    lt = tf.get_literal_type(TestFileStruct)
    lv = tf.to_literal(ctx, o, TestFileStruct, lt)
    ot = tf.to_python_value(ctx, lv=lv, expected_python_type=TestFileStruct)
    assert ot.a._downloader is not noop
    assert ot.b.a._downloader is not noop
    assert ot.b.b[0]._downloader is not noop
    assert ot.b.c["hello"]._downloader is not noop

    assert o.a.path == ot.a.remote_source
    assert o.b.a.path == ot.b.a.remote_source
    assert o.b.b[0].path == ot.b.b[0].remote_source
    assert o.b.c["hello"].path == ot.b.c["hello"].remote_source
    assert ot.b.d[0].remote_source == remote_path
    assert not ctx.file_access.is_remote(ot.b.d[0].path)
    assert ot.b.e["hello"].remote_source == remote_path
    assert not ctx.file_access.is_remote(ot.b.e["hello"].path)


def test_flyte_directory_in_dataclass():
    @dataclass
    class TestInnerFileStruct(object):
        a: TensorboardLogs
        b: typing.List[FlyteDirectory]
        c: typing.Dict[str, FlyteDirectory]
        d: typing.List[FlyteDirectory]
        e: typing.Dict[str, FlyteDirectory]

    @dataclass
    class TestFileStruct(object):
        a: FlyteDirectory
        b: TestInnerFileStruct

    remote_path = "s3://tmp/file"
    tempdir = tempfile.mkdtemp(prefix="flyte-")
    f1 = FlyteDirectory(tempdir)
    f1._remote_source = remote_path
    f2 = FlyteDirectory(remote_path)
    o = TestFileStruct(
        a=f1,
        b=TestInnerFileStruct(a=TensorboardLogs("s3://tensorboard"), b=[f1], c={"hello": f1}, d=[f2], e={"hello": f2}),
    )

    ctx = FlyteContext.current_context()
    tf = DataclassTransformer(TestFileStruct)
    lt = tf.get_literal_type(TestFileStruct)
    lv = tf.to_literal(ctx, o, TestFileStruct, lt)
    ot = tf.to_python_value(ctx, lv=lv, expected_python_type=TestFileStruct)

    assert ot.a._downloader is not noop
    assert ot.b.a._downloader is not noop
    assert ot.b.b[0]._downloader is not noop
    assert ot.b.c["hello"]._downloader is not noop

    assert o.a.remote_directory == ot.a.remote_directory
    assert not ctx.file_access.is_remote(ot.a.path)
    assert o.b.a.path == ot.b.a.remote_source
    assert o.b.b[0].remote_directory == ot.b.b[0].remote_directory
    assert not ctx.file_access.is_remote(ot.b.b[0].path)
    assert o.b.c["hello"].remote_directory == ot.b.c["hello"].remote_directory
    assert not ctx.file_access.is_remote(ot.b.c["hello"].path)
    assert o.b.d[0].path == ot.b.d[0].remote_source
    assert o.b.e["hello"].path == ot.b.e["hello"].remote_source


def test_structured_dataset_in_dataclass():
    df = pd.DataFrame({"Name": ["Tom", "Joseph"], "Age": [20, 22]})
    People = Annotated[StructuredDataset, "parquet", kwtypes(Name=str, Age=int)]

    @dataclass
    class InnerDatasetStruct(object):
        a: StructuredDataset
        b: typing.List[Annotated[StructuredDataset, "parquet"]]
        c: typing.Dict[str, Annotated[StructuredDataset, kwtypes(Name=str, Age=int)]]

    @dataclass
    class DatasetStruct(object):
        a: People
        b: InnerDatasetStruct

    sd = StructuredDataset(dataframe=df, file_format="parquet")
    o = DatasetStruct(a=sd, b=InnerDatasetStruct(a=sd, b=[sd], c={"hello": sd}))

    ctx = FlyteContext.current_context()
    tf = DataclassTransformer(DatasetStruct)
    lt = tf.get_literal_type(DatasetStruct)
    lv = tf.to_literal(ctx, o, DatasetStruct, lt)
    ot = tf.to_python_value(ctx, lv=lv, expected_python_type=DatasetStruct)

    assert_frame_equal(df, ot.a.open(pd.DataFrame).all())
    assert_frame_equal(df, ot.b.a.open(pd.DataFrame).all())
    assert_frame_equal(df, ot.b.b[0].open(pd.DataFrame).all())
    assert_frame_equal(df, ot.b.c["hello"].open(pd.DataFrame).all())
    assert "parquet" == ot.a.file_format
    assert "parquet" == ot.b.a.file_format
    assert "parquet" == ot.b.b[0].file_format
    assert "parquet" == ot.b.c["hello"].file_format


# Enums should have string values
class Color(Enum):
    RED = "red"
    GREEN = "green"
    BLUE = "blue"


# Enums with integer values are not supported
class UnsupportedEnumValues(Enum):
    RED = 1
    GREEN = 2
    BLUE = 3


def test_structured_dataset_type():
    name = "Name"
    age = "Age"
    data = {name: ["Tom", "Joseph"], age: [20, 22]}
    superset_cols = kwtypes(Name=str, Age=int)
    subset_cols = kwtypes(Name=str)
    df = pd.DataFrame(data)

    from flytekit.types.structured.structured_dataset import StructuredDataset, StructuredDatasetTransformerEngine

    tf = StructuredDatasetTransformerEngine()
    lt = tf.get_literal_type(Annotated[StructuredDataset, superset_cols, "parquet"])
    assert lt.structured_dataset_type is not None

    ctx = FlyteContextManager.current_context()
    lv = tf.to_literal(ctx, df, pd.DataFrame, lt)
    assert flyte_tmp_dir in lv.scalar.structured_dataset.uri
    metadata = lv.scalar.structured_dataset.metadata
    assert metadata.structured_dataset_type.format == "parquet"
    v1 = tf.to_python_value(ctx, lv, pd.DataFrame)
    v2 = tf.to_python_value(ctx, lv, pa.Table)
    assert_frame_equal(df, v1)
    assert_frame_equal(df, v2.to_pandas())

    subset_lt = tf.get_literal_type(Annotated[StructuredDataset, subset_cols, "parquet"])
    assert subset_lt.structured_dataset_type is not None

    subset_lv = tf.to_literal(ctx, df, pd.DataFrame, subset_lt)
    assert flyte_tmp_dir in subset_lv.scalar.structured_dataset.uri
    v1 = tf.to_python_value(ctx, subset_lv, pd.DataFrame)
    v2 = tf.to_python_value(ctx, subset_lv, pa.Table)
    subset_data = pd.DataFrame({name: ["Tom", "Joseph"]})
    assert_frame_equal(subset_data, v1)
    assert_frame_equal(subset_data, v2.to_pandas())

    empty_lt = tf.get_literal_type(Annotated[StructuredDataset, "parquet"])
    assert empty_lt.structured_dataset_type is not None
    empty_lv = tf.to_literal(ctx, df, pd.DataFrame, empty_lt)
    v1 = tf.to_python_value(ctx, empty_lv, pd.DataFrame)
    v2 = tf.to_python_value(ctx, empty_lv, pa.Table)
    assert_frame_equal(df, v1)
    assert_frame_equal(df, v2.to_pandas())


def test_enum_type():
    t = TypeEngine.to_literal_type(Color)
    assert t is not None
    assert t.enum_type is not None
    assert t.enum_type.values
    assert t.enum_type.values == [c.value for c in Color]

    ctx = FlyteContextManager.current_context()
    lv = TypeEngine.to_literal(ctx, Color.RED, Color, TypeEngine.to_literal_type(Color))
    assert lv
    assert lv.scalar
    assert lv.scalar.primitive.string_value == "red"

    v = TypeEngine.to_python_value(ctx, lv, Color)
    assert v
    assert v == Color.RED

    v = TypeEngine.to_python_value(ctx, lv, str)
    assert v
    assert v == "red"

    with pytest.raises(ValueError):
        TypeEngine.to_python_value(ctx, Literal(scalar=Scalar(primitive=Primitive(string_value=str(Color.RED)))), Color)

    with pytest.raises(ValueError):
        TypeEngine.to_python_value(ctx, Literal(scalar=Scalar(primitive=Primitive(string_value="bad"))), Color)

    with pytest.raises(AssertionError):
        TypeEngine.to_literal_type(UnsupportedEnumValues)


def union_type_tags_unique(t: LiteralType):
    seen = set()
    for x in t.union_type.variants:
        if x.structure.tag in seen:
            return False
        seen.add(x.structure.tag)

    return True


def test_union_type():
    pt = typing.Union[str, int]
    lt = TypeEngine.to_literal_type(pt)
    assert lt.union_type.variants == [
        LiteralType(simple=SimpleType.STRING, structure=TypeStructure(tag="str")),
        LiteralType(simple=SimpleType.INTEGER, structure=TypeStructure(tag="int")),
    ]
    assert union_type_tags_unique(lt)

    ctx = FlyteContextManager.current_context()
    lv = TypeEngine.to_literal(ctx, 3, pt, lt)
    v = TypeEngine.to_python_value(ctx, lv, pt)
    assert lv.scalar.union.stored_type.structure.tag == "int"
    assert lv.scalar.union.value.scalar.primitive.integer == 3
    assert v == 3

    lv = TypeEngine.to_literal(ctx, "hello", pt, lt)
    v = TypeEngine.to_python_value(ctx, lv, pt)
    assert lv.scalar.union.stored_type.structure.tag == "str"
    assert lv.scalar.union.value.scalar.primitive.string_value == "hello"
    assert v == "hello"


def test_assert_dataclass_type():
    @dataclass
    class Args(object):
        x: int
        y: typing.Optional[str]

    @dataclass
    class Schema(object):
        x: typing.Optional[Args] = None

    pt = Schema
    lt = TypeEngine.to_literal_type(pt)
    gt = TypeEngine.guess_python_type(lt)
    pv = Schema(x=Args(x=3, y="hello"))
    DataclassTransformer(Schema).assert_type(gt, pv)
    DataclassTransformer(Schema).assert_type(Schema, pv)


def test_union_transformer():
    assert UnionTransformer.is_optional_type(typing.Optional[int])
    assert not UnionTransformer.is_optional_type(str)
    assert UnionTransformer.get_sub_type_in_optional(typing.Optional[int]) == int


def test_union_guess_type():
    ut = UnionTransformer()
    t = ut.guess_python_type(
        LiteralType(
            union_type=UnionType(
                variants=[LiteralType(simple=SimpleType.STRING), LiteralType(simple=SimpleType.INTEGER)]
            )
        )
    )
    assert t == typing.Union[str, int]


def test_union_type_with_annotated():
    pt = typing.Union[
        Annotated[str, FlyteAnnotation({"hello": "world"})], Annotated[int, FlyteAnnotation({"test": 123})]
    ]
    lt = TypeEngine.to_literal_type(pt)
    assert lt.union_type.variants == [
        LiteralType(
            simple=SimpleType.STRING, structure=TypeStructure(tag="str"), annotation=TypeAnnotation({"hello": "world"})
        ),
        LiteralType(
            simple=SimpleType.INTEGER, structure=TypeStructure(tag="int"), annotation=TypeAnnotation({"test": 123})
        ),
    ]
    assert union_type_tags_unique(lt)

    ctx = FlyteContextManager.current_context()
    lv = TypeEngine.to_literal(ctx, 3, pt, lt)
    v = TypeEngine.to_python_value(ctx, lv, pt)
    assert lv.scalar.union.stored_type.structure.tag == "int"
    assert lv.scalar.union.value.scalar.primitive.integer == 3
    assert v == 3

    lv = TypeEngine.to_literal(ctx, "hello", pt, lt)
    v = TypeEngine.to_python_value(ctx, lv, pt)
    assert lv.scalar.union.stored_type.structure.tag == "str"
    assert lv.scalar.union.value.scalar.primitive.string_value == "hello"
    assert v == "hello"


def test_annotated_union_type():
    pt = Annotated[typing.Union[str, int], FlyteAnnotation({"hello": "world"})]
    lt = TypeEngine.to_literal_type(pt)
    assert lt.union_type.variants == [
        LiteralType(simple=SimpleType.STRING, structure=TypeStructure(tag="str")),
        LiteralType(simple=SimpleType.INTEGER, structure=TypeStructure(tag="int")),
    ]
    assert lt.annotation == TypeAnnotation({"hello": "world"})
    assert union_type_tags_unique(lt)

    ctx = FlyteContextManager.current_context()
    lv = TypeEngine.to_literal(ctx, 3, pt, lt)
    v = TypeEngine.to_python_value(ctx, lv, pt)
    assert lv.scalar.union.stored_type.structure.tag == "int"
    assert lv.scalar.union.value.scalar.primitive.integer == 3
    assert v == 3

    lv = TypeEngine.to_literal(ctx, "hello", pt, lt)
    v = TypeEngine.to_python_value(ctx, lv, pt)
    assert lv.scalar.union.stored_type.structure.tag == "str"
    assert lv.scalar.union.value.scalar.primitive.string_value == "hello"
    assert v == "hello"


def test_optional_type():
    pt = typing.Optional[int]
    lt = TypeEngine.to_literal_type(pt)
    assert lt.union_type.variants == [
        LiteralType(simple=SimpleType.INTEGER, structure=TypeStructure(tag="int")),
        LiteralType(simple=SimpleType.NONE, structure=TypeStructure(tag="none")),
    ]
    assert union_type_tags_unique(lt)

    ctx = FlyteContextManager.current_context()
    lv = TypeEngine.to_literal(ctx, 3, pt, lt)
    v = TypeEngine.to_python_value(ctx, lv, pt)
    assert lv.scalar.union.stored_type.structure.tag == "int"
    assert lv.scalar.union.value.scalar.primitive.integer == 3
    assert v == 3

    lv = TypeEngine.to_literal(ctx, None, pt, lt)
    v = TypeEngine.to_python_value(ctx, lv, pt)
    assert lv.scalar.union.stored_type.structure.tag == "none"
    assert lv.scalar.union.value.scalar.none_type == Void()
    assert v is None


def test_union_from_unambiguous_literal():
    pt = typing.Union[str, int]
    lt = TypeEngine.to_literal_type(pt)
    assert lt.union_type.variants == [
        LiteralType(simple=SimpleType.STRING, structure=TypeStructure(tag="str")),
        LiteralType(simple=SimpleType.INTEGER, structure=TypeStructure(tag="int")),
    ]
    assert union_type_tags_unique(lt)

    ctx = FlyteContextManager.current_context()
    lv = TypeEngine.to_literal(ctx, 3, int, LiteralType(simple=SimpleType.INTEGER))
    assert lv.scalar.primitive.integer == 3

    v = TypeEngine.to_python_value(ctx, lv, pt)
    assert v == 3


def test_union_custom_transformer():
    class MyInt:
        def __init__(self, x: int):
            self.val = x

        def __eq__(self, other):
            if not isinstance(other, MyInt):
                return False
            return other.val == self.val

    TypeEngine.register(
        SimpleTransformer(
            "MyInt",
            MyInt,
            LiteralType(simple=SimpleType.INTEGER),
            lambda x: Literal(scalar=Scalar(primitive=Primitive(integer=x.val))),
            lambda x: MyInt(x.scalar.primitive.integer),
        )
    )

    pt = typing.Union[int, MyInt]
    lt = TypeEngine.to_literal_type(pt)
    assert lt.union_type.variants == [
        LiteralType(simple=SimpleType.INTEGER, structure=TypeStructure(tag="int")),
        LiteralType(simple=SimpleType.INTEGER, structure=TypeStructure(tag="MyInt")),
    ]
    assert union_type_tags_unique(lt)

    ctx = FlyteContextManager.current_context()
    lv = TypeEngine.to_literal(ctx, 3, pt, lt)
    v = TypeEngine.to_python_value(ctx, lv, pt)
    assert lv.scalar.union.stored_type.structure.tag == "int"
    assert lv.scalar.union.value.scalar.primitive.integer == 3
    assert v == 3

    lv = TypeEngine.to_literal(ctx, MyInt(10), pt, lt)
    v = TypeEngine.to_python_value(ctx, lv, pt)
    assert lv.scalar.union.stored_type.structure.tag == "MyInt"
    assert lv.scalar.union.value.scalar.primitive.integer == 10
    assert v == MyInt(10)

    lv = TypeEngine.to_literal(ctx, 4, int, LiteralType(simple=SimpleType.INTEGER))
    assert lv.scalar.primitive.integer == 4
    try:
        TypeEngine.to_python_value(ctx, lv, pt)
    except TypeError as e:
        assert "Ambiguous choice of variant" in str(e)

    del TypeEngine._REGISTRY[MyInt]


def test_union_custom_transformer_sanity_check():
    class UnsignedInt:
        def __init__(self, x: int):
            self.val = x

        def __eq__(self, other):
            if not isinstance(other, UnsignedInt):
                return False
            return other.val == self.val

    # This transformer will not work in the implicit wrapping case
    class UnsignedIntTransformer(TypeTransformer[UnsignedInt]):
        def __init__(self):
            super().__init__("UnsignedInt", UnsignedInt)

        def get_literal_type(self, t: typing.Type[T]) -> LiteralType:
            return LiteralType(simple=SimpleType.INTEGER)

        def to_literal(
            self, ctx: FlyteContext, python_val: T, python_type: typing.Type[T], expected: LiteralType
        ) -> Literal:
            if type(python_val) != int:
                raise TypeTransformerFailedError("Expected an integer")

            if python_val < 0:
                raise TypeTransformerFailedError("Expected a non-negative integer")

            return Literal(scalar=Scalar(primitive=Primitive(integer=python_val)))

        def to_python_value(self, ctx: FlyteContext, lv: Literal, expected_python_type: typing.Type[T]) -> Literal:
            val = lv.scalar.primitive.integer
            return UnsignedInt(0 if val < 0 else val)  # type: ignore

    TypeEngine.register(UnsignedIntTransformer())

    pt = typing.Union[int, UnsignedInt]
    lt = TypeEngine.to_literal_type(pt)
    assert lt.union_type.variants == [
        LiteralType(simple=SimpleType.INTEGER, structure=TypeStructure(tag="int")),
        LiteralType(simple=SimpleType.INTEGER, structure=TypeStructure(tag="UnsignedInt")),
    ]
    assert union_type_tags_unique(lt)

    ctx = FlyteContextManager.current_context()
    with pytest.raises(TypeError, match="Ambiguous choice of variant for union type"):
        TypeEngine.to_literal(ctx, 3, pt, lt)

    del TypeEngine._REGISTRY[UnsignedInt]


def test_union_of_lists():
    pt = typing.Union[typing.List[int], typing.List[str]]
    lt = TypeEngine.to_literal_type(pt)
    assert lt.union_type.variants == [
        LiteralType(
            collection_type=LiteralType(simple=SimpleType.INTEGER),
            structure=TypeStructure(tag="Typed List"),
        ),
        LiteralType(
            collection_type=LiteralType(simple=SimpleType.STRING),
            structure=TypeStructure(tag="Typed List"),
        ),
    ]
    # Tags are deliberately NOT unique beacuse they are not required to encode the deep type structure,
    # only the top-level type transformer choice
    #
    # The stored typed will be used to differentiate union variants and must produce a unique choice.
    assert not union_type_tags_unique(lt)

    ctx = FlyteContextManager.current_context()
    lv = TypeEngine.to_literal(ctx, ["hello", "world"], pt, lt)
    v = TypeEngine.to_python_value(ctx, lv, pt)
    assert lv.scalar.union.stored_type.structure.tag == "Typed List"
    assert [x.scalar.primitive.string_value for x in lv.scalar.union.value.collection.literals] == ["hello", "world"]
    assert v == ["hello", "world"]

    lv = TypeEngine.to_literal(ctx, [1, 3], pt, lt)
    v = TypeEngine.to_python_value(ctx, lv, pt)
    assert lv.scalar.union.stored_type.structure.tag == "Typed List"
    assert [x.scalar.primitive.integer for x in lv.scalar.union.value.collection.literals] == [1, 3]
    assert v == [1, 3]


def test_list_of_unions():
    pt = typing.List[typing.Union[str, int]]
    lt = TypeEngine.to_literal_type(pt)
    # todo(maximsmol): seems like the order here is non-deterministic
    assert lt.collection_type.union_type.variants == [
        LiteralType(simple=SimpleType.STRING, structure=TypeStructure(tag="str")),
        LiteralType(simple=SimpleType.INTEGER, structure=TypeStructure(tag="int")),
    ]
    assert union_type_tags_unique(lt.collection_type)  # tags are deliberately NOT unique

    ctx = FlyteContextManager.current_context()
    lv = TypeEngine.to_literal(ctx, ["hello", 123, "world"], pt, lt)
    v = TypeEngine.to_python_value(ctx, lv, pt)
    assert [x.scalar.union.stored_type.structure.tag for x in lv.collection.literals] == ["str", "int", "str"]
    assert v == ["hello", 123, "world"]


def test_pickle_type():
    class Foo(object):
        def __init__(self, number: int):
            self.number = number

    lt = TypeEngine.to_literal_type(Foo)
    assert lt.blob.format == FlytePickleTransformer.PYTHON_PICKLE_FORMAT
    assert lt.blob.dimensionality == BlobType.BlobDimensionality.SINGLE

    ctx = FlyteContextManager.current_context()
    lv = TypeEngine.to_literal(ctx, Foo(1), Foo, lt)
    assert flyte_tmp_dir in lv.scalar.blob.uri

    transformer = FlytePickleTransformer(Foo)
    gt = transformer.guess_python_type(lt)
    pv = transformer.to_python_value(ctx, lv, expected_python_type=gt)
    assert Foo(1).number == pv.number


def test_enum_in_dataclass():
    @dataclass
    class Datum(object):
        x: int
        y: Color

    lt = TypeEngine.to_literal_type(Datum)
    transformer = DataclassTransformer(Datum)
    ctx = FlyteContext.current_context()
    datum = Datum(5, Color.RED)
    lv = transformer.to_literal(ctx, datum, Datum, lt)
    gt = transformer.guess_python_type(lt)
    pv = transformer.to_python_value(ctx, lv, expected_python_type=gt)
    assert datum.x == pv.x
    assert datum.y is pv.y


@pytest.mark.parametrize(
    "python_value,python_types,expected_literal_map",
    [
        (
            {"a": [1, 2, 3]},
            {"a": typing.List[int]},
            LiteralMap(
                literals={
                    "a": Literal(
                        collection=LiteralCollection(
                            literals=[
                                Literal(scalar=Scalar(primitive=Primitive(integer=1))),
                                Literal(scalar=Scalar(primitive=Primitive(integer=2))),
                                Literal(scalar=Scalar(primitive=Primitive(integer=3))),
                            ]
                        )
                    )
                }
            ),
        ),
        (
            {"p1": {"k1": "v1", "k2": "2"}},
            {"p1": typing.Dict[str, str]},
            LiteralMap(
                literals={
                    "p1": Literal(
                        map=LiteralMap(
                            literals={
                                "k1": Literal(scalar=Scalar(primitive=Primitive(string_value="v1"))),
                                "k2": Literal(scalar=Scalar(primitive=Primitive(string_value="2"))),
                            },
                        )
                    )
                }
            ),
        ),
        (
            {"p1": TestStructD(s=InnerStruct(a=5, b=None, c=[1, 2, 3]), m={"a": [5]})},
            {"p1": TestStructD},
            LiteralMap(
                literals={
                    "p1": Literal(
                        map=LiteralMap(
                            literals={
                                "s": Literal(
                                    map=LiteralMap(
                                        literals={
                                            "a": Literal(scalar=Scalar(primitive=Primitive(integer=5))),
                                            "b": Literal(
                                                scalar=Scalar(
                                                    union=Union(
                                                        value=Literal(scalar=Scalar(none_type=Void())),
                                                        stored_type=LiteralType(
                                                            simple=SimpleType.NONE, structure=TypeStructure(tag="none")
                                                        ),
                                                    )
                                                )
                                            ),
                                            "c": Literal(
                                                collection=LiteralCollection(
                                                    literals=[
                                                        Literal(scalar=Scalar(primitive=Primitive(integer=1))),
                                                        Literal(scalar=Scalar(primitive=Primitive(integer=2))),
                                                        Literal(scalar=Scalar(primitive=Primitive(integer=3))),
                                                    ]
                                                )
                                            ),
                                        }
                                    )
                                ),
                                "m": Literal(
                                    map=LiteralMap(
                                        literals={
                                            "a": Literal(
                                                collection=LiteralCollection(
                                                    literals=[Literal(scalar=Scalar(primitive=Primitive(integer=5)))]
                                                )
                                            )
                                        }
                                    )
                                ),
                            }
                        )
                    )
                }
            ),
        ),
        (
            {"p1": "s3://tmp/file.jpeg"},
            {"p1": JPEGImageFile},
            LiteralMap(
                literals={
                    "p1": Literal(
                        scalar=Scalar(
                            blob=Blob(
                                metadata=BlobMetadata(
                                    type=BlobType(format="jpeg", dimensionality=BlobType.BlobDimensionality.SINGLE)
                                ),
                                uri="s3://tmp/file.jpeg",
                            )
                        )
                    )
                }
            ),
        ),
    ],
)
def test_dict_to_literal_map(python_value, python_types, expected_literal_map):
    ctx = FlyteContext.current_context()
    assert TypeEngine.dict_to_literal_map(ctx, python_value, python_types) == expected_literal_map


def test_dict_to_literal_map_with_wrong_input_type():
    ctx = FlyteContext.current_context()
    input = {"a": 1}
    guessed_python_types = {"a": str}
    with pytest.raises(user_exceptions.FlyteTypeException):
        TypeEngine.dict_to_literal_map(ctx, input, guessed_python_types)


def test_nested_annotated():
    """
    Test to show that nested Annotated types are flattened.
    """
    pt = Annotated[Annotated[int, "inner-annotation"], "outer-annotation"]
    lt = TypeEngine.to_literal_type(pt)
    assert lt.simple == model_types.SimpleType.INTEGER

    ctx = FlyteContextManager.current_context()
    lv = TypeEngine.to_literal(ctx, 42, pt, lt)
    v = TypeEngine.to_python_value(ctx, lv, pt)
    assert v == 42


def test_pass_annotated_to_downstream_tasks():
    """
    Test to confirm that the loaded dataframe is not affected and can be used in @dynamic.
    """

    # pandas dataframe hash function
    def hash_pandas_dataframe(df: pd.DataFrame) -> str:
        return str(pd.util.hash_pandas_object(df))

    @task
    def t0(a: int) -> Annotated[int, HashMethod(function=str)]:
        return a + 1

    @task
    def annotated_return_task() -> Annotated[pd.DataFrame, HashMethod(hash_pandas_dataframe)]:
        return pd.DataFrame({"column_1": [1, 2, 3]})

    @task(cache=True, cache_version="42")
    def downstream_t(a: int, df: pd.DataFrame) -> int:
        return a + 2 + len(df)

    @dynamic
    def t1(a: int) -> int:
        v = t0(a=a)
        df = annotated_return_task()

        # We should have a cache miss in the first call to downstream_t
        v_1 = downstream_t(a=v, df=df)
        downstream_t(a=v, df=df)

        return v_1

    assert t1(a=3) == 9


def test_literal_hash_int_can_be_set():
    """
    Test to confirm that annotating an integer with `HashMethod` is allowed.
    """
    ctx = FlyteContext.current_context()
    lv = TypeEngine.to_literal(
        ctx, 42, Annotated[int, HashMethod(str)], LiteralType(simple=model_types.SimpleType.INTEGER)
    )
    assert lv.scalar.primitive.integer == 42
    assert lv.hash == "42"


def test_literal_hash_to_python_value():
    """
    Test to confirm that literals can be converted to python values, regardless of the hash value set in the literal.
    """
    ctx = FlyteContext.current_context()

    def constant_hash(df: pd.DataFrame) -> str:
        return "h4Sh"

    df = pd.DataFrame(data={"col1": [1, 2], "col2": [3, 4]})
    pandas_df_transformer = PandasDataFrameTransformer()
    literal_with_hash_set = TypeEngine.to_literal(
        ctx,
        df,
        Annotated[pd.DataFrame, HashMethod(constant_hash)],
        pandas_df_transformer.get_literal_type(pd.DataFrame),
    )
    assert literal_with_hash_set.hash == "h4Sh"
    # Confirm tha the loaded dataframe is not affected
    python_df = TypeEngine.to_python_value(ctx, literal_with_hash_set, pd.DataFrame)
    expected_df = pd.DataFrame(data={"col1": [1, 2], "col2": [3, 4]})
    assert expected_df.equals(python_df)


def test_annotated_simple_types():
    def _check_annotation(t, annotation):
        lt = TypeEngine.to_literal_type(t)
        assert isinstance(lt.annotation, TypeAnnotation)
        assert lt.annotation.annotations == annotation

    _check_annotation(typing_extensions.Annotated[int, FlyteAnnotation({"foo": "bar"})], {"foo": "bar"})
    _check_annotation(typing_extensions.Annotated[int, FlyteAnnotation(["foo", "bar"])], ["foo", "bar"])
    _check_annotation(
        typing_extensions.Annotated[int, FlyteAnnotation({"d": {"test": "data"}, "l": ["nested", ["list"]]})],
        {"d": {"test": "data"}, "l": ["nested", ["list"]]},
    )
    _check_annotation(
        typing_extensions.Annotated[int, FlyteAnnotation(InnerStruct(a=1, b="fizz", c=[1]))],
        InnerStruct(a=1, b="fizz", c=[1]),
    )


def test_annotated_list():
    t = typing_extensions.Annotated[typing.List[int], FlyteAnnotation({"foo": "bar"})]
    lt = TypeEngine.to_literal_type(t)
    assert isinstance(lt.annotation, TypeAnnotation)
    assert lt.annotation.annotations == {"foo": "bar"}

    t = typing.List[typing_extensions.Annotated[int, FlyteAnnotation({"foo": "bar"})]]
    lt = TypeEngine.to_literal_type(t)
    assert isinstance(lt.collection_type.annotation, TypeAnnotation)
    assert lt.collection_type.annotation.annotations == {"foo": "bar"}


def test_type_alias():
    inner_t = typing_extensions.Annotated[int, FlyteAnnotation("foo")]
    t = typing_extensions.Annotated[inner_t, FlyteAnnotation("bar")]
    with pytest.raises(ValueError):
        TypeEngine.to_literal_type(t)


def test_unsupported_complex_literals():
    t = typing_extensions.Annotated[typing.Dict[str, str], FlyteAnnotation({"foo": "bar"})]
    with pytest.raises(ValueError):
        TypeEngine.to_literal_type(t)

    # Enum.
    t = typing_extensions.Annotated[Color, FlyteAnnotation({"foo": "bar"})]
    with pytest.raises(ValueError):
        TypeEngine.to_literal_type(t)


def test_multiple_annotations():
    t = typing_extensions.Annotated[int, FlyteAnnotation({"foo": "bar"}), FlyteAnnotation({"anotha": "one"})]
    with pytest.raises(Exception):
        TypeEngine.to_literal_type(t)


TestSchema = FlyteSchema[kwtypes(some_str=str)]  # type: ignore


@dataclass
class InnerResult:
    number: int
    schema: TestSchema  # type: ignore


@dataclass
class Result:
    result: InnerResult
    schema: TestSchema  # type: ignore


def test_schema_in_dataclass():
    schema = TestSchema()
    df = pd.DataFrame(data={"some_str": ["a", "b", "c"]})
    schema.open().write(df)
    o = Result(result=InnerResult(number=1, schema=schema), schema=schema)
    ctx = FlyteContext.current_context()
    tf = DataclassTransformer(Result)
    lt = tf.get_literal_type(Result)
    lv = tf.to_literal(ctx, o, Result, lt)
    ot = tf.to_python_value(ctx, lv=lv, expected_python_type=Result)

    assert o == ot


def test_guess_of_dataclass():
    @dataclass()
    class Foo(object):
        x: int
        y: str
        z: typing.Dict[str, int]

        def hello(self):
            ...

    lt = TypeEngine.to_literal_type(Foo)
    foo = Foo(1, "hello", {"world": 3})
    lv = TypeEngine.to_literal(FlyteContext.current_context(), foo, Foo, lt)
    lit_dict = {"a": lv}
    lr = LiteralsResolver(lit_dict)
    assert lr.get("a", Foo) == foo
    assert hasattr(lr.get("a", Foo), "hello") is True


def test_flyte_dir_in_union():
    pt = typing.Union[str, FlyteDirectory, FlyteFile]
    lt = TypeEngine.to_literal_type(pt)
    ctx = FlyteContext.current_context()
    tf = UnionTransformer()

    pv = tempfile.mkdtemp(prefix="flyte-")
    lv = tf.to_literal(ctx, FlyteDirectory(pv), pt, lt)
    ot = tf.to_python_value(ctx, lv=lv, expected_python_type=pt)
    assert ot is not None

    pv = "s3://bucket/key"
    lv = tf.to_literal(ctx, FlyteFile(pv), pt, lt)
    ot = tf.to_python_value(ctx, lv=lv, expected_python_type=pt)
    assert ot is not None

    pv = "hello"
    lv = tf.to_literal(ctx, pv, pt, lt)
    ot = tf.to_python_value(ctx, lv=lv, expected_python_type=pt)
    assert ot == "hello"


def test_file_ext_with_flyte_file_existing_file():
    assert JPEGImageFile.extension() == "jpeg"


def test_file_ext_convert_static_method():
    TAR_GZ = Annotated[str, FileExt("tar.gz")]
    item = FileExt.check_and_convert_to_str(TAR_GZ)
    assert item == "tar.gz"

    str_item = FileExt.check_and_convert_to_str("csv")
    assert str_item == "csv"


def test_file_ext_with_flyte_file_new_file():
    TAR_GZ = Annotated[str, FileExt("tar.gz")]
    flyte_file = FlyteFile[TAR_GZ]
    assert flyte_file.extension() == "tar.gz"


class WrongType:
    def __init__(self, num: int):
        self.num = num


def test_file_ext_with_flyte_file_wrong_type():
    WRONG_TYPE = Annotated[int, WrongType(2)]
    with pytest.raises(ValueError) as e:
        FlyteFile[WRONG_TYPE]
    assert str(e.value) == "Underlying type of File Extension must be of type <str>"


def test_is_batchable():
    assert ListTransformer.is_batchable(typing.List[int]) is False
    assert ListTransformer.is_batchable(typing.List[str]) is False
    assert ListTransformer.is_batchable(typing.List[typing.Dict]) is False
    assert ListTransformer.is_batchable(typing.List[typing.Dict[str, FlytePickle]]) is False
    assert ListTransformer.is_batchable(typing.List[typing.List[FlytePickle]]) is False

    assert ListTransformer.is_batchable(typing.List[FlytePickle]) is True
    assert ListTransformer.is_batchable(Annotated[typing.List[FlytePickle], BatchSize(3)]) is True
    assert (
        ListTransformer.is_batchable(Annotated[typing.List[FlytePickle], HashMethod(function=str), BatchSize(3)])
        is True
    )


@pytest.mark.parametrize(
    "python_val, python_type, expected_list_length",
    [
        # Case 1: List of FlytePickle objects with default batch size.
        # (By default, the batch_size is set to the length of the whole list.)
        # After converting to literal, the result will be [batched_FlytePickle(5 items)].
        # Therefore, the expected list length is [1].
        ([{"foo"}] * 5, typing.List[FlytePickle], [1]),
        # Case 2: List of FlytePickle objects with batch size 2.
        # After converting to literal, the result will be
        # [batched_FlytePickle(2 items), batched_FlytePickle(2 items), batched_FlytePickle(1 item)].
        # Therefore, the expected list length is [3].
        (["foo"] * 5, Annotated[typing.List[FlytePickle], HashMethod(function=str), BatchSize(2)], [3]),
        # Case 3: Nested list of FlytePickle objects with batch size 2.
        # After converting to literal, the result will be
        # [[batched_FlytePickle(3 items)], [batched_FlytePickle(3 items)]]
        # Therefore, the expected list length is [2, 1] (the length of the outer list remains the same, the inner list is batched).
        ([["foo", "foo", "foo"]] * 2, typing.List[Annotated[typing.List[FlytePickle], BatchSize(3)]], [2, 1]),
        # Case 4: Empty list
        ([[], typing.List[FlytePickle], []]),
    ],
)
def test_batch_pickle_list(python_val, python_type, expected_list_length):
    ctx = FlyteContext.current_context()
    expected = TypeEngine.to_literal_type(python_type)
    lv = TypeEngine.to_literal(ctx, python_val, python_type, expected)

    tmp_lv = lv
    for length in expected_list_length:
        # Check that after converting to literal, the length of the literal list is equal to:
        # - the length of the original list divided by the batch size if not nested
        # - the length of the original list if it contains a nested list
        assert len(tmp_lv.collection.literals) == length
        tmp_lv = tmp_lv.collection.literals[0]

    pv = TypeEngine.to_python_value(ctx, lv, python_type)
    # Check that after converting literal to Python value, the result is equal to the original python values.
    assert pv == python_val
    if get_origin(python_type) is Annotated:
        pv = TypeEngine.to_python_value(ctx, lv, get_args(python_type)[0])
        # Remove the annotation and check that after converting to Python value, the result is equal
        # to the original input values. This is used to simulate the following case:
        # @workflow
        # def wf():
        #     data = task0()  # task0() -> Annotated[typing.List[FlytePickle], BatchSize(2)]
        #     task1(data=data)  # task1(data: typing.List[FlytePickle])
        assert pv == python_val


@pytest.mark.parametrize(
    "t,expected",
    [
        (list, False),
        (Annotated[int, "tag"], True),
        (Annotated[typing.List[str], "a", "b"], True),
        (Annotated[typing.Dict[int, str], FlyteAnnotation({"foo": "bar"})], True),
    ],
)
def test_is_annotated(t, expected):
    assert is_annotated(t) == expected


@pytest.mark.parametrize(
    "t,expected",
    [
        (typing.List, typing.List),
        (Annotated[int, "tag"], int),
        (Annotated[typing.List[str], "a", "b"], typing.List[str]),
    ],
)
def test_get_underlying_type(t, expected):
    assert get_underlying_type(t) == expected<|MERGE_RESOLUTION|>--- conflicted
+++ resolved
@@ -5,6 +5,7 @@
 import tempfile
 import typing
 from dataclasses import dataclass, field
+from dataclasses_json import dataclass_json
 from datetime import timedelta
 from enum import Enum
 from typing import Optional, Type
@@ -36,13 +37,10 @@
     TypeTransformer,
     TypeTransformerFailedError,
     UnionTransformer,
-<<<<<<< HEAD
-=======
     convert_json_schema_to_python_class,
     dataclass_from_dict,
     get_underlying_type,
     is_annotated,
->>>>>>> c8433ea2
 )
 from flytekit.exceptions import user as user_exceptions
 from flytekit.models import types as model_types
@@ -64,11 +62,8 @@
 from flytekit.types.directory.types import FlyteDirectory
 from flytekit.types.file import FileExt, JPEGImageFile
 from flytekit.types.file.file import FlyteFile, FlyteFilePathTransformer, noop
-<<<<<<< HEAD
-=======
 from flytekit.types.pickle import FlytePickle
 from flytekit.types.pickle.pickle import BatchSize, FlytePickleTransformer
->>>>>>> c8433ea2
 from flytekit.types.schema import FlyteSchema
 from flytekit.types.schema.types_pandas import PandasDataFrameTransformer
 from flytekit.types.structured.structured_dataset import StructuredDataset
@@ -160,8 +155,6 @@
     assert isinstance(pv, list)
 
 
-<<<<<<< HEAD
-=======
 def test_list_of_single_dataclass():
     @dataclass_json
     @dataclass()
@@ -282,7 +275,6 @@
     assert pv[0] == dataclass_from_dict(Foo, asdict(guessed_pv[0]))
 
 
->>>>>>> c8433ea2
 def test_file_no_downloader_default():
     # The idea of this test is to assert that if a FlyteFile is created with no download specified,
     # then it should return the set path itself. This matches if we use open method

--- conflicted
+++ resolved
@@ -818,12 +818,8 @@
 
 @mock.patch("flytekit.core.data_persistence.FileAccessProvider.put_data")
 def test_optional_flytefile_in_dataclass(mock_upload_dir):
-<<<<<<< HEAD
-    @dataclass_json
-=======
     mock_upload_dir.return_value = True
 
->>>>>>> c4135707
     @dataclass
     class A(DataClassJsonMixin):
         a: int
@@ -929,9 +925,9 @@
 
 @mock.patch("flytekit.core.data_persistence.FileAccessProvider.put_data")
 def test_optional_flytefile_in_dataclassjsonmixin(mock_upload_dir):
-    mock_upload_dir.return_value = True
-
     remote_path = "s3://tmp/file"
+    mock_upload_dir.return_value = remote_path
+
     with tempfile.TemporaryFile() as f:
         f.write(b"abc")
         f1 = FlyteFile("f1", remote_path=remote_path)

--- conflicted
+++ resolved
@@ -162,23 +162,8 @@
     assert decompose() == 20
 
 
-<<<<<<< HEAD
 def test_subworkflow_condition_serialization():
     """Test that subworkflows are correctly extracted from serialized workflows with condiationals."""
-
-=======
-def test_subworkflow_condition():
->>>>>>> 54ccff39
-    @task
-    def t() -> int:
-        return 5
-
-    @workflow
-    def wf1() -> int:
-        return t()
-
-    @workflow
-<<<<<<< HEAD
     def wf2() -> int:
         return t()
 
@@ -234,7 +219,18 @@
         subworkflows = serializable_wf.get_sub_workflows()
 
         assert [sub_wf.id.name for sub_wf in subworkflows] == expected_subworkflows
-=======
+
+        
+def test_subworkflow_condition():
+    @task
+    def t() -> int:
+        return 5
+
+    @workflow
+    def wf1() -> int:
+        return t()
+
+    @workflow
     def branching(x: int) -> int:
         return conditional("test").if_(x == 2).then(t()).else_().then(wf1())
 
@@ -276,5 +272,4 @@
     def branching(x: int) -> int:
         return conditional("test").if_(x == 2).then(t().b).else_().then(wf1().b)
 
-    assert branching(x=2) == 5
->>>>>>> 54ccff39
+    assert branching(x=2) == 5
--- conflicted
+++ resolved
@@ -311,15 +311,10 @@
     param_b = [0.1, 0.2, 0.3]
     fixed_param_c = "c"
 
-<<<<<<< HEAD
     m1 = map(functools.partial(task1, c=param_c))(a=param_a, b=param_b)
     m2 = map(functools.partial(task2, c=param_c))(a=param_a, b=param_b)
     m3 = map(functools.partial(task3, c=param_c))(a=param_a, b=param_b)
-=======
-    m1 = map_task(functools.partial(task1, c=fixed_param_c))(a=param_a, b=param_b)
-    m2 = map_task(functools.partial(task2, c=fixed_param_c))(a=param_a, b=param_b)
-    m3 = map_task(functools.partial(task3, c=fixed_param_c))(a=param_a, b=param_b)
->>>>>>> cd6bd01a
+
 
     m4 = ArrayNodeMapTask(task1, bound_inputs_values={"c": fixed_param_c})(a=param_a, b=param_b)
     m5 = ArrayNodeMapTask(task2, bound_inputs_values={"c": fixed_param_c})(a=param_a, b=param_b)

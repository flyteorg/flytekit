--- conflicted
+++ resolved
@@ -17,8 +17,24 @@
 from mock import ANY, MagicMock, patch
 
 import flytekit.configuration
-from flytekit import CronSchedule, ImageSpec, LaunchPlan, WorkflowFailurePolicy, task, workflow, reference_task, map_task, dynamic
-from flytekit.configuration import Config, DefaultImages, Image, ImageConfig, SerializationSettings
+from flytekit import (
+    CronSchedule,
+    ImageSpec,
+    LaunchPlan,
+    WorkflowFailurePolicy,
+    task,
+    workflow,
+    reference_task,
+    map_task,
+    dynamic,
+)
+from flytekit.configuration import (
+    Config,
+    DefaultImages,
+    Image,
+    ImageConfig,
+    SerializationSettings,
+)
 from flytekit.core.base_task import PythonTask
 from flytekit.core.context_manager import FlyteContextManager
 from flytekit.core.type_engine import TypeEngine
@@ -30,13 +46,25 @@
 from flytekit.models.core import condition as _condition
 from flytekit.models.core import workflow as _workflow
 from flytekit.models.core.compiler import CompiledWorkflowClosure
-from flytekit.models.core.identifier import Identifier, ResourceType, WorkflowExecutionIdentifier
+from flytekit.models.core.identifier import (
+    Identifier,
+    ResourceType,
+    WorkflowExecutionIdentifier,
+)
 from flytekit.models.execution import Execution
 from flytekit.models.task import Task
 from flytekit.remote import FlyteTask
 from flytekit.remote.lazy_entity import LazyEntity
-from flytekit.remote.remote import FlyteRemote, _get_git_repo_url, _get_pickled_target_dict
-from flytekit.tools.translator import Options, get_serializable, get_serializable_launch_plan
+from flytekit.remote.remote import (
+    FlyteRemote,
+    _get_git_repo_url,
+    _get_pickled_target_dict,
+)
+from flytekit.tools.translator import (
+    Options,
+    get_serializable,
+    get_serializable_launch_plan,
+)
 from tests.flytekit.common.parameterizers import LIST_OF_TASK_CLOSURES
 
 CLIENT_METHODS = {
@@ -82,7 +110,9 @@
 )
 nodes = [node1]
 
-obj2 = _workflow.Node(id="some:node:id", metadata="1", inputs=[], upstream_node_ids=[], output_aliases=[])
+obj2 = _workflow.Node(
+    id="some:node:id", metadata="1", inputs=[], upstream_node_ids=[], output_aliases=[]
+)
 
 node2 = node1 = _workflow.Node(
     id="some:node:id",
@@ -106,7 +136,9 @@
 @pytest.fixture
 def remote():
     with patch("flytekit.clients.friendly.SynchronousFlyteClient") as mock_client:
-        flyte_remote = FlyteRemote(config=Config.auto(), default_project="p1", default_domain="d1")
+        flyte_remote = FlyteRemote(
+            config=Config.auto(), default_project="p1", default_domain="d1"
+        )
         flyte_remote._client_initialized = True
         flyte_remote._client = mock_client
         return flyte_remote
@@ -139,7 +171,9 @@
         execution_spec = args[3]
         assert execution_spec.security_context.run_as.k8s_service_account == "svc"
         assert execution_spec.labels == common_models.Labels({"a": "my_label_value"})
-        assert execution_spec.annotations == common_models.Annotations({"b": "my_annotation_value"})
+        assert execution_spec.annotations == common_models.Annotations(
+            {"b": "my_annotation_value"}
+        )
 
     mock_client.create_execution.side_effect = local_assertions
 
@@ -147,7 +181,9 @@
     options = Options(
         labels=common_models.Labels({"a": "my_label_value"}),
         annotations=common_models.Annotations({"b": "my_annotation_value"}),
-        security_context=security.SecurityContext(run_as=security.Identity(k8s_service_account="svc")),
+        security_context=security.SecurityContext(
+            run_as=security.Identity(k8s_service_account="svc")
+        ),
     )
 
     remote._execute(
@@ -187,14 +223,20 @@
     remote._client = mock_client
 
     options = Options(
-        raw_output_data_config=common_models.RawOutputDataConfig(output_location_prefix="raw_output"),
-        security_context=security.SecurityContext(run_as=security.Identity(iam_role="iam:some:role")),
+        raw_output_data_config=common_models.RawOutputDataConfig(
+            output_location_prefix="raw_output"
+        ),
+        security_context=security.SecurityContext(
+            run_as=security.Identity(iam_role="iam:some:role")
+        ),
     )
 
     def local_assertions(*args, **kwargs):
         execution_spec = args[3]
         assert execution_spec.security_context.run_as.iam_role == "iam:some:role"
-        assert execution_spec.raw_output_data_config.output_location_prefix == "raw_output"
+        assert (
+            execution_spec.raw_output_data_config.output_location_prefix == "raw_output"
+        )
 
     mock_client.create_execution.side_effect = local_assertions
 
@@ -229,7 +271,9 @@
 
 
 def test_form_config():
-    remote = FlyteRemote(config=Config.auto(), default_project="p1", default_domain="d1")
+    remote = FlyteRemote(
+        config=Config.auto(), default_project="p1", default_domain="d1"
+    )
     assert remote.default_project == "p1"
     assert remote.default_domain == "d1"
 
@@ -244,14 +288,21 @@
         "root_certificates": 5,
         "certificate_chain": 6,
     }
-    FlyteRemote(config=Config.auto(), default_project="project", default_domain="domain", **additional_args).client
+    FlyteRemote(
+        config=Config.auto(),
+        default_project="project",
+        default_domain="domain",
+        **additional_args,
+    ).client
     assert mock_client.called
     assert mock_client.call_args[1] == additional_args
 
 
 @patch("flytekit.remote.remote.SynchronousFlyteClient")
 def test_more_stuff(mock_client):
-    r = FlyteRemote(config=Config.auto(), default_project="project", default_domain="domain")
+    r = FlyteRemote(
+        config=Config.auto(), default_project="project", default_domain="domain"
+    )
 
     # Can't upload a folder
     with pytest.raises(ValueError):
@@ -281,7 +332,9 @@
 
 @patch("flytekit.remote.remote.SynchronousFlyteClient")
 def test_version_hash_special_characters(mock_client):
-    r = FlyteRemote(config=Config.auto(), default_project="project", default_domain="domain")
+    r = FlyteRemote(
+        config=Config.auto(), default_project="project", default_domain="domain"
+    )
 
     serialization_settings = flytekit.configuration.SerializationSettings(
         project="project",
@@ -321,7 +374,9 @@
             f.write(flytectl_config_file)
 
         remote = FlyteRemote(
-            config=Config.auto(config_file=temp_filename), default_project="project", default_domain="domain"
+            config=Config.auto(config_file=temp_filename),
+            default_project="project",
+            default_domain="domain",
         )
         assert remote.generate_console_http_domain() == "https://example.com"
 
@@ -336,7 +391,9 @@
             f.write(flytectl_config_file)
 
         remote = FlyteRemote(
-            config=Config.auto(config_file=temp_filename), default_project="project", default_domain="domain"
+            config=Config.auto(config_file=temp_filename),
+            default_project="project",
+            default_domain="domain",
         )
         assert remote.generate_console_http_domain() == "http://localhost:30081"
 
@@ -353,7 +410,9 @@
             f.write(flytectl_config_file)
 
         remote = FlyteRemote(
-            config=Config.auto(config_file=temp_filename), default_project="project", default_domain="domain"
+            config=Config.auto(config_file=temp_filename),
+            default_project="project",
+            default_domain="domain",
         )
         assert remote.generate_console_http_domain() == "http://localhost:30090"
     finally:
@@ -370,7 +429,9 @@
     cwc_pb = _compiler_pb2.CompiledWorkflowClosure()
     # So that tests that use this work when run from any directory
     basepath = os.path.dirname(__file__)
-    filepath = os.path.abspath(os.path.join(basepath, "responses", "CompiledWorkflowClosure.pb"))
+    filepath = os.path.abspath(
+        os.path.join(basepath, "responses", "CompiledWorkflowClosure.pb")
+    )
     with open(filepath, "rb") as fh:
         cwc_pb.ParseFromString(fh.read())
 
@@ -380,7 +441,8 @@
 def test_fetch_lazy(remote):
     mock_client = remote._client
     mock_client.get_task.return_value = Task(
-        id=Identifier(ResourceType.TASK, "p", "d", "n", "v"), closure=LIST_OF_TASK_CLOSURES[0]
+        id=Identifier(ResourceType.TASK, "p", "d", "n", "v"),
+        closure=LIST_OF_TASK_CLOSURES[0],
     )
 
     mock_client.get_workflow.return_value = Workflow(
@@ -431,7 +493,9 @@
     start_date = datetime(2022, 12, 1, 8)
     end_date = start_date + timedelta(days=10)
 
-    ser_lp = get_serializable_launch_plan(OrderedDict(), serialization_settings, daily_lp, recurse_downstream=False)
+    ser_lp = get_serializable_launch_plan(
+        OrderedDict(), serialization_settings, daily_lp, recurse_downstream=False
+    )
     m = OrderedDict()
     ser_wf = get_serializable(m, serialization_settings, example_wf)
     tasks = []
@@ -443,7 +507,9 @@
     mock_client.get_workflow.return_value = Workflow(
         id=Identifier(ResourceType.WORKFLOW, "p", "d", "daily2", "v"),
         closure=WorkflowClosure(
-            compiled_workflow=CompiledWorkflowClosure(primary=ser_wf, sub_workflows=[], tasks=tasks)
+            compiled_workflow=CompiledWorkflowClosure(
+                primary=ser_wf, sub_workflows=[], tasks=tasks
+            )
         ),
     )
 
@@ -461,7 +527,9 @@
     assert wf.workflow_metadata.on_failure == WorkflowFailurePolicy.FAIL_IMMEDIATELY
 
 
-@patch("flytekit.remote.entities.FlyteWorkflow.get_non_system_nodes", return_value=nodes)
+@patch(
+    "flytekit.remote.entities.FlyteWorkflow.get_non_system_nodes", return_value=nodes
+)
 @patch("flytekit.remote.entities.FlyteWorkflow.promote_from_closure")
 def test_fetch_workflow_with_branch(mock_promote, mock_workflow, remote):
     mock_client = remote._client
@@ -479,7 +547,9 @@
     mock_promote.assert_called_with(ANY, node_launch_plans)
 
 
-@patch("flytekit.remote.entities.FlyteWorkflow.get_non_system_nodes", return_value=nodes2)
+@patch(
+    "flytekit.remote.entities.FlyteWorkflow.get_non_system_nodes", return_value=nodes2
+)
 @patch("flytekit.remote.entities.FlyteWorkflow.promote_from_closure")
 def test_fetch_workflow_with_nested_branch(mock_promote, mock_workflow, remote):
     mock_client = remote._client
@@ -503,7 +573,11 @@
 @mock.patch("flytekit.remote.remote.compress_scripts")
 @pytest.mark.serial
 def test_get_image_names(
-        compress_scripts_mock, upload_file_mock, register_workflow_mock, version_from_hash_mock, read_bytes_mock
+    compress_scripts_mock,
+    upload_file_mock,
+    register_workflow_mock,
+    version_from_hash_mock,
+    read_bytes_mock,
 ):
     md5_bytes = bytes([1, 2, 3])
     read_bytes_mock.return_value = bytes([4, 5, 6])
@@ -524,10 +598,14 @@
     def wf(name: str = "union"):
         sub_wf(name=name)
 
-    flyte_remote = FlyteRemote(config=Config.auto(), default_project="p1", default_domain="d1")
+    flyte_remote = FlyteRemote(
+        config=Config.auto(), default_project="p1", default_domain="d1"
+    )
     flyte_remote.register_script(wf)
 
-    version_from_hash_mock.assert_called_once_with(md5_bytes, mock.ANY, mock.ANY, image_spec.image_name())
+    version_from_hash_mock.assert_called_once_with(
+        md5_bytes, mock.ANY, mock.ANY, image_spec.image_name()
+    )
     register_workflow_mock.assert_called_once()
 
     @reference_task(
@@ -536,14 +614,15 @@
         name="flytesnacks.examples.basics.basics.workflow.slope",
         version="v1",
     )
-    def ref_basic(x: typing.List[int], y: typing.List[int]) -> float:
-        ...
+    def ref_basic(x: typing.List[int], y: typing.List[int]) -> float: ...
 
     @workflow
     def wf1(name: str = "union") -> float:
         return ref_basic(x=[1, 2, 3], y=[4, 5, 6])
 
-    flyte_remote = FlyteRemote(config=Config.auto(), default_project="p1", default_domain="d1")
+    flyte_remote = FlyteRemote(
+        config=Config.auto(), default_project="p1", default_domain="d1"
+    )
     flyte_remote.register_script(wf1)
 
 
@@ -570,7 +649,9 @@
 def test_execution_name(mock_client, mock_uuid):
     test_uuid = uuid.UUID("16fd2706-8baf-433b-82eb-8c7fada847da")
     mock_uuid.uuid4.return_value = test_uuid
-    remote = FlyteRemote(config=Config.auto(), default_project="project", default_domain="domain")
+    remote = FlyteRemote(
+        config=Config.auto(), default_project="project", default_domain="domain"
+    )
 
     default_img = Image(name="default", fqn="test", tag="tag")
     serialization_settings = SerializationSettings(
@@ -605,7 +686,8 @@
         ]
     )
     with pytest.raises(
-            ValueError, match="Only one of execution_name and execution_name_prefix can be set, but got both set"
+        ValueError,
+        match="Only one of execution_name and execution_name_prefix can be set, but got both set",
     ):
         remote._execute(
             entity=ft,
@@ -655,7 +737,9 @@
     source_path = tmp_path / "repo_source"
     source_path.mkdir()
     subprocess.check_output([git_exec, "init"], cwd=source_path)
-    subprocess.check_output([git_exec, "remote", "add", "origin", "unknown"], cwd=source_path)
+    subprocess.check_output(
+        [git_exec, "remote", "add", "origin", "unknown"], cwd=source_path
+    )
 
     returned_url = _get_git_repo_url(source_path)
     assert returned_url == ""
@@ -665,7 +749,9 @@
 @mock.patch("flytekit.remote.remote.FlyteRemote.register_script")
 @mock.patch("flytekit.remote.remote.FlyteRemote.upload_file")
 @mock.patch("flytekit.remote.remote.compress_scripts")
-def test_register_wf_script_mode(compress_scripts_mock, upload_file_mock, register_workflow_mock, read_bytes_mock):
+def test_register_wf_script_mode(
+    compress_scripts_mock, upload_file_mock, register_workflow_mock, read_bytes_mock
+):
     from .resources import hello_wf
 
     md5_bytes = bytes([1, 2, 3])
@@ -690,7 +776,9 @@
 
 @mock.patch("flytekit.remote.remote.FlyteRemote.client")
 def test_fetch_active_launchplan_not_found(mock_client, remote):
-    mock_client.get_active_launch_plan.side_effect = FlyteEntityNotExistException("not found")
+    mock_client.get_active_launch_plan.side_effect = FlyteEntityNotExistException(
+        "not found"
+    )
     assert remote.fetch_active_launchplan(name="basic.list_float_wf.fake_wf") is None
 
 
@@ -707,19 +795,18 @@
     def w() -> int:
         return t2(a=t1())
 
-<<<<<<< HEAD
-    target_dict = _get_pickled_target_dict(w)
+    _, target_dict = _get_pickled_target_dict(w)
     assert len(target_dict) == 3
-    assert target_dict["metadata"]["python_version"] == f"{sys.version_info.major}.{sys.version_info.minor}.{sys.version_info.micro}"
-=======
-    _, target_dict = _get_pickled_target_dict(w)
-    assert len(target_dict) == 2
->>>>>>> 840479e9
+    assert (
+        target_dict["metadata"]["python_version"]
+        == f"{sys.version_info.major}.{sys.version_info.minor}.{sys.version_info.micro}"
+    )
     assert t1.name in target_dict
     assert t2.name in target_dict
     assert target_dict[t1.name] == t1
     assert target_dict[t2.name] == t2
 
+
 def test_get_pickled_target_dict_with_map_task():
     @task
     def t1(x: int, y: int) -> int:
@@ -729,16 +816,15 @@
     def w() -> int:
         return map_task(partial(t1, y=2))(x=[1, 2, 3])
 
-<<<<<<< HEAD
-    target_dict = _get_pickled_target_dict(w)
+    _, target_dict = _get_pickled_target_dict(w)
     assert len(target_dict) == 2
-    assert target_dict["metadata"]["python_version"] == f"{sys.version_info.major}.{sys.version_info.minor}.{sys.version_info.micro}"
-=======
-    _, target_dict = _get_pickled_target_dict(w)
-    assert len(target_dict) == 1
->>>>>>> 840479e9
+    assert (
+        target_dict["metadata"]["python_version"]
+        == f"{sys.version_info.major}.{sys.version_info.minor}.{sys.version_info.micro}"
+    )
     assert t1.name in target_dict
     assert target_dict[t1.name] == t1
+
 
 def test_get_pickled_target_dict_with_dynamic():
     @task

--- conflicted
+++ resolved
@@ -97,11 +97,8 @@
 
 
 class SyncDummyAgent(AgentBase):
-<<<<<<< HEAD
-=======
     name = "Sync Dummy Agent"
 
->>>>>>> 3b89dc8c
     def __init__(self):
         super().__init__(task_type="sync_dummy", asynchronous=True)
 

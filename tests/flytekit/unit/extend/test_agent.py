import asyncio
import json
import typing
from collections import OrderedDict
from dataclasses import asdict, dataclass
from unittest.mock import MagicMock, patch

import grpc
import pytest
from flyteidl.admin.agent_pb2 import (
    PERMANENT_FAILURE,
    RETRYABLE_FAILURE,
    RUNNING,
    SUCCEEDED,
    CreateTaskRequest,
    CreateTaskResponse,
    DeleteTaskRequest,
    DeleteTaskResponse,
    GetTaskRequest,
    GetTaskResponse,
    Resource,
)

from flytekit import PythonFunctionTask, task
from flytekit.configuration import Image, SerializationSettings, ImageConfig, FastSerializationSettings
from flytekit.extend.backend.agent_service import AsyncAgentService
from flytekit.extend.backend.base_agent import (
    AgentBase,
    AgentRegistry,
    AsyncAgentExecutorMixin,
    convert_to_flyte_state,
    get_agent_secret,
    is_terminal_state,
    render_task_template,
)
<<<<<<< HEAD
from flytekit.models import literals, task, types
from flytekit.models.core.execution import TaskLog
from flytekit.models.core.identifier import Identifier, ResourceType
=======
from flytekit.models import literals
>>>>>>> 5a456579
from flytekit.models.literals import LiteralMap
from flytekit.models.task import TaskTemplate
from flytekit.tools.translator import get_serializable

dummy_id = "dummy_id"
loop = asyncio.get_event_loop()


@dataclass
class Metadata:
    job_id: str


class DummyAgent(AgentBase):
    def __init__(self):
        super().__init__(task_type="dummy", asynchronous=False)

    def create(
        self,
        context: grpc.ServicerContext,
        output_prefix: str,
        task_template: TaskTemplate,
        inputs: typing.Optional[LiteralMap] = None,
    ) -> CreateTaskResponse:
        return CreateTaskResponse(resource_meta=json.dumps(asdict(Metadata(job_id=dummy_id))).encode("utf-8"))

    def get(self, context: grpc.ServicerContext, resource_meta: bytes) -> GetTaskResponse:
        return GetTaskResponse(
            resource=Resource(state=SUCCEEDED), log_links=[TaskLog(name="console", uri="localhost:3000").to_flyte_idl()]
        )

    def delete(self, context: grpc.ServicerContext, resource_meta: bytes) -> DeleteTaskResponse:
        return DeleteTaskResponse()


class AsyncDummyAgent(AgentBase):
    def __init__(self):
        super().__init__(task_type="async_dummy", asynchronous=True)

    async def async_create(
        self,
        context: grpc.ServicerContext,
        output_prefix: str,
        task_template: TaskTemplate,
        inputs: typing.Optional[LiteralMap] = None,
    ) -> CreateTaskResponse:
        return CreateTaskResponse(resource_meta=json.dumps(asdict(Metadata(job_id=dummy_id))).encode("utf-8"))

    async def async_get(self, context: grpc.ServicerContext, resource_meta: bytes) -> GetTaskResponse:
        return GetTaskResponse(resource=Resource(state=SUCCEEDED))

    async def async_delete(self, context: grpc.ServicerContext, resource_meta: bytes) -> DeleteTaskResponse:
        return DeleteTaskResponse()


def get_task_template(task_type: str) -> TaskTemplate:
    @task
    def simple_task(i: int):
        print(i)

    default_img = Image(name="default", fqn="test", tag="tag")
    serialization_settings = SerializationSettings(
        project="project",
        domain="domain",
        version="version",
        env={"FOO": "baz"},
        image_config=ImageConfig(default_image=default_img, images=[default_img]),
        fast_serialization_settings=FastSerializationSettings(enabled=True),
    )
    serialized = get_serializable(OrderedDict(), serialization_settings, simple_task)
    serialized.template._type = task_type
    return serialized.template


task_inputs = literals.LiteralMap(
    {
        "a": literals.Literal(scalar=literals.Scalar(primitive=literals.Primitive(integer=1))),
    },
)


dummy_template = get_task_template("dummy")
async_dummy_template = get_task_template("async_dummy")


def test_dummy_agent():
    AgentRegistry.register(DummyAgent())
    ctx = MagicMock(spec=grpc.ServicerContext)
    agent = AgentRegistry.get_agent("dummy")
    metadata_bytes = json.dumps(asdict(Metadata(job_id=dummy_id))).encode("utf-8")
    assert agent.create(ctx, "/tmp", dummy_template, task_inputs).resource_meta == metadata_bytes
    res = agent.get(ctx, metadata_bytes)
    assert res.resource.state == SUCCEEDED
    assert res.log_links[0].name == "console"
    assert res.log_links[0].uri == "localhost:3000"
    assert agent.delete(ctx, metadata_bytes) == DeleteTaskResponse()

    class DummyTask(AsyncAgentExecutorMixin, PythonFunctionTask):
        def __init__(self, **kwargs):
            super().__init__(
                task_type="dummy",
                **kwargs,
            )

    t = DummyTask(task_config={}, task_function=lambda: None, container_image="dummy")
    t.execute()

    t._task_type = "non-exist-type"
    with pytest.raises(Exception, match="Cannot find agent for task type: non-exist-type."):
        t.execute()


@pytest.mark.asyncio
async def test_async_dummy_agent():
    AgentRegistry.register(AsyncDummyAgent())
    ctx = MagicMock(spec=grpc.ServicerContext)
    agent = AgentRegistry.get_agent("async_dummy")
    metadata_bytes = json.dumps(asdict(Metadata(job_id=dummy_id))).encode("utf-8")
    res = await agent.async_create(ctx, "/tmp", async_dummy_template, task_inputs)
    assert res.resource_meta == metadata_bytes
    res = await agent.async_get(ctx, metadata_bytes)
    assert res.resource.state == SUCCEEDED
    res = await agent.async_delete(ctx, metadata_bytes)
    assert res == DeleteTaskResponse()


@pytest.mark.asyncio
async def run_agent_server():
    service = AsyncAgentService()
    ctx = MagicMock(spec=grpc.ServicerContext)
    request = CreateTaskRequest(
        inputs=task_inputs.to_flyte_idl(), output_prefix="/tmp", template=dummy_template.to_flyte_idl()
    )
    async_request = CreateTaskRequest(
        inputs=task_inputs.to_flyte_idl(), output_prefix="/tmp", template=async_dummy_template.to_flyte_idl()
    )
    fake_agent = "fake"
    metadata_bytes = json.dumps(asdict(Metadata(job_id=dummy_id))).encode("utf-8")

    res = await service.CreateTask(request, ctx)
    assert res.resource_meta == metadata_bytes
    res = await service.GetTask(GetTaskRequest(task_type="dummy", resource_meta=metadata_bytes), ctx)
    assert res.resource.state == SUCCEEDED
    res = await service.DeleteTask(DeleteTaskRequest(task_type="dummy", resource_meta=metadata_bytes), ctx)
    assert isinstance(res, DeleteTaskResponse)

    res = await service.CreateTask(async_request, ctx)
    assert res.resource_meta == metadata_bytes
    res = await service.GetTask(GetTaskRequest(task_type="async_dummy", resource_meta=metadata_bytes), ctx)
    assert res.resource.state == SUCCEEDED
    res = await service.DeleteTask(DeleteTaskRequest(task_type="async_dummy", resource_meta=metadata_bytes), ctx)
    assert isinstance(res, DeleteTaskResponse)

    res = await service.GetTask(GetTaskRequest(task_type=fake_agent, resource_meta=metadata_bytes), ctx)
    assert res is None


def test_agent_server():
    loop.run_in_executor(None, run_agent_server)


def test_is_terminal_state():
    assert is_terminal_state(SUCCEEDED)
    assert is_terminal_state(PERMANENT_FAILURE)
    assert is_terminal_state(PERMANENT_FAILURE)
    assert not is_terminal_state(RUNNING)


def test_convert_to_flyte_state():
    assert convert_to_flyte_state("FAILED") == RETRYABLE_FAILURE
    assert convert_to_flyte_state("TIMEDOUT") == RETRYABLE_FAILURE
    assert convert_to_flyte_state("CANCELED") == RETRYABLE_FAILURE

    assert convert_to_flyte_state("DONE") == SUCCEEDED
    assert convert_to_flyte_state("SUCCEEDED") == SUCCEEDED
    assert convert_to_flyte_state("SUCCESS") == SUCCEEDED

    assert convert_to_flyte_state("RUNNING") == RUNNING

    invalid_state = "INVALID_STATE"
    with pytest.raises(Exception, match=f"Unrecognized state: {invalid_state.lower()}"):
        convert_to_flyte_state(invalid_state)


@patch("flytekit.current_context")
def test_get_agent_secret(mocked_context):
    mocked_context.return_value.secrets.get.return_value = "mocked token"
    assert get_agent_secret("mocked key") == "mocked token"


def test_render_task_template():
    tt = render_task_template(dummy_template, "s3://becket")
    assert tt.container.args == [
        "pyflyte-fast-execute",
        "--additional-distribution",
        "{{ .remote_package_path }}",
        "--dest-dir",
        "{{ .dest_dir }}",
        "--",
        "pyflyte-execute",
        "--inputs",
        "s3://becket/inputs.pb",
        "--output-prefix",
        "s3://becket/output",
        "--raw-output-data-prefix",
        "s3://becket/raw_output",
        "--checkpoint-path",
        "s3://becket/checkpoint_output",
        "--prev-checkpoint",
        "s3://becket/prev_checkpoint",
        "--resolver",
        "flytekit.core.python_auto_container.default_task_resolver",
        "--",
        "task-module",
        "test_agent",
        "task-name",
        "simple_task",
    ]<|MERGE_RESOLUTION|>--- conflicted
+++ resolved
@@ -33,13 +33,8 @@
     is_terminal_state,
     render_task_template,
 )
-<<<<<<< HEAD
-from flytekit.models import literals, task, types
+from flytekit.models import literals
 from flytekit.models.core.execution import TaskLog
-from flytekit.models.core.identifier import Identifier, ResourceType
-=======
-from flytekit.models import literals
->>>>>>> 5a456579
 from flytekit.models.literals import LiteralMap
 from flytekit.models.task import TaskTemplate
 from flytekit.tools.translator import get_serializable

--- conflicted
+++ resolved
@@ -134,13 +134,6 @@
 def test_dummy_agent():
     AgentRegistry.register(DummyAgent(), override=True)
     agent = AgentRegistry.get_agent("dummy")
-<<<<<<< HEAD
-    metadata_bytes = json.dumps(asdict(Metadata(job_id=dummy_id))).encode("utf-8")
-    assert agent.create("/tmp", dummy_template, task_inputs).resource_meta == metadata_bytes
-    res = agent.get(metadata_bytes)
-    assert res.resource.phase == TaskExecution.SUCCEEDED
-    assert agent.delete(metadata_bytes) == DeleteTaskResponse()
-=======
     template = get_task_template("dummy")
     metadata = DummyMetadata(job_id=dummy_id)
     assert agent.create(template, task_inputs) == DummyMetadata(job_id=dummy_id)
@@ -149,7 +142,6 @@
     assert resource.log_links[0].name == "console"
     assert resource.log_links[0].uri == "localhost:3000"
     assert agent.delete(metadata) is None
->>>>>>> d7c60296
 
     class DummyTask(AsyncAgentExecutorMixin, PythonFunctionTask):
         def __init__(self, **kwargs):

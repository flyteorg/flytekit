--- conflicted
+++ resolved
@@ -816,7 +816,24 @@
     version = client.get_control_plane_version()
     assert version == "unknown" or version.startswith("v")
 
-<<<<<<< HEAD
+
+def test_open_ff():
+    """Test opening FlyteFile from a remote path."""
+    # Upload a file to minio s3 bucket
+    file_transfer = SimpleFileTransfer()
+    remote_file_path = file_transfer.upload_file(file_type="json")
+
+    execution_id = run("flytefile.py", "wf", "--remote_file_path", remote_file_path)
+    remote = FlyteRemote(Config.auto(config_file=CONFIG), PROJECT, DOMAIN)
+    execution = remote.fetch_execution(name=execution_id)
+    execution = remote.wait(execution=execution, timeout=datetime.timedelta(minutes=5))
+    assert execution.closure.phase == WorkflowExecutionPhase.SUCCEEDED, f"Execution failed with phase: {execution.closure.phase}"
+
+    # Delete the remote file to free the space
+    url = urlparse(remote_file_path)
+    bucket, key = url.netloc, url.path.lstrip("/")
+    file_transfer.delete_file(bucket=bucket, key=key)
+
 def test_signal_approve_reject(register):
     from flytekit.models.types import LiteralType, SimpleType
     from time import sleep
@@ -839,23 +856,4 @@
         sleep(10)
         remote.reject("review-passes", execution.id.name, project=PROJECT, domain=DOMAIN)
         remote.wait(execution=execution, timeout=datetime.timedelta(minutes=5))
-        assert execution.outputs["o0"] == {"title": "my report", "data": [1.0, 2.0, 3.0, 4.0, 5.0]}
-=======
-
-def test_open_ff():
-    """Test opening FlyteFile from a remote path."""
-    # Upload a file to minio s3 bucket
-    file_transfer = SimpleFileTransfer()
-    remote_file_path = file_transfer.upload_file(file_type="json")
-
-    execution_id = run("flytefile.py", "wf", "--remote_file_path", remote_file_path)
-    remote = FlyteRemote(Config.auto(config_file=CONFIG), PROJECT, DOMAIN)
-    execution = remote.fetch_execution(name=execution_id)
-    execution = remote.wait(execution=execution, timeout=datetime.timedelta(minutes=5))
-    assert execution.closure.phase == WorkflowExecutionPhase.SUCCEEDED, f"Execution failed with phase: {execution.closure.phase}"
-
-    # Delete the remote file to free the space
-    url = urlparse(remote_file_path)
-    bucket, key = url.netloc, url.path.lstrip("/")
-    file_transfer.delete_file(bucket=bucket, key=key)
->>>>>>> f3996f63
+        assert execution.outputs["o0"] == {"title": "my report", "data": [1.0, 2.0, 3.0, 4.0, 5.0]}
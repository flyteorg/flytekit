import botocore.session
import shutil
from contextlib import ExitStack, contextmanager
import datetime
import hashlib
import json
import os
import pathlib
import subprocess
import tempfile
import time
import typing
import re
import joblib
from urllib.parse import urlparse
import uuid
import pytest
from unittest import mock
from dataclasses import dataclass

from flytekit import LaunchPlan, kwtypes, WorkflowExecutionPhase, task, workflow
from flytekit.configuration import Config, ImageConfig, SerializationSettings
from flytekit.core.launch_plan import reference_launch_plan
from flytekit.core.task import reference_task
from flytekit.core.workflow import reference_workflow
from flytekit.exceptions.user import FlyteAssertion, FlyteEntityNotExistException
from flytekit.extras.sqlite3.task import SQLite3Config, SQLite3Task
from flytekit.remote.remote import FlyteRemote
from flyteidl.service import dataproxy_pb2 as _data_proxy_pb2
from flytekit.types.schema import FlyteSchema
from flytekit.types.structured import StructuredDataset
from flytekit.clients.friendly import SynchronousFlyteClient as _SynchronousFlyteClient
from flytekit.configuration import PlatformConfig

from tests.flytekit.integration.remote.utils import SimpleFileTransfer


MODULE_PATH = pathlib.Path(__file__).parent / "workflows/basic"
CONFIG = os.environ.get("FLYTECTL_CONFIG", str(pathlib.Path.home() / ".flyte" / "config-sandbox.yaml"))
# Run `make build-dev` to build and push the image to the local registry.
IMAGE = os.environ.get("FLYTEKIT_IMAGE", "localhost:30000/flytekit:dev")
PROJECT = "flytesnacks"
DOMAIN = "development"
VERSION = f"v{os.getpid()}"
DEST_DIR = "/tmp"


@pytest.fixture(scope="session")
def register():
    out = subprocess.run(
        [
            "pyflyte",
            "--verbose",
            "-c",
            CONFIG,
            "register",
            "--image",
            IMAGE,
            "--project",
            PROJECT,
            "--domain",
            DOMAIN,
            "--version",
            VERSION,
            MODULE_PATH,
        ]
    )
    assert out.returncode == 0


def run(file_name, wf_name, *args) -> str:
    # Copy the environment and set the environment variable
    out = subprocess.run(
        [
            "pyflyte",
            "--verbose",
            "-c",
            CONFIG,
            "run",
            "--remote",
            "--destination-dir",
            DEST_DIR,
            "--image",
            IMAGE,
            "--project",
            PROJECT,
            "--domain",
            DOMAIN,
            MODULE_PATH / file_name,
            wf_name,
            *args,
        ],
        capture_output=True,  # Capture the output streams
        text=True,  # Return outputs as strings (not bytes)
    )
    assert out.returncode == 0, (f"Command failed with return code {out.returncode}.\n"
                                 f"Standard Output: {out.stdout}\n"
                                 f"Standard Error: {out.stderr}\n")

    match = re.search(r'executions/([a-zA-Z0-9]+)', out.stdout)
    if match:
        execution_id = match.group(1)
        return execution_id

    return "Unknown"


def test_remote_run():
    # child_workflow.parent_wf asynchronously register a parent wf1 with child lp from another wf2.
    run("child_workflow.py", "parent_wf", "--a", "3")

    # run twice to make sure it will register a new version of the workflow.
    run("default_lp.py", "my_wf")


def test_remote_eager_run():
    # child_workflow.parent_wf asynchronously register a parent wf1 with child lp from another wf2.
    run("eager_example.py", "simple_eager_workflow", "--x", "3")


def test_pydantic_default_input_with_map_task():
    execution_id = run("pydantic_wf.py", "wf")
    remote = FlyteRemote(Config.auto(config_file=CONFIG), PROJECT, DOMAIN)
    execution = remote.fetch_execution(name=execution_id)
    execution = remote.wait(execution=execution, timeout=datetime.timedelta(minutes=5))
    print("Execution Error:", execution.error)
    assert execution.closure.phase == WorkflowExecutionPhase.SUCCEEDED, f"Execution failed with phase: {execution.closure.phase}"


def test_pydantic_default_input_with_map_task():
    execution_id = run("pydantic_wf.py", "wf")
    remote = FlyteRemote(Config.auto(config_file=CONFIG), PROJECT, DOMAIN)
    execution = remote.fetch_execution(name=execution_id)
    execution = remote.wait(execution=execution, timeout=datetime.timedelta(minutes=5))
    print("Execution Error:", execution.error)
    assert execution.closure.phase == WorkflowExecutionPhase.SUCCEEDED, f"Execution failed with phase: {execution.closure.phase}"


def test_generic_idl_flytetypes():
    os.environ["FLYTE_USE_OLD_DC_FORMAT"] = "true"
    # default inputs for flyte types in dataclass
    execution_id = run("generic_idl_flytetypes.py", "wf")
    remote = FlyteRemote(Config.auto(config_file=CONFIG), PROJECT, DOMAIN)
    execution = remote.fetch_execution(name=execution_id)
    execution = remote.wait(execution=execution, timeout=datetime.timedelta(minutes=5))
    print("Execution Error:", execution.error)
    assert execution.closure.phase == WorkflowExecutionPhase.SUCCEEDED, f"Execution failed with phase: {execution.closure.phase}"
    os.environ["FLYTE_USE_OLD_DC_FORMAT"] = "false"


def test_msgpack_idl_flytetypes():
    # default inputs for flyte types in dataclass
    execution_id = run("msgpack_idl_flytetypes.py", "wf")
    remote = FlyteRemote(Config.auto(config_file=CONFIG), PROJECT, DOMAIN)
    execution = remote.fetch_execution(name=execution_id)
    execution = remote.wait(execution=execution, timeout=datetime.timedelta(minutes=5))
    print("Execution Error:", execution.error)
    assert execution.closure.phase == WorkflowExecutionPhase.SUCCEEDED, f"Execution failed with phase: {execution.closure.phase}"


def test_fetch_execute_launch_plan(register):
    remote = FlyteRemote(Config.auto(config_file=CONFIG), PROJECT, DOMAIN)
    flyte_launch_plan = remote.fetch_launch_plan(name="basic.hello_world.my_wf", version=VERSION)
    execution = remote.execute(flyte_launch_plan, inputs={}, wait=True)
    print("Execution Error:", execution.error)
    assert execution.outputs["o0"] == "hello world"


def test_get_download_artifact_signed_url(register):
    remote = FlyteRemote(Config.auto(config_file=CONFIG), PROJECT, DOMAIN)
    flyte_launch_plan = remote.fetch_launch_plan(name="basic.basic_workflow.my_wf", version=VERSION)
    execution = remote.execute(flyte_launch_plan, inputs={"a": 10, "b": "foobar"}, wait=True)
    project, domain, name = execution.id.project, execution.id.domain, execution.id.name

    # Fetch the download deck signed URL for the execution
    client = _SynchronousFlyteClient(PlatformConfig.for_endpoint("localhost:30080", True))
    download_link_response = client.get_download_artifact_signed_url(
        node_id="n0",  # Assuming node_id is "n0"
        project=project,
        domain=domain,
        name=name,
        artifact_type=_data_proxy_pb2.ARTIFACT_TYPE_DECK,
    )

    # Check if the signed URL is valid and starts with the expected prefix
    signed_url = download_link_response.signed_url[0]
    assert signed_url.startswith(
        f"http://localhost:30002/my-s3-bucket/metadata/propeller/{project}-{domain}-{name}/n0/data/0/deck.html")


def test_fetch_execute_launch_plan_with_args(register):
    remote = FlyteRemote(Config.auto(config_file=CONFIG), PROJECT, DOMAIN)
    flyte_launch_plan = remote.fetch_launch_plan(name="basic.basic_workflow.my_wf", version=VERSION)
    execution = remote.execute(flyte_launch_plan, inputs={"a": 10, "b": "foobar"}, wait=True)
    assert execution.node_executions["n0"].inputs == {"a": 10}
    assert execution.node_executions["n0"].outputs == {
        "t1_int_output": 12,
        "c": "world",
    }
    assert execution.node_executions["n1"].inputs == {"a": "world", "b": "foobar"}
    assert execution.node_executions["n1"].outputs == {"o0": "foobarworld"}
    assert execution.node_executions["n0"].task_executions[0].inputs == {"a": 10}
    assert execution.node_executions["n0"].task_executions[0].outputs == {"t1_int_output": 12, "c": "world"}
    assert execution.node_executions["n1"].task_executions[0].inputs == {"a": "world", "b": "foobar"}
    assert execution.node_executions["n1"].task_executions[0].outputs == {"o0": "foobarworld"}
    assert execution.inputs["a"] == 10
    assert execution.inputs["b"] == "foobar"
    assert execution.outputs["o0"] == 12
    assert execution.outputs["o1"] == "foobarworld"


def test_monitor_workflow_execution(register):
    remote = FlyteRemote(Config.auto(config_file=CONFIG), PROJECT, DOMAIN)
    flyte_launch_plan = remote.fetch_launch_plan(name="basic.hello_world.my_wf", version=VERSION)
    execution = remote.execute(
        flyte_launch_plan,
        inputs={},
    )

    poll_interval = datetime.timedelta(seconds=1)
    time_to_give_up = datetime.datetime.now(datetime.timezone.utc) + datetime.timedelta(seconds=60)

    execution = remote.sync_execution(execution, sync_nodes=True)
    while datetime.datetime.now(datetime.timezone.utc) < time_to_give_up:
        if execution.is_done:
            break

        with pytest.raises(
                FlyteAssertion, match="Please wait until the execution has completed before requesting the outputs.",
        ):
            execution.outputs

        time.sleep(poll_interval.total_seconds())
        execution = remote.sync_execution(execution, sync_nodes=True)

        if execution.node_executions:
            assert execution.node_executions["start-node"].closure.phase == 3  # SUCCEEDED

    for key in execution.node_executions:
        assert execution.node_executions[key].closure.phase == 3

    assert execution.node_executions["n0"].inputs == {}
    assert execution.node_executions["n0"].outputs["o0"] == "hello world"
    assert execution.node_executions["n0"].task_executions[0].inputs == {}
    assert execution.node_executions["n0"].task_executions[0].outputs["o0"] == "hello world"
    assert execution.inputs == {}
    assert execution.outputs["o0"] == "hello world"


def test_sync_execution_sync_nodes_get_all_executions(register):
    remote = FlyteRemote(Config.auto(config_file=CONFIG), PROJECT, DOMAIN)
    flyte_launch_plan = remote.fetch_launch_plan(name="basic.deep_child_workflow.parent_wf", version=VERSION)
    execution = remote.execute(
        flyte_launch_plan,
        inputs={"a": 3},
    )

    poll_interval = datetime.timedelta(seconds=1)
    time_to_give_up = datetime.datetime.now(datetime.timezone.utc) + datetime.timedelta(seconds=600)

    execution = remote.sync_execution(execution, sync_nodes=True)
    while datetime.datetime.now(datetime.timezone.utc) < time_to_give_up:
        if execution.is_done:
            break

        with pytest.raises(
                FlyteAssertion, match="Please wait until the execution has completed before requesting the outputs.",
        ):
            execution.outputs

        time.sleep(poll_interval.total_seconds())
        execution = remote.sync_execution(execution, sync_nodes=True)

        if execution.node_executions:
            assert execution.node_executions["start-node"].closure.phase == 3  # SUCCEEDED

    for key in execution.node_executions:
        assert execution.node_executions[key].closure.phase == 3

    # check node execution getting correct number of nested workflows and executions
    assert len(execution.node_executions) == 5
    execution_n0 = execution.node_executions["n0"]
    execution_n1 = execution.node_executions["n1"]
    assert len(execution_n1.workflow_executions[0].node_executions) == 4
    execution_n1_n0 = execution_n1.workflow_executions[0].node_executions["n0"]
    assert len(execution_n1_n0.workflow_executions[0].node_executions) == 3
    execution_n1_n0_n0 = execution_n1_n0.workflow_executions[0].node_executions["n0"]

    # check inputs and outputs each node execution
    assert execution_n0.inputs == {"a": 3}
    assert execution_n0.outputs["o0"] == 6
    assert execution_n1.inputs == {"a": 6}
    assert execution_n1_n0.inputs == {"a": 6}
    assert execution_n1_n0_n0.inputs == {"a": 6}
    assert execution_n1_n0_n0.outputs["o0"] == 12



def test_fetch_execute_launch_plan_with_subworkflows(register):
    remote = FlyteRemote(Config.auto(config_file=CONFIG), PROJECT, DOMAIN)

    flyte_launch_plan = remote.fetch_launch_plan(name="basic.subworkflows.parent_wf", version=VERSION)
    execution = remote.execute(flyte_launch_plan, inputs={"a": 101}, wait=True)
    # check node execution inputs and outputs
    assert execution.node_executions["n0"].inputs == {"a": 101}
    assert execution.node_executions["n0"].outputs == {"t1_int_output": 103, "c": "world"}
    assert execution.node_executions["n1"].inputs == {"a": 103}
    assert execution.node_executions["n1"].outputs == {"o0": "world", "o1": "world"}

    # check subworkflow task execution inputs and outputs
    subworkflow_node_executions = execution.node_executions["n1"].subworkflow_node_executions
    subworkflow_node_executions["n1-0-n0"].inputs == {"a": 103}
    subworkflow_node_executions["n1-0-n1"].outputs == {"t1_int_output": 107, "c": "world"}


def test_fetch_execute_launch_plan_with_child_workflows(register):
    remote = FlyteRemote(Config.auto(config_file=CONFIG), PROJECT, DOMAIN)

    flyte_launch_plan = remote.fetch_launch_plan(name="basic.child_workflow.parent_wf", version=VERSION)
    execution = remote.execute(flyte_launch_plan, inputs={"a": 3}, wait=True)

    # check node execution inputs and outputs
    assert execution.node_executions["n0"].inputs == {"a": 3}
    assert execution.node_executions["n0"].outputs["o0"] == 6
    assert execution.node_executions["n1"].inputs == {"a": 6}
    assert execution.node_executions["n1"].outputs["o0"] == 12
    assert execution.node_executions["n2"].inputs == {"a": 6, "b": 12}
    assert execution.node_executions["n2"].outputs["o0"] == 18


def test_fetch_execute_workflow(register):
    remote = FlyteRemote(Config.auto(config_file=CONFIG), PROJECT, DOMAIN)
    flyte_workflow = remote.fetch_workflow(name="basic.hello_world.my_wf", version=VERSION)
    execution = remote.execute(flyte_workflow, inputs={}, wait=True)
    assert execution.outputs["o0"] == "hello world"
    assert isinstance(execution.closure.duration, datetime.timedelta)
    assert execution.closure.duration > datetime.timedelta(seconds=1)

    execution_to_terminate = remote.execute(flyte_workflow, {})
    remote.terminate(execution_to_terminate, cause="just because")


def test_fetch_execute_task(register):
    remote = FlyteRemote(Config.auto(config_file=CONFIG), PROJECT, DOMAIN)
    flyte_task = remote.fetch_task(name="basic.basic_workflow.t1", version=VERSION)
    execution = remote.execute(flyte_task, inputs={"a": 10}, wait=True)
    assert execution.outputs["t1_int_output"] == 12
    assert execution.outputs["c"] == "world"
    assert execution.inputs["a"] == 10
    assert execution.outputs["c"] == "world"


def test_execute_python_task(register):
    """Test execution of a @task-decorated python function that is already registered."""
    from workflows.basic.basic_workflow import t1

    remote = FlyteRemote(Config.auto(config_file=CONFIG), PROJECT, DOMAIN)
    execution = remote.execute(
        t1,
        name="basic.basic_workflow.t1",
        inputs={"a": 10},
        version=VERSION,
        wait=True,
        overwrite_cache=True,
        envs={"foo": "bar"},
        tags=["flyte"],
        cluster_pool="gpu",
    )
    assert execution.outputs["t1_int_output"] == 12
    assert execution.outputs["c"] == "world"
    assert execution.spec.envs.envs == {"foo": "bar"}
    assert execution.spec.tags == ["flyte"]
    assert execution.spec.cluster_assignment.cluster_pool == "gpu"


def test_execute_python_workflow_and_launch_plan(register):
    """Test execution of a @workflow-decorated python function and launchplan that are already registered."""
    from workflows.basic.basic_workflow import my_wf

    remote = FlyteRemote(Config.auto(config_file=CONFIG), PROJECT, DOMAIN)
    execution = remote.execute(
        my_wf, name="basic.basic_workflow.my_wf", inputs={"a": 10, "b": "xyz"}, version=VERSION, wait=True
    )
    assert execution.outputs["o0"] == 12
    assert execution.outputs["o1"] == "xyzworld"

    launch_plan = LaunchPlan.get_or_create(workflow=my_wf, name=my_wf.name)
    execution = remote.execute(
        launch_plan,
        name="basic.basic_workflow.my_wf",
        inputs={"a": 14, "b": "foobar"},
        version=VERSION,
        wait=True,
    )
    assert execution.outputs["o0"] == 16
    assert execution.outputs["o1"] == "foobarworld"

    flyte_workflow_execution = remote.fetch_execution(name=execution.id.name)
    assert execution.inputs == flyte_workflow_execution.inputs
    assert execution.outputs == flyte_workflow_execution.outputs


def test_fetch_execute_launch_plan_list_of_floats(register):
    remote = FlyteRemote(Config.auto(config_file=CONFIG), PROJECT, DOMAIN)
    flyte_launch_plan = remote.fetch_launch_plan(name="basic.list_float_wf.my_wf", version=VERSION)
    xs: typing.List[float] = [42.24, 999.1, 0.0001]
    execution = remote.execute(flyte_launch_plan, inputs={"xs": xs}, wait=True)
    assert execution.outputs["o0"] == "[42.24, 999.1, 0.0001]"


def test_fetch_execute_task_list_of_floats(register):
    remote = FlyteRemote(Config.auto(config_file=CONFIG), PROJECT, DOMAIN)
    flyte_task = remote.fetch_task(name="basic.list_float_wf.concat_list", version=VERSION)
    xs: typing.List[float] = [0.1, 0.2, 0.3, 0.4, -99999.7]
    execution = remote.execute(flyte_task, inputs={"xs": xs}, wait=True)
    assert execution.outputs["o0"] == "[0.1, 0.2, 0.3, 0.4, -99999.7]"


def test_fetch_execute_task_convert_dict(register):
    remote = FlyteRemote(Config.auto(config_file=CONFIG), PROJECT, DOMAIN)
    flyte_task = remote.fetch_task(
        name="basic.dict_str_wf.convert_to_string", version=VERSION
    )
    d: typing.Dict[str, str] = {"key1": "value1", "key2": "value2"}
    execution = remote.execute(flyte_task, inputs={"d": d}, wait=True)
    remote.sync_execution(execution, sync_nodes=True)
    assert json.loads(execution.outputs["o0"]) == {"key1": "value1", "key2": "value2"}


def test_execute_python_workflow_dict_of_string_to_string(register):
    """Test execution of a @workflow-decorated python function and launchplan that are already registered."""
    from workflows.basic.dict_str_wf import my_wf

    remote = FlyteRemote(Config.auto(config_file=CONFIG), PROJECT, DOMAIN)
    d: typing.Dict[str, str] = {"k1": "v1", "k2": "v2"}
    execution = remote.execute(
        my_wf,
        name="basic.dict_str_wf.my_wf",
        inputs={"d": d},
        version=VERSION,
        wait=True,
    )
    assert json.loads(execution.outputs["o0"]) == {"k1": "v1", "k2": "v2"}

    launch_plan = LaunchPlan.get_or_create(workflow=my_wf, name=my_wf.name)
    execution = remote.execute(
        launch_plan,
        name="basic.dict_str_wf.my_wf",
        inputs={"d": {"k2": "vvvv", "abc": "def"}},
        version=VERSION,
        wait=True,
    )
    assert json.loads(execution.outputs["o0"]) == {"k2": "vvvv", "abc": "def"}


def test_execute_python_workflow_list_of_floats(register):
    """Test execution of a @workflow-decorated python function and launchplan that are already registered."""
    from workflows.basic.list_float_wf import my_wf

    remote = FlyteRemote(Config.auto(config_file=CONFIG), PROJECT, DOMAIN)

    xs: typing.List[float] = [42.24, 999.1, 0.0001]
    execution = remote.execute(
        my_wf,
        name="basic.list_float_wf.my_wf",
        inputs={"xs": xs},
        version=VERSION,
        wait=True,
    )
    assert execution.outputs["o0"] == "[42.24, 999.1, 0.0001]"

    launch_plan = LaunchPlan.get_or_create(workflow=my_wf, name=my_wf.name)
    execution = remote.execute(
        launch_plan,
        name="basic.list_float_wf.my_wf",
        inputs={"xs": [-1.1, 0.12345]},
        version=VERSION,
        wait=True,
    )
    assert execution.outputs["o0"] == "[-1.1, 0.12345]"


@pytest.mark.skip(reason="Waiting for https://github.com/flyteorg/flytectl/pull/440 to land")
def test_execute_sqlite3_task(register):
    remote = FlyteRemote(Config.auto(config_file=CONFIG), PROJECT, DOMAIN)

    example_db = "https://www.sqlitetutorial.net/wp-content/uploads/2018/03/chinook.zip"
    interactive_sql_task = SQLite3Task(
        "basic_querying",
        query_template="select TrackId, Name from tracks limit {{.inputs.limit}}",
        inputs=kwtypes(limit=int),
        output_schema_type=FlyteSchema[kwtypes(TrackId=int, Name=str)],
        task_config=SQLite3Config(
            uri=example_db,
            compressed=True,
        ),
    )
    registered_sql_task = remote.register_task(
        interactive_sql_task,
        serialization_settings=SerializationSettings(image_config=ImageConfig.auto(img_name=IMAGE)),
        version=VERSION,
    )
    execution = remote.execute(registered_sql_task, inputs={"limit": 10}, wait=True)
    output = execution.outputs["results"]
    result = output.open().all()
    assert result.__class__.__name__ == "DataFrame"
    assert "TrackId" in result
    assert "Name" in result


@pytest.mark.skip(reason="Waiting for https://github.com/flyteorg/flytectl/pull/440 to land")
def test_execute_joblib_workflow(register):
    remote = FlyteRemote(Config.auto(config_file=CONFIG), PROJECT, DOMAIN)
    flyte_workflow = remote.fetch_workflow(name="basic.joblib.joblib_workflow", version=VERSION)
    input_obj = [1, 2, 3]
    execution = remote.execute(flyte_workflow, inputs={"obj": input_obj}, wait=True)
    joblib_output = execution.outputs["o0"]
    joblib_output.download()
    output_obj = joblib.load(joblib_output.path)
    assert execution.outputs["o0"].extension() == "joblib"
    assert output_obj == input_obj


def test_execute_with_default_launch_plan(register):
    from workflows.basic.subworkflows import parent_wf

    remote = FlyteRemote(Config.auto(config_file=CONFIG), PROJECT, DOMAIN)
    execution = remote.execute(parent_wf, inputs={"a": 101}, version=VERSION, wait=True,
                               image_config=ImageConfig.auto(img_name=IMAGE))
    # check node execution inputs and outputs
    assert execution.node_executions["n0"].inputs == {"a": 101}
    assert execution.node_executions["n0"].outputs == {"t1_int_output": 103, "c": "world"}
    assert execution.node_executions["n1"].inputs == {"a": 103}
    assert execution.node_executions["n1"].outputs == {"o0": "world", "o1": "world"}

    # check subworkflow task execution inputs and outputs
    subworkflow_node_executions = execution.node_executions["n1"].subworkflow_node_executions
    subworkflow_node_executions["n1-0-n0"].inputs == {"a": 103}
    subworkflow_node_executions["n1-0-n1"].outputs == {"t1_int_output": 107, "c": "world"}


def test_fetch_not_exist_launch_plan(register):
    remote = FlyteRemote(Config.auto(config_file=CONFIG), PROJECT, DOMAIN)
    with pytest.raises(FlyteEntityNotExistException):
        remote.fetch_launch_plan(name="basic.list_float_wf.fake_wf", version=VERSION)


def test_execute_reference_task(register):
    nt = typing.NamedTuple("OutputsBC", [("t1_int_output", int), ("c", str)])

    @reference_task(
        project=PROJECT,
        domain=DOMAIN,
        name="basic.basic_workflow.t1",
        version=VERSION,
    )
    def t1(a: int) -> nt:
        ...

    remote = FlyteRemote(Config.auto(config_file=CONFIG), PROJECT, DOMAIN)
    remote_entity = remote.register_script(
        t1,
        project=PROJECT,
        domain=DOMAIN,
        image_config=ImageConfig.auto(img_name=IMAGE),
        destination_dir=DEST_DIR,
        source_path=str(MODULE_PATH),
    )
    execution = remote.execute(
        remote_entity,
        inputs={"a": 10},
        wait=True,
        overwrite_cache=True,
        envs={"foo": "bar"},
        tags=["flyte"],
        cluster_pool="gpu",
    )
    assert execution.outputs["t1_int_output"] == 12
    assert execution.outputs["c"] == "world"
    assert execution.spec.envs.envs == {"foo": "bar"}
    assert execution.spec.tags == ["flyte"]
    assert execution.spec.cluster_assignment.cluster_pool == "gpu"


def test_execute_reference_workflow(register):
    @reference_workflow(
        project=PROJECT,
        domain=DOMAIN,
        name="basic.basic_workflow.my_wf",
        version=VERSION,
    )
    def my_wf(a: int, b: str) -> (int, str):
        return a + 2, b + "world"

    remote = FlyteRemote(Config.auto(config_file=CONFIG), PROJECT, DOMAIN)
    remote_entity = remote.register_script(
        my_wf,
        project=PROJECT,
        domain=DOMAIN,
        image_config=ImageConfig.auto(img_name=IMAGE),
        destination_dir=DEST_DIR,
        source_path=str(MODULE_PATH),
    )
    execution = remote.execute(
        remote_entity,
        inputs={"a": 10, "b": "xyz"},
        wait=True,
        overwrite_cache=True,
        envs={"foo": "bar"},
        tags=["flyte"],
        cluster_pool="gpu",
    )
    assert execution.outputs["o0"] == 12
    assert execution.outputs["o1"] == "xyzworld"
    assert execution.spec.envs.envs == {"foo": "bar"}
    assert execution.spec.tags == ["flyte"]
    assert execution.spec.cluster_assignment.cluster_pool == "gpu"


def test_execute_reference_launchplan(register):
    @reference_launch_plan(
        project=PROJECT,
        domain=DOMAIN,
        name="basic.basic_workflow.my_wf",
        version=VERSION,
    )
    def my_wf(a: int, b: str) -> (int, str):
        return 3, "world"

    remote = FlyteRemote(Config.auto(config_file=CONFIG), PROJECT, DOMAIN)
    remote_entity = remote.register_script(
        my_wf,
        project=PROJECT,
        domain=DOMAIN,
        image_config=ImageConfig.auto(img_name=IMAGE),
        destination_dir=DEST_DIR,
        source_path=str(MODULE_PATH),
    )
    execution = remote.execute(
        remote_entity,
        inputs={"a": 10, "b": "xyz"},
        wait=True,
        overwrite_cache=True,
        envs={"foo": "bar"},
        tags=["flyte"],
        cluster_pool="gpu",
    )
    assert execution.outputs["o0"] == 12
    assert execution.outputs["o1"] == "xyzworld"
    assert execution.spec.envs.envs == {"foo": "bar"}
    assert execution.spec.tags == ["flyte"]
    assert execution.spec.cluster_assignment.cluster_pool == "gpu"


def test_execute_workflow_with_maptask(register):
    remote = FlyteRemote(Config.auto(config_file=CONFIG), PROJECT, DOMAIN)
    d: typing.List[int] = [1, 2, 3]
    flyte_launch_plan = remote.fetch_launch_plan(name="basic.array_map.workflow_with_maptask", version=VERSION)
    execution = remote.execute(
        flyte_launch_plan,
        inputs={"data": d, "y": 3},
        version=VERSION,
        wait=True,
    )
    assert execution.outputs["o0"] == [4, 5, 6]
    assert len(execution.node_executions["n0"].task_executions) == 1

def test_executes_nested_workflow_dictating_interruptible(register):
    remote = FlyteRemote(Config.auto(config_file=CONFIG), PROJECT, DOMAIN)
    flyte_launch_plan = remote.fetch_launch_plan(name="basic.child_workflow.parent_wf", version=VERSION)
    # The values we want to test for
    interruptible_values = [True, False, None]
    executions = []
    for creation_interruptible in interruptible_values:
        execution = remote.execute(flyte_launch_plan, inputs={"a": 10}, wait=False, interruptible=creation_interruptible)
        executions.append(execution)
    # Wait for all executions to complete
    for execution, expected_interruptible in zip(executions, interruptible_values):
        execution = remote.wait(execution, timeout=300)
        # Check that the parent workflow is interruptible as expected
        assert execution.spec.interruptible == expected_interruptible
        # Check that the child workflow is interruptible as expected
        subwf_execution_id = execution.node_executions["n1"].closure.workflow_node_metadata.execution_id.name
        subwf_execution = remote.fetch_execution(project=PROJECT, domain=DOMAIN, name=subwf_execution_id)
        assert subwf_execution.spec.interruptible == expected_interruptible


@pytest.mark.lftransfers
class TestLargeFileTransfers:
    """A class to capture tests and helper functions for large file transfers."""

    @staticmethod
    def _get_minio_s3_client(remote):
        minio_s3_config = remote.file_access.data_config.s3
        sess = botocore.session.get_session()
        return sess.create_client(
            "s3",
            endpoint_url=minio_s3_config.endpoint,
            aws_access_key_id=minio_s3_config.access_key_id,
            aws_secret_access_key=minio_s3_config.secret_access_key,
        )

    @staticmethod
    def _get_s3_file_md5_bytes(s3_client, bucket, key):
        md5_hash = hashlib.md5()
        response = s3_client.get_object(Bucket=bucket, Key=key)
        body = response['Body']
        # Read the object in chunks and update the hash (this keeps memory usage low)
        for chunk in iter(lambda: body.read(4096), b''):
            md5_hash.update(chunk)
        return md5_hash.digest()

    @staticmethod
    def _delete_s3_file(s3_client, bucket, key):
        # Delete the object
        response = s3_client.delete_object(Bucket=bucket, Key=key)
        # Ensure the object was deleted - for 'delete_object' 204 is the expected successful response code
        assert response["ResponseMetadata"]["HTTPStatusCode"] == 204

    @staticmethod
    @contextmanager
    def _ephemeral_minio_project_domain_filename_root(s3_client, project, domain):
        """An ephemeral minio S3 path which is wiped upon the context manager's exit"""
        # Generate a random path in our Minio s3 bucket, under <BUCKET>/PROJECT/DOMAIN/<UUID>
        buckets = s3_client.list_buckets()["Buckets"]
        assert len(buckets) == 1  # We expect just the default sandbox bucket
        bucket = buckets[0]["Name"]
        root = str(uuid.uuid4())
        key = f"{PROJECT}/{DOMAIN}/{root}/"
        yield ((bucket, key), root)
        # Teardown everything under bucket/key
        response = s3_client.list_objects_v2(Bucket=bucket, Prefix=key)
        if "Contents" in response:
            for obj in response["Contents"]:
                TestLargeFileTransfers._delete_s3_file(s3_client, bucket, obj["Key"])

    @staticmethod
    @pytest.mark.parametrize("gigabytes", [2, 3])
    def test_flyteremote_uploads_large_file(gigabytes):
        """This test checks whether FlyteRemote can upload large files."""
        remote = FlyteRemote(Config.auto(config_file=CONFIG), PROJECT, DOMAIN)
        minio_s3_client = TestLargeFileTransfers._get_minio_s3_client(remote)
        with ExitStack() as stack:
            # Step 1 - Create a large local file
            tempdir = stack.enter_context(tempfile.TemporaryDirectory())
            file_path = pathlib.Path(tempdir) / "large_file"

            with open(file_path, "wb") as f:
                # Write in chunks of 500mb to keep memory usage low during tests
                for _ in range(gigabytes * 2):
                    f.write(os.urandom(int(1e9 // 2)))

            # Step 2 - Create an ephemeral S3 storage location. This will be wiped
            #  on context exit to not overload the sandbox's storage
            _, ephemeral_filename_root = stack.enter_context(
                TestLargeFileTransfers._ephemeral_minio_project_domain_filename_root(
                    minio_s3_client,
                    PROJECT,
                    DOMAIN
                )
            )

            # Step 3 - Upload our large file and check whether the uploaded file's md5 checksum matches our local file's
            md5_bytes, upload_location = remote.upload_file(
                to_upload=file_path,
                project=PROJECT,
                domain=DOMAIN,
                filename_root=ephemeral_filename_root
            )

            url = urlparse(upload_location)
            bucket, key = url.netloc, url.path.lstrip("/")
            s3_md5_bytes = TestLargeFileTransfers._get_s3_file_md5_bytes(minio_s3_client, bucket, key)
            assert s3_md5_bytes == md5_bytes


def test_workflow_remote_func():
    """Test the logic of the remote execution of workflows and tasks."""
    from workflows.basic.child_workflow import parent_wf, double

    remote = FlyteRemote(Config.auto(config_file=CONFIG), PROJECT, DOMAIN, interactive_mode_enabled=True)

    out0 = remote.execute(
        double,
        inputs={"a": 3},
        wait=True,
        version=VERSION,
        image_config=ImageConfig.from_images(IMAGE),
    )
    out1 = remote.execute(
        parent_wf,
        inputs={"a": 3},
        wait=True,
        version=VERSION + "-1",
        image_config=ImageConfig.from_images(IMAGE),
    )
    out2 = remote.execute(
        parent_wf,
        inputs={"a": 2},
        wait=True,
        version=VERSION + "-2",
        image_config=ImageConfig.from_images(IMAGE),
    )

    assert out0.outputs["o0"] == 6
    assert out1.outputs["o0"] == 18
    assert out2.outputs["o0"] == 12


def test_execute_task_remote_func_list_of_floats():
    """Test remote execution of a @task-decorated python function with a list of floats."""
    from workflows.basic.list_float_wf import concat_list

    remote = FlyteRemote(Config.auto(config_file=CONFIG), PROJECT, DOMAIN, interactive_mode_enabled=True)

    xs: typing.List[float] = [0.1, 0.2, 0.3, 0.4, -99999.7]
    out = remote.execute(
        concat_list,
        inputs={"xs": xs},
        wait=True,
        version=VERSION,
        image_config=ImageConfig.from_images(IMAGE),
    )
    assert out.outputs["o0"] == "[0.1, 0.2, 0.3, 0.4, -99999.7]"


def test_execute_task_remote_func_convert_dict():
    """Test remote execution of a @task-decorated python function with a dict of strings."""
    from workflows.basic.dict_str_wf import convert_to_string

    remote = FlyteRemote(Config.auto(config_file=CONFIG), PROJECT, DOMAIN, interactive_mode_enabled=True)

    d: typing.Dict[str, str] = {"key1": "value1", "key2": "value2"}
    out = remote.execute(
        convert_to_string,
        inputs={"d": d},
        wait=True,
        version=VERSION,
        image_config=ImageConfig.from_images(IMAGE),
    )
    assert json.loads(out.outputs["o0"]) == {"key1": "value1", "key2": "value2"}


def test_execute_python_workflow_remote_func_dict_of_string_to_string():
    """Test remote execution of a @workflow-decorated python function with a dict of strings."""
    from workflows.basic.dict_str_wf import my_wf

    remote = FlyteRemote(Config.auto(config_file=CONFIG), PROJECT, DOMAIN, interactive_mode_enabled=True)

    d: typing.Dict[str, str] = {"k1": "v1", "k2": "v2"}
    out = remote.execute(
        my_wf,
        inputs={"d": d},
        wait=True,
        version=VERSION + "dict_str_wf",
        image_config=ImageConfig.from_images(IMAGE),
    )
    assert json.loads(out.outputs["o0"]) == {"k1": "v1", "k2": "v2"}


def test_execute_python_workflow_remote_func_list_of_floats():
    """Test remote execution of a @workflow-decorated python function with a list of floats."""
    """Test execution of a @workflow-decorated python function."""
    from workflows.basic.list_float_wf import my_wf

    remote = FlyteRemote(Config.auto(config_file=CONFIG), PROJECT, DOMAIN, interactive_mode_enabled=True)

    xs: typing.List[float] = [42.24, 999.1, 0.0001]
    out = remote.execute(
        my_wf,
        inputs={"xs": xs},
        wait=True,
        version=VERSION + "list_float_wf",
        image_config=ImageConfig.from_images(IMAGE),
    )
    assert out.outputs["o0"] == "[42.24, 999.1, 0.0001]"


def test_execute_workflow_remote_fn_with_maptask():
    """Test remote execution of a @workflow-decorated python function with a map task."""
    from workflows.basic.array_map import workflow_with_maptask

    remote = FlyteRemote(Config.auto(config_file=CONFIG), PROJECT, DOMAIN, interactive_mode_enabled=True)

    d: typing.List[int] = [1, 2, 3]
    out = remote.execute(
        workflow_with_maptask,
        inputs={"data": d, "y": 3},
        wait=True,
        version=VERSION,
        image_config=ImageConfig.from_images(IMAGE),
    )
    assert out.outputs["o0"] == [4, 5, 6]


def test_launch_plans_registrable():
    """Test remote execution of a @workflow-decorated python function with a map task."""
    from workflows.basic.array_map import workflow_with_maptask

    from random import choice
    from string import ascii_letters

    remote = FlyteRemote(Config.auto(config_file=CONFIG), PROJECT, DOMAIN, interactive_mode_enabled=True)
    version = "".join(choice(ascii_letters) for _ in range(20))
    new_lp = LaunchPlan.create(name="dynamically_created_lp", workflow=workflow_with_maptask)
    remote.register_launch_plan(new_lp, version=version)


def test_register_wf_fast(register):
    from workflows.basic.subworkflows import parent_wf

    remote = FlyteRemote(Config.auto(config_file=CONFIG), PROJECT, DOMAIN)
    fast_version = f"{VERSION}_fast"
    serialization_settings = SerializationSettings(image_config=ImageConfig.auto(img_name=IMAGE))
    registered_wf = remote.fast_register_workflow(parent_wf, serialization_settings, version=fast_version)
    execution = remote.execute(registered_wf, inputs={"a": 101}, wait=True)
    assert registered_wf.name == "workflows.basic.subworkflows.parent_wf"
    assert execution.spec.launch_plan.version == fast_version
    # check node execution inputs and outputs
    assert execution.node_executions["n0"].inputs == {"a": 101}
    assert execution.node_executions["n0"].outputs == {"t1_int_output": 103, "c": "world"}
    assert execution.node_executions["n1"].inputs == {"a": 103}
    assert execution.node_executions["n1"].outputs == {"o0": "world", "o1": "world"}

    # check subworkflow task execution inputs and outputs
    subworkflow_node_executions = execution.node_executions["n1"].subworkflow_node_executions
    subworkflow_node_executions["n1-0-n0"].inputs == {"a": 103}
    subworkflow_node_executions["n1-0-n1"].outputs == {"t1_int_output": 107, "c": "world"}


def test_fetch_active_launchplan_not_found(register):
    remote = FlyteRemote(Config.auto(config_file=CONFIG), PROJECT, DOMAIN)
    assert remote.fetch_active_launchplan(name="basic.list_float_wf.fake_wf") is None

def test_get_control_plane_version():
    client = _SynchronousFlyteClient(PlatformConfig.for_endpoint("localhost:30080", True))
    version = client.get_control_plane_version()
    assert version == "unknown" or version.startswith("v")


def test_open_ff():
    """Test opening FlyteFile from a remote path."""
    # Upload a file to minio s3 bucket
    file_transfer = SimpleFileTransfer()
    remote_file_path = file_transfer.upload_file(file_type="json")

    execution_id = run("flytefile.py", "wf", "--remote_file_path", remote_file_path)
    remote = FlyteRemote(Config.auto(config_file=CONFIG), PROJECT, DOMAIN)
    execution = remote.fetch_execution(name=execution_id)
    execution = remote.wait(execution=execution, timeout=datetime.timedelta(minutes=5))
    assert execution.closure.phase == WorkflowExecutionPhase.SUCCEEDED, f"Execution failed with phase: {execution.closure.phase}"

    # Delete the remote file to free the space
    url = urlparse(remote_file_path)
    bucket, key = url.netloc, url.path.lstrip("/")
    file_transfer.delete_file(bucket=bucket, key=key)


def test_attr_access_sd():
    """Test accessing StructuredDataset attribute from a dataclass."""
    # Upload a file to minio s3 bucket
    file_transfer = SimpleFileTransfer()
    remote_file_path = file_transfer.upload_file(file_type="parquet")

    execution_id = run("attr_access_sd.py", "wf", "--uri", remote_file_path)
    remote = FlyteRemote(Config.auto(config_file=CONFIG), PROJECT, DOMAIN)
    execution = remote.fetch_execution(name=execution_id)
    execution = remote.wait(execution=execution, timeout=datetime.timedelta(minutes=15))
<<<<<<< HEAD
    print("Execution Error:", execution.error)
=======
    assert execution.error is None, f"Execution failed with error: {execution.error}"
>>>>>>> 9acab295
    assert execution.closure.phase == WorkflowExecutionPhase.SUCCEEDED, f"Execution failed with phase: {execution.closure.phase}"

    # Delete the remote file to free the space
    url = urlparse(remote_file_path)
    bucket, key = url.netloc, url.path.lstrip("/")
    file_transfer.delete_file(bucket=bucket, key=key)


def test_sd_attr():
    """Test correctness of StructuredDataset attributes.

    This test considers only the following condition:
    1. Check StructuredDataset (wrapped in a dataclass) file_format attribute

    We'll make sure uri aligns with the user-specified one in the future.
    """
    from workflows.basic.sd_attr import wf

    @dataclass
    class DC:
        sd: StructuredDataset

    FILE_FORMAT = "parquet"

    # Upload a file to minio s3 bucket
    file_transfer = SimpleFileTransfer()
    remote_file_path = file_transfer.upload_file(file_type=FILE_FORMAT)

    # Create a dataclass as the workflow input because `pyflyte run`
    # can't properly handle input arg `dc` as a json str so far
    dc = DC(sd=StructuredDataset(uri=remote_file_path, file_format=FILE_FORMAT))

    remote = FlyteRemote(Config.auto(config_file=CONFIG), PROJECT, DOMAIN, interactive_mode_enabled=True)
    wf_exec = remote.execute(
        wf,
        inputs={"dc": dc, "file_format": FILE_FORMAT},
        wait=True,
        version=VERSION,
        image_config=ImageConfig.from_images(IMAGE),
    )
    assert wf_exec.closure.phase == WorkflowExecutionPhase.SUCCEEDED, f"Execution failed with phase: {wf_exec.closure.phase}"
    assert wf_exec.outputs["o0"].file_format == FILE_FORMAT, (
        f"Workflow output StructuredDataset file_format should align with the user-specified file_format: {FILE_FORMAT}."
    )

    # Delete the remote file to free the space
    url = urlparse(remote_file_path)
    bucket, key = url.netloc, url.path.lstrip("/")
    file_transfer.delete_file(bucket=bucket, key=key)


def test_signal_approve_reject(register):
    from flytekit.models.types import LiteralType, SimpleType
    from time import sleep

    remote = FlyteRemote(Config.auto(config_file=CONFIG), PROJECT, DOMAIN)
    conditional_wf = remote.fetch_workflow(name="basic.signal_test.signal_test_wf", version=VERSION)

    execution = remote.execute(conditional_wf, inputs={"data": [1.0, 2.0, 3.0, 4.0, 5.0]})

    def retry_operation(operation):
        max_retries = 10
        for _ in range(max_retries):
            try:
                operation()
                break
            except Exception:
                sleep(1)

    retry_operation(lambda: remote.set_input("title-input", execution.id.name, value="my report", project=PROJECT, domain=DOMAIN, python_type=str, literal_type=LiteralType(simple=SimpleType.STRING)))
    retry_operation(lambda: remote.approve("review-passes", execution.id.name, project=PROJECT, domain=DOMAIN))

    remote.wait(execution=execution, timeout=datetime.timedelta(minutes=15))
    assert execution.outputs["o0"] == {"title": "my report", "data": [1.0, 2.0, 3.0, 4.0, 5.0]}

    with pytest.raises(FlyteAssertion, match="Outputs could not be found because the execution ended in failure"):
        execution = remote.execute(conditional_wf, inputs={"data": [1.0, 2.0, 3.0, 4.0, 5.0]})

        retry_operation(lambda: remote.set_input("title-input", execution.id.name, value="my report", project=PROJECT, domain=DOMAIN, python_type=str, literal_type=LiteralType(simple=SimpleType.STRING)))
        retry_operation(lambda: remote.reject("review-passes", execution.id.name, project=PROJECT, domain=DOMAIN))

        remote.wait(execution=execution, timeout=datetime.timedelta(minutes=15))
        assert execution.outputs["o0"] == {"title": "my report", "data": [1.0, 2.0, 3.0, 4.0, 5.0]}


@pytest.fixture
def kubectl_secret():
    secret = "abc-xyz"
    # Create secret
    kubectl = shutil.which("kubectl")
    if kubectl is None:
        pytest.skip("kubectl not found")

    subprocess.run([
        kubectl,
        "create",
        "secret",
        "-n",
        "flytesnacks-development",
        "generic",
        "my-group",
        f"--from-literal=token={secret}",
    ],  capture_output=True, text=True)
    yield secret

    # Remove secret
    subprocess.run([
        kubectl,
        "delete",
        "secrets",
        "-n",
        "flytesnacks-development",
        "my-group",
    ],  capture_output=True, text=True)


# To enable this test, kubectl must be available.
@pytest.mark.skip(reason="Waiting for flyte release that includes https://github.com/flyteorg/flyte/pull/6176")
@pytest.mark.parametrize("task", ["get_secret_env_var", "get_secret_file"])
def test_check_secret(kubectl_secret, task):
    execution_id = run("get_secret.py", task)

    remote = FlyteRemote(Config.auto(config_file=CONFIG), PROJECT, DOMAIN)
    execution = remote.fetch_execution(name=execution_id)
    execution = remote.wait(execution=execution)
    assert execution.closure.phase == WorkflowExecutionPhase.SUCCEEDED, (
        f"Execution failed with phase: {execution.closure.phase}"
    )
    assert execution.outputs['o0'] == kubectl_secret


def test_execute_workflow_with_dataclass():
    """Test remote execution of a workflow with dataclass input."""
    from tests.flytekit.integration.remote.workflows.basic.dataclass_wf import wf, MyConfig

    remote = FlyteRemote(Config.auto(config_file=CONFIG), PROJECT, DOMAIN, interactive_mode_enabled=True)

    config = MyConfig(op_list=["a", "b", "c"])
    out = remote.execute(
        wf,
        inputs={"config": config},
        wait=True,
        version=VERSION,
        image_config=ImageConfig.from_images(IMAGE),
    )
    assert out.outputs["o0"] == "a,b,c"

    # Test with None value
    config = MyConfig(op_list=None)
    out = remote.execute(
        wf,
        inputs={"config": config},
        wait=True,
        version=VERSION + "_none",
        image_config=ImageConfig.from_images(IMAGE),
    )
    assert out.outputs["o0"] == ""<|MERGE_RESOLUTION|>--- conflicted
+++ resolved
@@ -966,11 +966,7 @@
     remote = FlyteRemote(Config.auto(config_file=CONFIG), PROJECT, DOMAIN)
     execution = remote.fetch_execution(name=execution_id)
     execution = remote.wait(execution=execution, timeout=datetime.timedelta(minutes=15))
-<<<<<<< HEAD
-    print("Execution Error:", execution.error)
-=======
     assert execution.error is None, f"Execution failed with error: {execution.error}"
->>>>>>> 9acab295
     assert execution.closure.phase == WorkflowExecutionPhase.SUCCEEDED, f"Execution failed with phase: {execution.closure.phase}"
 
     # Delete the remote file to free the space

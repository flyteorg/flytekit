--- conflicted
+++ resolved
@@ -869,7 +869,6 @@
     bucket, key = url.netloc, url.path.lstrip("/")
     file_transfer.delete_file(bucket=bucket, key=key)
 
-<<<<<<< HEAD
 
 def test_sd_attr():
     """Test correctness of StructuredDataset attributes.
@@ -912,7 +911,8 @@
     url = urlparse(remote_file_path)
     bucket, key = url.netloc, url.path.lstrip("/")
     file_transfer.delete_file(bucket=bucket, key=key)
-=======
+
+
 def test_signal_approve_reject(register):
     from flytekit.models.types import LiteralType, SimpleType
     from time import sleep
@@ -944,5 +944,4 @@
         retry_operation(lambda: remote.reject("review-passes", execution.id.name, project=PROJECT, domain=DOMAIN))
 
         remote.wait(execution=execution, timeout=datetime.timedelta(minutes=5))
-        assert execution.outputs["o0"] == {"title": "my report", "data": [1.0, 2.0, 3.0, 4.0, 5.0]}
->>>>>>> 3260ddfe
+        assert execution.outputs["o0"] == {"title": "my report", "data": [1.0, 2.0, 3.0, 4.0, 5.0]}
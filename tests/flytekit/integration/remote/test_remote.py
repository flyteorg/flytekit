--- conflicted
+++ resolved
@@ -820,8 +820,25 @@
     version = client.get_control_plane_version()
     assert version == "unknown" or version.startswith("v")
 
-
-<<<<<<< HEAD
+    
+def test_open_ff():
+    """Test opening FlyteFile from a remote path."""
+    # Upload a file to minio s3 bucket
+    file_transfer = SimpleFileTransfer()
+    remote_file_path = file_transfer.upload_file(file_type="json")
+
+    execution_id = run("flytefile.py", "wf", "--remote_file_path", remote_file_path)
+    remote = FlyteRemote(Config.auto(config_file=CONFIG), PROJECT, DOMAIN)
+    execution = remote.fetch_execution(name=execution_id)
+    execution = remote.wait(execution=execution, timeout=datetime.timedelta(minutes=5))
+    assert execution.closure.phase == WorkflowExecutionPhase.SUCCEEDED, f"Execution failed with phase: {execution.closure.phase}"
+
+    # Delete the remote file to free the space
+    url = urlparse(remote_file_path)
+    bucket, key = url.netloc, url.path.lstrip("/")
+    file_transfer.delete_file(bucket=bucket, key=key)
+
+
 def test_attr_access_sd():
     """Test accessing StructuredDataset attribute from a dataclass."""
     # Upload a file to minio s3 bucket
@@ -829,15 +846,6 @@
     remote_file_path = file_transfer.upload_file(file_type="parquet")
 
     execution_id = run("attr_access_sd.py", "wf", "--uri", remote_file_path)
-=======
-def test_open_ff():
-    """Test opening FlyteFile from a remote path."""
-    # Upload a file to minio s3 bucket
-    file_transfer = SimpleFileTransfer()
-    remote_file_path = file_transfer.upload_file(file_type="json")
-
-    execution_id = run("flytefile.py", "wf", "--remote_file_path", remote_file_path)
->>>>>>> 0ad84f32
     remote = FlyteRemote(Config.auto(config_file=CONFIG), PROJECT, DOMAIN)
     execution = remote.fetch_execution(name=execution_id)
     execution = remote.wait(execution=execution, timeout=datetime.timedelta(minutes=5))

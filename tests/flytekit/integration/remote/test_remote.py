import botocore.session
import shutil
from contextlib import ExitStack, contextmanager
import datetime
import hashlib
import json
import os
import pathlib
import subprocess
import tempfile
import time
import typing
import re
import joblib
from urllib.parse import urlparse
import uuid
import pytest
from unittest import mock
from dataclasses import dataclass

from flytekit import LaunchPlan, kwtypes, WorkflowExecutionPhase, task, workflow
from flytekit.configuration import Config, ImageConfig, SerializationSettings
from flytekit.core.launch_plan import reference_launch_plan
from flytekit.core.task import reference_task
from flytekit.core.workflow import reference_workflow
from flytekit.exceptions.user import FlyteAssertion, FlyteEntityNotExistException
from flytekit.extras.sqlite3.task import SQLite3Config, SQLite3Task
from flytekit.remote.remote import FlyteRemote
from flyteidl.service import dataproxy_pb2 as _data_proxy_pb2
from flytekit.types.schema import FlyteSchema
from flytekit.types.structured import StructuredDataset
from flytekit.clients.friendly import SynchronousFlyteClient as _SynchronousFlyteClient
from flytekit.configuration import PlatformConfig

from tests.flytekit.integration.remote.utils import SimpleFileTransfer


MODULE_PATH = pathlib.Path(__file__).parent / "workflows/basic"
CONFIG = os.environ.get("FLYTECTL_CONFIG", str(pathlib.Path.home() / ".flyte" / "config-sandbox.yaml"))
# Run `make build-dev` to build and push the image to the local registry.
IMAGE = os.environ.get("FLYTEKIT_IMAGE", "localhost:30000/flytekit:dev")
PROJECT = "flytesnacks"
DOMAIN = "development"
VERSION = f"v{os.getpid()}"
DEST_DIR = "/tmp"


@pytest.fixture(scope="session")
def register():
    out = subprocess.run(
        [
            "pyflyte",
            "--verbose",
            "-c",
            CONFIG,
            "register",
            "--image",
            IMAGE,
            "--project",
            PROJECT,
            "--domain",
            DOMAIN,
            "--version",
            VERSION,
            MODULE_PATH,
        ]
    )
    assert out.returncode == 0


def run(file_name, wf_name, *args) -> str:
    # Copy the environment and set the environment variable
    out = subprocess.run(
        [
            "pyflyte",
            "--verbose",
            "-c",
            CONFIG,
            "run",
            "--remote",
            "--destination-dir",
            DEST_DIR,
            "--image",
            IMAGE,
            "--project",
            PROJECT,
            "--domain",
            DOMAIN,
            MODULE_PATH / file_name,
            wf_name,
            *args,
        ],
        capture_output=True,  # Capture the output streams
        text=True,  # Return outputs as strings (not bytes)
    )
    assert out.returncode == 0, (f"Command failed with return code {out.returncode}.\n"
                                 f"Standard Output: {out.stdout}\n"
                                 f"Standard Error: {out.stderr}\n")

    match = re.search(r'executions/([a-zA-Z0-9]+)', out.stdout)
    if match:
        execution_id = match.group(1)
        return execution_id

    return "Unknown"


def test_remote_run():
    # child_workflow.parent_wf asynchronously register a parent wf1 with child lp from another wf2.
    run("child_workflow.py", "parent_wf", "--a", "3")

    # run twice to make sure it will register a new version of the workflow.
    run("default_lp.py", "my_wf")


def test_remote_eager_run():
    # child_workflow.parent_wf asynchronously register a parent wf1 with child lp from another wf2.
    run("eager_example.py", "simple_eager_workflow", "--x", "3")


def test_pydantic_default_input_with_map_task():
    execution_id = run("pydantic_wf.py", "wf")
    remote = FlyteRemote(Config.auto(config_file=CONFIG), PROJECT, DOMAIN)
    execution = remote.fetch_execution(name=execution_id)
    execution = remote.wait(execution=execution, timeout=datetime.timedelta(minutes=5))
    print("Execution Error:", execution.error)
    assert execution.closure.phase == WorkflowExecutionPhase.SUCCEEDED, f"Execution failed with phase: {execution.closure.phase}"


def test_pydantic_default_input_with_map_task():
    execution_id = run("pydantic_wf.py", "wf")
    remote = FlyteRemote(Config.auto(config_file=CONFIG), PROJECT, DOMAIN)
    execution = remote.fetch_execution(name=execution_id)
    execution = remote.wait(execution=execution, timeout=datetime.timedelta(minutes=5))
    print("Execution Error:", execution.error)
    assert execution.closure.phase == WorkflowExecutionPhase.SUCCEEDED, f"Execution failed with phase: {execution.closure.phase}"


def test_generic_idl_flytetypes():
    os.environ["FLYTE_USE_OLD_DC_FORMAT"] = "true"
    # default inputs for flyte types in dataclass
    execution_id = run("generic_idl_flytetypes.py", "wf")
    remote = FlyteRemote(Config.auto(config_file=CONFIG), PROJECT, DOMAIN)
    execution = remote.fetch_execution(name=execution_id)
    execution = remote.wait(execution=execution, timeout=datetime.timedelta(minutes=5))
    print("Execution Error:", execution.error)
    assert execution.closure.phase == WorkflowExecutionPhase.SUCCEEDED, f"Execution failed with phase: {execution.closure.phase}"
    os.environ["FLYTE_USE_OLD_DC_FORMAT"] = "false"


def test_msgpack_idl_flytetypes():
    # default inputs for flyte types in dataclass
    execution_id = run("msgpack_idl_flytetypes.py", "wf")
    remote = FlyteRemote(Config.auto(config_file=CONFIG), PROJECT, DOMAIN)
    execution = remote.fetch_execution(name=execution_id)
    execution = remote.wait(execution=execution, timeout=datetime.timedelta(minutes=5))
    print("Execution Error:", execution.error)
    assert execution.closure.phase == WorkflowExecutionPhase.SUCCEEDED, f"Execution failed with phase: {execution.closure.phase}"


def test_fetch_execute_launch_plan(register):
    remote = FlyteRemote(Config.auto(config_file=CONFIG), PROJECT, DOMAIN)
    flyte_launch_plan = remote.fetch_launch_plan(name="basic.hello_world.my_wf", version=VERSION)
    execution = remote.execute(flyte_launch_plan, inputs={}, wait=True)
    print("Execution Error:", execution.error)
    assert execution.outputs["o0"] == "hello world"


def test_get_download_artifact_signed_url(register):
    remote = FlyteRemote(Config.auto(config_file=CONFIG), PROJECT, DOMAIN)
    flyte_launch_plan = remote.fetch_launch_plan(name="basic.basic_workflow.my_wf", version=VERSION)
    execution = remote.execute(flyte_launch_plan, inputs={"a": 10, "b": "foobar"}, wait=True)
    project, domain, name = execution.id.project, execution.id.domain, execution.id.name

    # Fetch the download deck signed URL for the execution
    client = _SynchronousFlyteClient(PlatformConfig.for_endpoint("localhost:30080", True))
    download_link_response = client.get_download_artifact_signed_url(
        node_id="n0",  # Assuming node_id is "n0"
        project=project,
        domain=domain,
        name=name,
        artifact_type=_data_proxy_pb2.ARTIFACT_TYPE_DECK,
    )

    # Check if the signed URL is valid and starts with the expected prefix
    signed_url = download_link_response.signed_url[0]
    assert signed_url.startswith(
        f"http://localhost:30002/my-s3-bucket/metadata/propeller/{project}-{domain}-{name}/n0/data/0/deck.html")


def test_fetch_execute_launch_plan_with_args(register):
    remote = FlyteRemote(Config.auto(config_file=CONFIG), PROJECT, DOMAIN)
    flyte_launch_plan = remote.fetch_launch_plan(name="basic.basic_workflow.my_wf", version=VERSION)
    execution = remote.execute(flyte_launch_plan, inputs={"a": 10, "b": "foobar"}, wait=True)
    assert execution.node_executions["n0"].inputs == {"a": 10}
    assert execution.node_executions["n0"].outputs == {
        "t1_int_output": 12,
        "c": "world",
    }
    assert execution.node_executions["n1"].inputs == {"a": "world", "b": "foobar"}
    assert execution.node_executions["n1"].outputs == {"o0": "foobarworld"}
    assert execution.node_executions["n0"].task_executions[0].inputs == {"a": 10}
    assert execution.node_executions["n0"].task_executions[0].outputs == {"t1_int_output": 12, "c": "world"}
    assert execution.node_executions["n1"].task_executions[0].inputs == {"a": "world", "b": "foobar"}
    assert execution.node_executions["n1"].task_executions[0].outputs == {"o0": "foobarworld"}
    assert execution.inputs["a"] == 10
    assert execution.inputs["b"] == "foobar"
    assert execution.outputs["o0"] == 12
    assert execution.outputs["o1"] == "foobarworld"


def test_monitor_workflow_execution(register):
    remote = FlyteRemote(Config.auto(config_file=CONFIG), PROJECT, DOMAIN)
    flyte_launch_plan = remote.fetch_launch_plan(name="basic.hello_world.my_wf", version=VERSION)
    execution = remote.execute(
        flyte_launch_plan,
        inputs={},
    )

    poll_interval = datetime.timedelta(seconds=1)
    time_to_give_up = datetime.datetime.now(datetime.timezone.utc) + datetime.timedelta(seconds=60)

    execution = remote.sync_execution(execution, sync_nodes=True)
    while datetime.datetime.now(datetime.timezone.utc) < time_to_give_up:
        if execution.is_done:
            break

        with pytest.raises(
                FlyteAssertion, match="Please wait until the execution has completed before requesting the outputs.",
        ):
            execution.outputs

        time.sleep(poll_interval.total_seconds())
        execution = remote.sync_execution(execution, sync_nodes=True)

        if execution.node_executions:
            assert execution.node_executions["start-node"].closure.phase == 3  # SUCCEEDED

    for key in execution.node_executions:
        assert execution.node_executions[key].closure.phase == 3

    assert execution.node_executions["n0"].inputs == {}
    assert execution.node_executions["n0"].outputs["o0"] == "hello world"
    assert execution.node_executions["n0"].task_executions[0].inputs == {}
    assert execution.node_executions["n0"].task_executions[0].outputs["o0"] == "hello world"
    assert execution.inputs == {}
    assert execution.outputs["o0"] == "hello world"


def test_sync_execution_sync_nodes_get_all_executions(register):
    remote = FlyteRemote(Config.auto(config_file=CONFIG), PROJECT, DOMAIN)
    flyte_launch_plan = remote.fetch_launch_plan(name="basic.deep_child_workflow.parent_wf", version=VERSION)
    execution = remote.execute(
        flyte_launch_plan,
        inputs={"a": 3},
    )

    poll_interval = datetime.timedelta(seconds=1)
    time_to_give_up = datetime.datetime.now(datetime.timezone.utc) + datetime.timedelta(seconds=600)

    execution = remote.sync_execution(execution, sync_nodes=True)
    while datetime.datetime.now(datetime.timezone.utc) < time_to_give_up:
        if execution.is_done:
            break

        with pytest.raises(
                FlyteAssertion, match="Please wait until the execution has completed before requesting the outputs.",
        ):
            execution.outputs

        time.sleep(poll_interval.total_seconds())
        execution = remote.sync_execution(execution, sync_nodes=True)

        if execution.node_executions:
            assert execution.node_executions["start-node"].closure.phase == 3  # SUCCEEDED

    for key in execution.node_executions:
        assert execution.node_executions[key].closure.phase == 3

    # check node execution getting correct number of nested workflows and executions
    assert len(execution.node_executions) == 5
    execution_n0 = execution.node_executions["n0"]
    execution_n1 = execution.node_executions["n1"]
    assert len(execution_n1.workflow_executions[0].node_executions) == 4
    execution_n1_n0 = execution_n1.workflow_executions[0].node_executions["n0"]
    assert len(execution_n1_n0.workflow_executions[0].node_executions) == 3
    execution_n1_n0_n0 = execution_n1_n0.workflow_executions[0].node_executions["n0"]

    # check inputs and outputs each node execution
    assert execution_n0.inputs == {"a": 3}
    assert execution_n0.outputs["o0"] == 6
    assert execution_n1.inputs == {"a": 6}
    assert execution_n1_n0.inputs == {"a": 6}
    assert execution_n1_n0_n0.inputs == {"a": 6}
    assert execution_n1_n0_n0.outputs["o0"] == 12



def test_fetch_execute_launch_plan_with_subworkflows(register):
    remote = FlyteRemote(Config.auto(config_file=CONFIG), PROJECT, DOMAIN)

    flyte_launch_plan = remote.fetch_launch_plan(name="basic.subworkflows.parent_wf", version=VERSION)
    execution = remote.execute(flyte_launch_plan, inputs={"a": 101}, wait=True)
    # check node execution inputs and outputs
    assert execution.node_executions["n0"].inputs == {"a": 101}
    assert execution.node_executions["n0"].outputs == {"t1_int_output": 103, "c": "world"}
    assert execution.node_executions["n1"].inputs == {"a": 103}
    assert execution.node_executions["n1"].outputs == {"o0": "world", "o1": "world"}

    # check subworkflow task execution inputs and outputs
    subworkflow_node_executions = execution.node_executions["n1"].subworkflow_node_executions
    subworkflow_node_executions["n1-0-n0"].inputs == {"a": 103}
    subworkflow_node_executions["n1-0-n1"].outputs == {"t1_int_output": 107, "c": "world"}


def test_fetch_execute_launch_plan_with_child_workflows(register):
    remote = FlyteRemote(Config.auto(config_file=CONFIG), PROJECT, DOMAIN)

    flyte_launch_plan = remote.fetch_launch_plan(name="basic.child_workflow.parent_wf", version=VERSION)
    execution = remote.execute(flyte_launch_plan, inputs={"a": 3}, wait=True)

    # check node execution inputs and outputs
    assert execution.node_executions["n0"].inputs == {"a": 3}
    assert execution.node_executions["n0"].outputs["o0"] == 6
    assert execution.node_executions["n1"].inputs == {"a": 6}
    assert execution.node_executions["n1"].outputs["o0"] == 12
    assert execution.node_executions["n2"].inputs == {"a": 6, "b": 12}
    assert execution.node_executions["n2"].outputs["o0"] == 18


def test_fetch_execute_workflow(register):
    remote = FlyteRemote(Config.auto(config_file=CONFIG), PROJECT, DOMAIN)
    flyte_workflow = remote.fetch_workflow(name="basic.hello_world.my_wf", version=VERSION)
    execution = remote.execute(flyte_workflow, inputs={}, wait=True)
    assert execution.outputs["o0"] == "hello world"
    assert isinstance(execution.closure.duration, datetime.timedelta)
    assert execution.closure.duration > datetime.timedelta(seconds=1)

    execution_to_terminate = remote.execute(flyte_workflow, {})
    remote.terminate(execution_to_terminate, cause="just because")


def test_fetch_execute_task(register):
    remote = FlyteRemote(Config.auto(config_file=CONFIG), PROJECT, DOMAIN)
    flyte_task = remote.fetch_task(name="basic.basic_workflow.t1", version=VERSION)
    execution = remote.execute(flyte_task, inputs={"a": 10}, wait=True)
    assert execution.outputs["t1_int_output"] == 12
    assert execution.outputs["c"] == "world"
    assert execution.inputs["a"] == 10
    assert execution.outputs["c"] == "world"


def test_execute_python_task(register):
    """Test execution of a @task-decorated python function that is already registered."""
    from workflows.basic.basic_workflow import t1

    remote = FlyteRemote(Config.auto(config_file=CONFIG), PROJECT, DOMAIN)
    execution = remote.execute(
        t1,
        name="basic.basic_workflow.t1",
        inputs={"a": 10},
        version=VERSION,
        wait=True,
        overwrite_cache=True,
        envs={"foo": "bar"},
        tags=["flyte"],
        cluster_pool="gpu",
    )
    assert execution.outputs["t1_int_output"] == 12
    assert execution.outputs["c"] == "world"
    assert execution.spec.envs.envs == {"foo": "bar"}
    assert execution.spec.tags == ["flyte"]
    assert execution.spec.cluster_assignment.cluster_pool == "gpu"


def test_execute_python_workflow_and_launch_plan(register):
    """Test execution of a @workflow-decorated python function and launchplan that are already registered."""
    from workflows.basic.basic_workflow import my_wf

    remote = FlyteRemote(Config.auto(config_file=CONFIG), PROJECT, DOMAIN)
    execution = remote.execute(
        my_wf, name="basic.basic_workflow.my_wf", inputs={"a": 10, "b": "xyz"}, version=VERSION, wait=True
    )
    assert execution.outputs["o0"] == 12
    assert execution.outputs["o1"] == "xyzworld"

    launch_plan = LaunchPlan.get_or_create(workflow=my_wf, name=my_wf.name)
    execution = remote.execute(
        launch_plan,
        name="basic.basic_workflow.my_wf",
        inputs={"a": 14, "b": "foobar"},
        version=VERSION,
        wait=True,
    )
    assert execution.outputs["o0"] == 16
    assert execution.outputs["o1"] == "foobarworld"

    flyte_workflow_execution = remote.fetch_execution(name=execution.id.name)
    assert execution.inputs == flyte_workflow_execution.inputs
    assert execution.outputs == flyte_workflow_execution.outputs


def test_fetch_execute_launch_plan_list_of_floats(register):
    remote = FlyteRemote(Config.auto(config_file=CONFIG), PROJECT, DOMAIN)
    flyte_launch_plan = remote.fetch_launch_plan(name="basic.list_float_wf.my_wf", version=VERSION)
    xs: typing.List[float] = [42.24, 999.1, 0.0001]
    execution = remote.execute(flyte_launch_plan, inputs={"xs": xs}, wait=True)
    assert execution.outputs["o0"] == "[42.24, 999.1, 0.0001]"


def test_fetch_execute_task_list_of_floats(register):
    remote = FlyteRemote(Config.auto(config_file=CONFIG), PROJECT, DOMAIN)
    flyte_task = remote.fetch_task(name="basic.list_float_wf.concat_list", version=VERSION)
    xs: typing.List[float] = [0.1, 0.2, 0.3, 0.4, -99999.7]
    execution = remote.execute(flyte_task, inputs={"xs": xs}, wait=True)
    assert execution.outputs["o0"] == "[0.1, 0.2, 0.3, 0.4, -99999.7]"


def test_fetch_execute_task_convert_dict(register):
    remote = FlyteRemote(Config.auto(config_file=CONFIG), PROJECT, DOMAIN)
    flyte_task = remote.fetch_task(
        name="basic.dict_str_wf.convert_to_string", version=VERSION
    )
    d: typing.Dict[str, str] = {"key1": "value1", "key2": "value2"}
    execution = remote.execute(flyte_task, inputs={"d": d}, wait=True)
    remote.sync_execution(execution, sync_nodes=True)
    assert json.loads(execution.outputs["o0"]) == {"key1": "value1", "key2": "value2"}


def test_execute_python_workflow_dict_of_string_to_string(register):
    """Test execution of a @workflow-decorated python function and launchplan that are already registered."""
    from workflows.basic.dict_str_wf import my_wf

    remote = FlyteRemote(Config.auto(config_file=CONFIG), PROJECT, DOMAIN)
    d: typing.Dict[str, str] = {"k1": "v1", "k2": "v2"}
    execution = remote.execute(
        my_wf,
        name="basic.dict_str_wf.my_wf",
        inputs={"d": d},
        version=VERSION,
        wait=True,
    )
    assert json.loads(execution.outputs["o0"]) == {"k1": "v1", "k2": "v2"}

    launch_plan = LaunchPlan.get_or_create(workflow=my_wf, name=my_wf.name)
    execution = remote.execute(
        launch_plan,
        name="basic.dict_str_wf.my_wf",
        inputs={"d": {"k2": "vvvv", "abc": "def"}},
        version=VERSION,
        wait=True,
    )
    assert json.loads(execution.outputs["o0"]) == {"k2": "vvvv", "abc": "def"}


def test_execute_python_workflow_list_of_floats(register):
    """Test execution of a @workflow-decorated python function and launchplan that are already registered."""
    from workflows.basic.list_float_wf import my_wf

    remote = FlyteRemote(Config.auto(config_file=CONFIG), PROJECT, DOMAIN)

    xs: typing.List[float] = [42.24, 999.1, 0.0001]
    execution = remote.execute(
        my_wf,
        name="basic.list_float_wf.my_wf",
        inputs={"xs": xs},
        version=VERSION,
        wait=True,
    )
    assert execution.outputs["o0"] == "[42.24, 999.1, 0.0001]"

    launch_plan = LaunchPlan.get_or_create(workflow=my_wf, name=my_wf.name)
    execution = remote.execute(
        launch_plan,
        name="basic.list_float_wf.my_wf",
        inputs={"xs": [-1.1, 0.12345]},
        version=VERSION,
        wait=True,
    )
    assert execution.outputs["o0"] == "[-1.1, 0.12345]"


@pytest.mark.skip(reason="Waiting for https://github.com/flyteorg/flytectl/pull/440 to land")
def test_execute_sqlite3_task(register):
    remote = FlyteRemote(Config.auto(config_file=CONFIG), PROJECT, DOMAIN)

    example_db = "https://www.sqlitetutorial.net/wp-content/uploads/2018/03/chinook.zip"
    interactive_sql_task = SQLite3Task(
        "basic_querying",
        query_template="select TrackId, Name from tracks limit {{.inputs.limit}}",
        inputs=kwtypes(limit=int),
        output_schema_type=FlyteSchema[kwtypes(TrackId=int, Name=str)],
        task_config=SQLite3Config(
            uri=example_db,
            compressed=True,
        ),
    )
    registered_sql_task = remote.register_task(
        interactive_sql_task,
        serialization_settings=SerializationSettings(image_config=ImageConfig.auto(img_name=IMAGE)),
        version=VERSION,
    )
    execution = remote.execute(registered_sql_task, inputs={"limit": 10}, wait=True)
    output = execution.outputs["results"]
    result = output.open().all()
    assert result.__class__.__name__ == "DataFrame"
    assert "TrackId" in result
    assert "Name" in result


@pytest.mark.skip(reason="Waiting for https://github.com/flyteorg/flytectl/pull/440 to land")
def test_execute_joblib_workflow(register):
    remote = FlyteRemote(Config.auto(config_file=CONFIG), PROJECT, DOMAIN)
    flyte_workflow = remote.fetch_workflow(name="basic.joblib.joblib_workflow", version=VERSION)
    input_obj = [1, 2, 3]
    execution = remote.execute(flyte_workflow, inputs={"obj": input_obj}, wait=True)
    joblib_output = execution.outputs["o0"]
    joblib_output.download()
    output_obj = joblib.load(joblib_output.path)
    assert execution.outputs["o0"].extension() == "joblib"
    assert output_obj == input_obj


def test_execute_with_default_launch_plan(register):
    from workflows.basic.subworkflows import parent_wf

    remote = FlyteRemote(Config.auto(config_file=CONFIG), PROJECT, DOMAIN)
    execution = remote.execute(parent_wf, inputs={"a": 101}, version=VERSION, wait=True,
                               image_config=ImageConfig.auto(img_name=IMAGE))
    # check node execution inputs and outputs
    assert execution.node_executions["n0"].inputs == {"a": 101}
    assert execution.node_executions["n0"].outputs == {"t1_int_output": 103, "c": "world"}
    assert execution.node_executions["n1"].inputs == {"a": 103}
    assert execution.node_executions["n1"].outputs == {"o0": "world", "o1": "world"}

    # check subworkflow task execution inputs and outputs
    subworkflow_node_executions = execution.node_executions["n1"].subworkflow_node_executions
    subworkflow_node_executions["n1-0-n0"].inputs == {"a": 103}
    subworkflow_node_executions["n1-0-n1"].outputs == {"t1_int_output": 107, "c": "world"}


def test_fetch_not_exist_launch_plan(register):
    remote = FlyteRemote(Config.auto(config_file=CONFIG), PROJECT, DOMAIN)
    with pytest.raises(FlyteEntityNotExistException):
        remote.fetch_launch_plan(name="basic.list_float_wf.fake_wf", version=VERSION)


def test_execute_reference_task(register):
    nt = typing.NamedTuple("OutputsBC", [("t1_int_output", int), ("c", str)])

    @reference_task(
        project=PROJECT,
        domain=DOMAIN,
        name="basic.basic_workflow.t1",
        version=VERSION,
    )
    def t1(a: int) -> nt:
        ...

    remote = FlyteRemote(Config.auto(config_file=CONFIG), PROJECT, DOMAIN)
    remote_entity = remote.register_script(
        t1,
        project=PROJECT,
        domain=DOMAIN,
        image_config=ImageConfig.auto(img_name=IMAGE),
        destination_dir=DEST_DIR,
        source_path=str(MODULE_PATH),
    )
    execution = remote.execute(
        remote_entity,
        inputs={"a": 10},
        wait=True,
        overwrite_cache=True,
        envs={"foo": "bar"},
        tags=["flyte"],
        cluster_pool="gpu",
    )
    assert execution.outputs["t1_int_output"] == 12
    assert execution.outputs["c"] == "world"
    assert execution.spec.envs.envs == {"foo": "bar"}
    assert execution.spec.tags == ["flyte"]
    assert execution.spec.cluster_assignment.cluster_pool == "gpu"


def test_execute_reference_workflow(register):
    @reference_workflow(
        project=PROJECT,
        domain=DOMAIN,
        name="basic.basic_workflow.my_wf",
        version=VERSION,
    )
    def my_wf(a: int, b: str) -> (int, str):
        return a + 2, b + "world"

    remote = FlyteRemote(Config.auto(config_file=CONFIG), PROJECT, DOMAIN)
    remote_entity = remote.register_script(
        my_wf,
        project=PROJECT,
        domain=DOMAIN,
        image_config=ImageConfig.auto(img_name=IMAGE),
        destination_dir=DEST_DIR,
        source_path=str(MODULE_PATH),
    )
    execution = remote.execute(
        remote_entity,
        inputs={"a": 10, "b": "xyz"},
        wait=True,
        overwrite_cache=True,
        envs={"foo": "bar"},
        tags=["flyte"],
        cluster_pool="gpu",
    )
    assert execution.outputs["o0"] == 12
    assert execution.outputs["o1"] == "xyzworld"
    assert execution.spec.envs.envs == {"foo": "bar"}
    assert execution.spec.tags == ["flyte"]
    assert execution.spec.cluster_assignment.cluster_pool == "gpu"


def test_execute_reference_launchplan(register):
    @reference_launch_plan(
        project=PROJECT,
        domain=DOMAIN,
        name="basic.basic_workflow.my_wf",
        version=VERSION,
    )
    def my_wf(a: int, b: str) -> (int, str):
        return 3, "world"

    remote = FlyteRemote(Config.auto(config_file=CONFIG), PROJECT, DOMAIN)
    remote_entity = remote.register_script(
        my_wf,
        project=PROJECT,
        domain=DOMAIN,
        image_config=ImageConfig.auto(img_name=IMAGE),
        destination_dir=DEST_DIR,
        source_path=str(MODULE_PATH),
    )
    execution = remote.execute(
        remote_entity,
        inputs={"a": 10, "b": "xyz"},
        wait=True,
        overwrite_cache=True,
        envs={"foo": "bar"},
        tags=["flyte"],
        cluster_pool="gpu",
    )
    assert execution.outputs["o0"] == 12
    assert execution.outputs["o1"] == "xyzworld"
    assert execution.spec.envs.envs == {"foo": "bar"}
    assert execution.spec.tags == ["flyte"]
    assert execution.spec.cluster_assignment.cluster_pool == "gpu"


def test_execute_workflow_with_maptask(register):
    remote = FlyteRemote(Config.auto(config_file=CONFIG), PROJECT, DOMAIN)
    d: typing.List[int] = [1, 2, 3]
    flyte_launch_plan = remote.fetch_launch_plan(name="basic.array_map.workflow_with_maptask", version=VERSION)
    execution = remote.execute(
        flyte_launch_plan,
        inputs={"data": d, "y": 3},
        version=VERSION,
        wait=True,
    )
    assert execution.outputs["o0"] == [4, 5, 6]
    assert len(execution.node_executions["n0"].task_executions) == 1

def test_executes_nested_workflow_dictating_interruptible(register):
    remote = FlyteRemote(Config.auto(config_file=CONFIG), PROJECT, DOMAIN)
    flyte_launch_plan = remote.fetch_launch_plan(name="basic.child_workflow.parent_wf", version=VERSION)
    # The values we want to test for
    interruptible_values = [True, False, None]
    executions = []
    for creation_interruptible in interruptible_values:
        execution = remote.execute(flyte_launch_plan, inputs={"a": 10}, wait=False, interruptible=creation_interruptible)
        executions.append(execution)
    # Wait for all executions to complete
    for execution, expected_interruptible in zip(executions, interruptible_values):
        execution = remote.wait(execution, timeout=300)
        # Check that the parent workflow is interruptible as expected
        assert execution.spec.interruptible == expected_interruptible
        # Check that the child workflow is interruptible as expected
        subwf_execution_id = execution.node_executions["n1"].closure.workflow_node_metadata.execution_id.name
        subwf_execution = remote.fetch_execution(project=PROJECT, domain=DOMAIN, name=subwf_execution_id)
        assert subwf_execution.spec.interruptible == expected_interruptible


@pytest.mark.lftransfers
class TestLargeFileTransfers:
    """A class to capture tests and helper functions for large file transfers."""

    @staticmethod
    def _get_minio_s3_client(remote):
        minio_s3_config = remote.file_access.data_config.s3
        sess = botocore.session.get_session()
        return sess.create_client(
            "s3",
            endpoint_url=minio_s3_config.endpoint,
            aws_access_key_id=minio_s3_config.access_key_id,
            aws_secret_access_key=minio_s3_config.secret_access_key,
        )

    @staticmethod
    def _get_s3_file_md5_bytes(s3_client, bucket, key):
        md5_hash = hashlib.md5()
        response = s3_client.get_object(Bucket=bucket, Key=key)
        body = response['Body']
        # Read the object in chunks and update the hash (this keeps memory usage low)
        for chunk in iter(lambda: body.read(4096), b''):
            md5_hash.update(chunk)
        return md5_hash.digest()

    @staticmethod
    def _delete_s3_file(s3_client, bucket, key):
        # Delete the object
        response = s3_client.delete_object(Bucket=bucket, Key=key)
        # Ensure the object was deleted - for 'delete_object' 204 is the expected successful response code
        assert response["ResponseMetadata"]["HTTPStatusCode"] == 204

    @staticmethod
    @contextmanager
    def _ephemeral_minio_project_domain_filename_root(s3_client, project, domain):
        """An ephemeral minio S3 path which is wiped upon the context manager's exit"""
        # Generate a random path in our Minio s3 bucket, under <BUCKET>/PROJECT/DOMAIN/<UUID>
        buckets = s3_client.list_buckets()["Buckets"]
        assert len(buckets) == 1  # We expect just the default sandbox bucket
        bucket = buckets[0]["Name"]
        root = str(uuid.uuid4())
        key = f"{PROJECT}/{DOMAIN}/{root}/"
        yield ((bucket, key), root)
        # Teardown everything under bucket/key
        response = s3_client.list_objects_v2(Bucket=bucket, Prefix=key)
        if "Contents" in response:
            for obj in response["Contents"]:
                TestLargeFileTransfers._delete_s3_file(s3_client, bucket, obj["Key"])

    @staticmethod
    @pytest.mark.parametrize("gigabytes", [2, 3])
    def test_flyteremote_uploads_large_file(gigabytes):
        """This test checks whether FlyteRemote can upload large files."""
        remote = FlyteRemote(Config.auto(config_file=CONFIG), PROJECT, DOMAIN)
        minio_s3_client = TestLargeFileTransfers._get_minio_s3_client(remote)
        with ExitStack() as stack:
            # Step 1 - Create a large local file
            tempdir = stack.enter_context(tempfile.TemporaryDirectory())
            file_path = pathlib.Path(tempdir) / "large_file"

            with open(file_path, "wb") as f:
                # Write in chunks of 500mb to keep memory usage low during tests
                for _ in range(gigabytes * 2):
                    f.write(os.urandom(int(1e9 // 2)))

            # Step 2 - Create an ephemeral S3 storage location. This will be wiped
            #  on context exit to not overload the sandbox's storage
            _, ephemeral_filename_root = stack.enter_context(
                TestLargeFileTransfers._ephemeral_minio_project_domain_filename_root(
                    minio_s3_client,
                    PROJECT,
                    DOMAIN
                )
            )

            # Step 3 - Upload our large file and check whether the uploaded file's md5 checksum matches our local file's
            md5_bytes, upload_location = remote.upload_file(
                to_upload=file_path,
                project=PROJECT,
                domain=DOMAIN,
                filename_root=ephemeral_filename_root
            )

            url = urlparse(upload_location)
            bucket, key = url.netloc, url.path.lstrip("/")
            s3_md5_bytes = TestLargeFileTransfers._get_s3_file_md5_bytes(minio_s3_client, bucket, key)
            assert s3_md5_bytes == md5_bytes


def test_workflow_remote_func():
    """Test the logic of the remote execution of workflows and tasks."""
    from workflows.basic.child_workflow import parent_wf, double

    remote = FlyteRemote(Config.auto(config_file=CONFIG), PROJECT, DOMAIN, interactive_mode_enabled=True)

    out0 = remote.execute(
        double,
        inputs={"a": 3},
        wait=True,
        version=VERSION,
        image_config=ImageConfig.from_images(IMAGE),
    )
    out1 = remote.execute(
        parent_wf,
        inputs={"a": 3},
        wait=True,
        version=VERSION + "-1",
        image_config=ImageConfig.from_images(IMAGE),
    )
    out2 = remote.execute(
        parent_wf,
        inputs={"a": 2},
        wait=True,
        version=VERSION + "-2",
        image_config=ImageConfig.from_images(IMAGE),
    )

    assert out0.outputs["o0"] == 6
    assert out1.outputs["o0"] == 18
    assert out2.outputs["o0"] == 12


def test_execute_task_remote_func_list_of_floats():
    """Test remote execution of a @task-decorated python function with a list of floats."""
    from workflows.basic.list_float_wf import concat_list

    remote = FlyteRemote(Config.auto(config_file=CONFIG), PROJECT, DOMAIN, interactive_mode_enabled=True)

    xs: typing.List[float] = [0.1, 0.2, 0.3, 0.4, -99999.7]
    out = remote.execute(
        concat_list,
        inputs={"xs": xs},
        wait=True,
        version=VERSION,
        image_config=ImageConfig.from_images(IMAGE),
    )
    assert out.outputs["o0"] == "[0.1, 0.2, 0.3, 0.4, -99999.7]"


def test_execute_task_remote_func_convert_dict():
    """Test remote execution of a @task-decorated python function with a dict of strings."""
    from workflows.basic.dict_str_wf import convert_to_string

    remote = FlyteRemote(Config.auto(config_file=CONFIG), PROJECT, DOMAIN, interactive_mode_enabled=True)

    d: typing.Dict[str, str] = {"key1": "value1", "key2": "value2"}
    out = remote.execute(
        convert_to_string,
        inputs={"d": d},
        wait=True,
        version=VERSION,
        image_config=ImageConfig.from_images(IMAGE),
    )
    assert json.loads(out.outputs["o0"]) == {"key1": "value1", "key2": "value2"}


def test_execute_python_workflow_remote_func_dict_of_string_to_string():
    """Test remote execution of a @workflow-decorated python function with a dict of strings."""
    from workflows.basic.dict_str_wf import my_wf

    remote = FlyteRemote(Config.auto(config_file=CONFIG), PROJECT, DOMAIN, interactive_mode_enabled=True)

    d: typing.Dict[str, str] = {"k1": "v1", "k2": "v2"}
    out = remote.execute(
        my_wf,
        inputs={"d": d},
        wait=True,
        version=VERSION + "dict_str_wf",
        image_config=ImageConfig.from_images(IMAGE),
    )
    assert json.loads(out.outputs["o0"]) == {"k1": "v1", "k2": "v2"}


def test_execute_python_workflow_remote_func_list_of_floats():
    """Test remote execution of a @workflow-decorated python function with a list of floats."""
    """Test execution of a @workflow-decorated python function."""
    from workflows.basic.list_float_wf import my_wf

    remote = FlyteRemote(Config.auto(config_file=CONFIG), PROJECT, DOMAIN, interactive_mode_enabled=True)

    xs: typing.List[float] = [42.24, 999.1, 0.0001]
    out = remote.execute(
        my_wf,
        inputs={"xs": xs},
        wait=True,
        version=VERSION + "list_float_wf",
        image_config=ImageConfig.from_images(IMAGE),
    )
    assert out.outputs["o0"] == "[42.24, 999.1, 0.0001]"


def test_execute_workflow_remote_fn_with_maptask():
    """Test remote execution of a @workflow-decorated python function with a map task."""
    from workflows.basic.array_map import workflow_with_maptask

    remote = FlyteRemote(Config.auto(config_file=CONFIG), PROJECT, DOMAIN, interactive_mode_enabled=True)

    d: typing.List[int] = [1, 2, 3]
    out = remote.execute(
        workflow_with_maptask,
        inputs={"data": d, "y": 3},
        wait=True,
        version=VERSION,
        image_config=ImageConfig.from_images(IMAGE),
    )
    assert out.outputs["o0"] == [4, 5, 6]


def test_launch_plans_registrable():
    """Test remote execution of a @workflow-decorated python function with a map task."""
    from workflows.basic.array_map import workflow_with_maptask

    from random import choice
    from string import ascii_letters

    remote = FlyteRemote(Config.auto(config_file=CONFIG), PROJECT, DOMAIN, interactive_mode_enabled=True)
    version = "".join(choice(ascii_letters) for _ in range(20))
    new_lp = LaunchPlan.create(name="dynamically_created_lp", workflow=workflow_with_maptask)
    remote.register_launch_plan(new_lp, version=version)


def test_register_wf_fast(register):
    from workflows.basic.subworkflows import parent_wf

    remote = FlyteRemote(Config.auto(config_file=CONFIG), PROJECT, DOMAIN)
    fast_version = f"{VERSION}_fast"
    serialization_settings = SerializationSettings(image_config=ImageConfig.auto(img_name=IMAGE))
    registered_wf = remote.fast_register_workflow(parent_wf, serialization_settings, version=fast_version)
    execution = remote.execute(registered_wf, inputs={"a": 101}, wait=True)
    assert registered_wf.name == "workflows.basic.subworkflows.parent_wf"
    assert execution.spec.launch_plan.version == fast_version
    # check node execution inputs and outputs
    assert execution.node_executions["n0"].inputs == {"a": 101}
    assert execution.node_executions["n0"].outputs == {"t1_int_output": 103, "c": "world"}
    assert execution.node_executions["n1"].inputs == {"a": 103}
    assert execution.node_executions["n1"].outputs == {"o0": "world", "o1": "world"}

    # check subworkflow task execution inputs and outputs
    subworkflow_node_executions = execution.node_executions["n1"].subworkflow_node_executions
    subworkflow_node_executions["n1-0-n0"].inputs == {"a": 103}
    subworkflow_node_executions["n1-0-n1"].outputs == {"t1_int_output": 107, "c": "world"}


def test_fetch_active_launchplan_not_found(register):
    remote = FlyteRemote(Config.auto(config_file=CONFIG), PROJECT, DOMAIN)
    assert remote.fetch_active_launchplan(name="basic.list_float_wf.fake_wf") is None

def test_get_control_plane_version():
    client = _SynchronousFlyteClient(PlatformConfig.for_endpoint("localhost:30080", True))
    version = client.get_control_plane_version()
    assert version == "unknown" or version.startswith("v")


def test_open_ff():
    """Test opening FlyteFile from a remote path."""
    # Upload a file to minio s3 bucket
    file_transfer = SimpleFileTransfer()
    remote_file_path = file_transfer.upload_file(file_type="json")

    execution_id = run("flytefile.py", "wf", "--remote_file_path", remote_file_path)
    remote = FlyteRemote(Config.auto(config_file=CONFIG), PROJECT, DOMAIN)
    execution = remote.fetch_execution(name=execution_id)
    execution = remote.wait(execution=execution, timeout=datetime.timedelta(minutes=5))
    assert execution.closure.phase == WorkflowExecutionPhase.SUCCEEDED, f"Execution failed with phase: {execution.closure.phase}"

    # Delete the remote file to free the space
    url = urlparse(remote_file_path)
    bucket, key = url.netloc, url.path.lstrip("/")
    file_transfer.delete_file(bucket=bucket, key=key)


def test_attr_access_sd():
    """Test accessing StructuredDataset attribute from a dataclass."""
    # Upload a file to minio s3 bucket
    file_transfer = SimpleFileTransfer()
    remote_file_path = file_transfer.upload_file(file_type="parquet")

    execution_id = run("attr_access_sd.py", "wf", "--uri", remote_file_path)
    remote = FlyteRemote(Config.auto(config_file=CONFIG), PROJECT, DOMAIN)
    execution = remote.fetch_execution(name=execution_id)
<<<<<<< HEAD
    execution = remote.wait(execution=execution, timeout=datetime.timedelta(minutes=15))
=======
    execution = remote.wait(execution=execution, timeout=datetime.timedelta(minutes=5))
    print("Execution Error:", execution.error)
>>>>>>> 58ea1a58
    assert execution.closure.phase == WorkflowExecutionPhase.SUCCEEDED, f"Execution failed with phase: {execution.closure.phase}"

    # Delete the remote file to free the space
    url = urlparse(remote_file_path)
    bucket, key = url.netloc, url.path.lstrip("/")
    file_transfer.delete_file(bucket=bucket, key=key)


def test_sd_attr():
    """Test correctness of StructuredDataset attributes.

    This test considers only the following condition:
    1. Check StructuredDataset (wrapped in a dataclass) file_format attribute

    We'll make sure uri aligns with the user-specified one in the future.
    """
    from workflows.basic.sd_attr import wf

    @dataclass
    class DC:
        sd: StructuredDataset

    FILE_FORMAT = "parquet"

    # Upload a file to minio s3 bucket
    file_transfer = SimpleFileTransfer()
    remote_file_path = file_transfer.upload_file(file_type=FILE_FORMAT)

    # Create a dataclass as the workflow input because `pyflyte run`
    # can't properly handle input arg `dc` as a json str so far
    dc = DC(sd=StructuredDataset(uri=remote_file_path, file_format=FILE_FORMAT))

    remote = FlyteRemote(Config.auto(config_file=CONFIG), PROJECT, DOMAIN, interactive_mode_enabled=True)
    wf_exec = remote.execute(
        wf,
        inputs={"dc": dc, "file_format": FILE_FORMAT},
        wait=True,
        version=VERSION,
        image_config=ImageConfig.from_images(IMAGE),
    )
    assert wf_exec.closure.phase == WorkflowExecutionPhase.SUCCEEDED, f"Execution failed with phase: {wf_exec.closure.phase}"
    assert wf_exec.outputs["o0"].file_format == FILE_FORMAT, (
        f"Workflow output StructuredDataset file_format should align with the user-specified file_format: {FILE_FORMAT}."
    )

    # Delete the remote file to free the space
    url = urlparse(remote_file_path)
    bucket, key = url.netloc, url.path.lstrip("/")
    file_transfer.delete_file(bucket=bucket, key=key)


def test_signal_approve_reject(register):
    from flytekit.models.types import LiteralType, SimpleType
    from time import sleep

    remote = FlyteRemote(Config.auto(config_file=CONFIG), PROJECT, DOMAIN)
    conditional_wf = remote.fetch_workflow(name="basic.signal_test.signal_test_wf", version=VERSION)

    execution = remote.execute(conditional_wf, inputs={"data": [1.0, 2.0, 3.0, 4.0, 5.0]})

    def retry_operation(operation):
        max_retries = 10
        for _ in range(max_retries):
            try:
                operation()
                break
            except Exception:
                sleep(1)

    retry_operation(lambda: remote.set_input("title-input", execution.id.name, value="my report", project=PROJECT, domain=DOMAIN, python_type=str, literal_type=LiteralType(simple=SimpleType.STRING)))
    retry_operation(lambda: remote.approve("review-passes", execution.id.name, project=PROJECT, domain=DOMAIN))

    remote.wait(execution=execution, timeout=datetime.timedelta(minutes=15))
    assert execution.outputs["o0"] == {"title": "my report", "data": [1.0, 2.0, 3.0, 4.0, 5.0]}

    with pytest.raises(FlyteAssertion, match="Outputs could not be found because the execution ended in failure"):
        execution = remote.execute(conditional_wf, inputs={"data": [1.0, 2.0, 3.0, 4.0, 5.0]})

        retry_operation(lambda: remote.set_input("title-input", execution.id.name, value="my report", project=PROJECT, domain=DOMAIN, python_type=str, literal_type=LiteralType(simple=SimpleType.STRING)))
        retry_operation(lambda: remote.reject("review-passes", execution.id.name, project=PROJECT, domain=DOMAIN))

        remote.wait(execution=execution, timeout=datetime.timedelta(minutes=15))
        assert execution.outputs["o0"] == {"title": "my report", "data": [1.0, 2.0, 3.0, 4.0, 5.0]}


@pytest.fixture
def kubectl_secret():
    secret = "abc-xyz"
    # Create secret
    kubectl = shutil.which("kubectl")
    if kubectl is None:
        pytest.skip("kubectl not found")

    subprocess.run([
        kubectl,
        "create",
        "secret",
        "-n",
        "flytesnacks-development",
        "generic",
        "my-group",
        f"--from-literal=token={secret}",
    ],  capture_output=True, text=True)
    yield secret

    # Remove secret
    subprocess.run([
        kubectl,
        "delete",
        "secrets",
        "-n",
        "flytesnacks-development",
        "my-group",
    ],  capture_output=True, text=True)


# To enable this test, kubectl must be available.
@pytest.mark.skip(reason="Waiting for flyte release that includes https://github.com/flyteorg/flyte/pull/6176")
@pytest.mark.parametrize("task", ["get_secret_env_var", "get_secret_file"])
def test_check_secret(kubectl_secret, task):
    execution_id = run("get_secret.py", task)

    remote = FlyteRemote(Config.auto(config_file=CONFIG), PROJECT, DOMAIN)
    execution = remote.fetch_execution(name=execution_id)
    execution = remote.wait(execution=execution)
    assert execution.closure.phase == WorkflowExecutionPhase.SUCCEEDED, (
        f"Execution failed with phase: {execution.closure.phase}"
    )
    assert execution.outputs['o0'] == kubectl_secret


def test_execute_workflow_with_dataclass():
    """Test remote execution of a workflow with dataclass input."""
    from tests.flytekit.integration.remote.workflows.basic.dataclass_wf import wf, MyConfig

    remote = FlyteRemote(Config.auto(config_file=CONFIG), PROJECT, DOMAIN, interactive_mode_enabled=True)

    config = MyConfig(op_list=["a", "b", "c"])
    out = remote.execute(
        wf,
        inputs={"config": config},
        wait=True,
        version=VERSION,
        image_config=ImageConfig.from_images(IMAGE),
    )
    assert out.outputs["o0"] == "a,b,c"

    # Test with None value
    config = MyConfig(op_list=None)
    out = remote.execute(
        wf,
        inputs={"config": config},
        wait=True,
        version=VERSION + "_none",
        image_config=ImageConfig.from_images(IMAGE),
    )
    assert out.outputs["o0"] == ""<|MERGE_RESOLUTION|>--- conflicted
+++ resolved
@@ -965,12 +965,8 @@
     execution_id = run("attr_access_sd.py", "wf", "--uri", remote_file_path)
     remote = FlyteRemote(Config.auto(config_file=CONFIG), PROJECT, DOMAIN)
     execution = remote.fetch_execution(name=execution_id)
-<<<<<<< HEAD
     execution = remote.wait(execution=execution, timeout=datetime.timedelta(minutes=15))
-=======
-    execution = remote.wait(execution=execution, timeout=datetime.timedelta(minutes=5))
-    print("Execution Error:", execution.error)
->>>>>>> 58ea1a58
+    assert execution.error is None, f"Execution failed with error: {execution.error}"
     assert execution.closure.phase == WorkflowExecutionPhase.SUCCEEDED, f"Execution failed with phase: {execution.closure.phase}"
 
     # Delete the remote file to free the space

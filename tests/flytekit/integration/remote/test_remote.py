--- conflicted
+++ resolved
@@ -20,7 +20,9 @@
 from flytekit.types.schema import FlyteSchema
 
 MODULE_PATH = pathlib.Path(__file__).parent / "workflows/basic"
-CONFIG = os.environ.get("FLYTECTL_CONFIG", str(pathlib.Path.home() / ".flyte" / "config-sandbox.yaml"))
+CONFIG = os.environ.get(
+    "FLYTECTL_CONFIG", str(pathlib.Path.home() / ".flyte" / "config-sandbox.yaml")
+)
 IMAGE = os.environ.get("FLYTEKIT_IMAGE", "localhost:30000/flytekit:dev")
 PROJECT = "flytesnacks"
 DOMAIN = "development"
@@ -84,23 +86,40 @@
 
 def test_fetch_execute_launch_plan(register):
     remote = FlyteRemote(Config.auto(config_file=CONFIG), PROJECT, DOMAIN)
-    flyte_launch_plan = remote.fetch_launch_plan(name="basic.hello_world.my_wf", version=VERSION)
+    flyte_launch_plan = remote.fetch_launch_plan(
+        name="basic.hello_world.my_wf", version=VERSION
+    )
     execution = remote.execute(flyte_launch_plan, inputs={}, wait=True)
     assert execution.outputs["o0"] == "hello world"
 
 
 def test_fetch_execute_launch_plan_with_args(register):
     remote = FlyteRemote(Config.auto(config_file=CONFIG), PROJECT, DOMAIN)
-    flyte_launch_plan = remote.fetch_launch_plan(name="basic.basic_workflow.my_wf", version=VERSION)
-    execution = remote.execute(flyte_launch_plan, inputs={"a": 10, "b": "foobar"}, wait=True)
+    flyte_launch_plan = remote.fetch_launch_plan(
+        name="basic.basic_workflow.my_wf", version=VERSION
+    )
+    execution = remote.execute(
+        flyte_launch_plan, inputs={"a": 10, "b": "foobar"}, wait=True
+    )
     assert execution.node_executions["n0"].inputs == {"a": 10}
-    assert execution.node_executions["n0"].outputs == {"t1_int_output": 12, "c": "world"}
+    assert execution.node_executions["n0"].outputs == {
+        "t1_int_output": 12,
+        "c": "world",
+    }
     assert execution.node_executions["n1"].inputs == {"a": "world", "b": "foobar"}
     assert execution.node_executions["n1"].outputs == {"o0": "foobarworld"}
     assert execution.node_executions["n0"].task_executions[0].inputs == {"a": 10}
-    assert execution.node_executions["n0"].task_executions[0].outputs == {"t1_int_output": 12, "c": "world"}
-    assert execution.node_executions["n1"].task_executions[0].inputs == {"a": "world", "b": "foobar"}
-    assert execution.node_executions["n1"].task_executions[0].outputs == {"o0": "foobarworld"}
+    assert execution.node_executions["n0"].task_executions[0].outputs == {
+        "t1_int_output": 12,
+        "c": "world",
+    }
+    assert execution.node_executions["n1"].task_executions[0].inputs == {
+        "a": "world",
+        "b": "foobar",
+    }
+    assert execution.node_executions["n1"].task_executions[0].outputs == {
+        "o0": "foobarworld"
+    }
     assert execution.inputs["a"] == 10
     assert execution.inputs["b"] == "foobar"
     assert execution.outputs["o0"] == 12
@@ -109,14 +128,18 @@
 
 def test_monitor_workflow_execution(register):
     remote = FlyteRemote(Config.auto(config_file=CONFIG), PROJECT, DOMAIN)
-    flyte_launch_plan = remote.fetch_launch_plan(name="basic.hello_world.my_wf", version=VERSION)
+    flyte_launch_plan = remote.fetch_launch_plan(
+        name="basic.hello_world.my_wf", version=VERSION
+    )
     execution = remote.execute(
         flyte_launch_plan,
         inputs={},
     )
 
     poll_interval = datetime.timedelta(seconds=1)
-    time_to_give_up = datetime.datetime.now(datetime.timezone.utc) + datetime.timedelta(seconds=60)
+    time_to_give_up = datetime.datetime.now(datetime.timezone.utc) + datetime.timedelta(
+        seconds=60
+    )
 
     execution = remote.sync_execution(execution, sync_nodes=True)
     while datetime.datetime.now(datetime.timezone.utc) < time_to_give_up:
@@ -124,7 +147,8 @@
             break
 
         with pytest.raises(
-            FlyteAssertion, match="Please wait until the execution has completed before requesting the outputs."
+            FlyteAssertion,
+            match="Please wait until the execution has completed before requesting the outputs.",
         ):
             execution.outputs
 
@@ -132,7 +156,9 @@
         execution = remote.sync_execution(execution, sync_nodes=True)
 
         if execution.node_executions:
-            assert execution.node_executions["start-node"].closure.phase == 3  # SUCCEEDED
+            assert (
+                execution.node_executions["start-node"].closure.phase == 3
+            )  # SUCCEEDED
 
     for key in execution.node_executions:
         assert execution.node_executions[key].closure.phase == 3
@@ -140,7 +166,10 @@
     assert execution.node_executions["n0"].inputs == {}
     assert execution.node_executions["n0"].outputs["o0"] == "hello world"
     assert execution.node_executions["n0"].task_executions[0].inputs == {}
-    assert execution.node_executions["n0"].task_executions[0].outputs["o0"] == "hello world"
+    assert (
+        execution.node_executions["n0"].task_executions[0].outputs["o0"]
+        == "hello world"
+    )
     assert execution.inputs == {}
     assert execution.outputs["o0"] == "hello world"
 
@@ -148,24 +177,36 @@
 def test_fetch_execute_launch_plan_with_subworkflows(register):
     remote = FlyteRemote(Config.auto(config_file=CONFIG), PROJECT, DOMAIN)
 
-    flyte_launch_plan = remote.fetch_launch_plan(name="basic.subworkflows.parent_wf", version=VERSION)
+    flyte_launch_plan = remote.fetch_launch_plan(
+        name="basic.subworkflows.parent_wf", version=VERSION
+    )
     execution = remote.execute(flyte_launch_plan, inputs={"a": 101}, wait=True)
     # check node execution inputs and outputs
     assert execution.node_executions["n0"].inputs == {"a": 101}
-    assert execution.node_executions["n0"].outputs == {"t1_int_output": 103, "c": "world"}
+    assert execution.node_executions["n0"].outputs == {
+        "t1_int_output": 103,
+        "c": "world",
+    }
     assert execution.node_executions["n1"].inputs == {"a": 103}
     assert execution.node_executions["n1"].outputs == {"o0": "world", "o1": "world"}
 
     # check subworkflow task execution inputs and outputs
-    subworkflow_node_executions = execution.node_executions["n1"].subworkflow_node_executions
+    subworkflow_node_executions = execution.node_executions[
+        "n1"
+    ].subworkflow_node_executions
     subworkflow_node_executions["n1-0-n0"].inputs == {"a": 103}
-    subworkflow_node_executions["n1-0-n1"].outputs == {"t1_int_output": 107, "c": "world"}
+    subworkflow_node_executions["n1-0-n1"].outputs == {
+        "t1_int_output": 107,
+        "c": "world",
+    }
 
 
 def test_fetch_execute_launch_plan_with_child_workflows(register):
     remote = FlyteRemote(Config.auto(config_file=CONFIG), PROJECT, DOMAIN)
 
-    flyte_launch_plan = remote.fetch_launch_plan(name="basic.child_workflow.parent_wf", version=VERSION)
+    flyte_launch_plan = remote.fetch_launch_plan(
+        name="basic.child_workflow.parent_wf", version=VERSION
+    )
     execution = remote.execute(flyte_launch_plan, inputs={"a": 3}, wait=True)
 
     # check node execution inputs and outputs
@@ -179,7 +220,9 @@
 
 def test_fetch_execute_workflow(register):
     remote = FlyteRemote(Config.auto(config_file=CONFIG), PROJECT, DOMAIN)
-    flyte_workflow = remote.fetch_workflow(name="basic.hello_world.my_wf", version=VERSION)
+    flyte_workflow = remote.fetch_workflow(
+        name="basic.hello_world.my_wf", version=VERSION
+    )
     execution = remote.execute(flyte_workflow, inputs={}, wait=True)
     assert execution.outputs["o0"] == "hello world"
     assert isinstance(execution.closure.duration, datetime.timedelta)
@@ -228,14 +271,22 @@
 
     remote = FlyteRemote(Config.auto(config_file=CONFIG), PROJECT, DOMAIN)
     execution = remote.execute(
-        my_wf, name="basic.basic_workflow.my_wf", inputs={"a": 10, "b": "xyz"}, version=VERSION, wait=True
+        my_wf,
+        name="basic.basic_workflow.my_wf",
+        inputs={"a": 10, "b": "xyz"},
+        version=VERSION,
+        wait=True,
     )
     assert execution.outputs["o0"] == 12
     assert execution.outputs["o1"] == "xyzworld"
 
     launch_plan = LaunchPlan.get_or_create(workflow=my_wf, name=my_wf.name)
     execution = remote.execute(
-        launch_plan, name="basic.basic_workflow.my_wf", inputs={"a": 14, "b": "foobar"}, version=VERSION, wait=True
+        launch_plan,
+        name="basic.basic_workflow.my_wf",
+        inputs={"a": 14, "b": "foobar"},
+        version=VERSION,
+        wait=True,
     )
     assert execution.outputs["o0"] == 16
     assert execution.outputs["o1"] == "foobarworld"
@@ -247,7 +298,9 @@
 
 def test_fetch_execute_launch_plan_list_of_floats(register):
     remote = FlyteRemote(Config.auto(config_file=CONFIG), PROJECT, DOMAIN)
-    flyte_launch_plan = remote.fetch_launch_plan(name="basic.list_float_wf.my_wf", version=VERSION)
+    flyte_launch_plan = remote.fetch_launch_plan(
+        name="basic.list_float_wf.my_wf", version=VERSION
+    )
     xs: typing.List[float] = [42.24, 999.1, 0.0001]
     execution = remote.execute(flyte_launch_plan, inputs={"xs": xs}, wait=True)
     assert execution.outputs["o0"] == "[42.24, 999.1, 0.0001]"
@@ -255,7 +308,9 @@
 
 def test_fetch_execute_task_list_of_floats(register):
     remote = FlyteRemote(Config.auto(config_file=CONFIG), PROJECT, DOMAIN)
-    flyte_task = remote.fetch_task(name="basic.list_float_wf.concat_list", version=VERSION)
+    flyte_task = remote.fetch_task(
+        name="basic.list_float_wf.concat_list", version=VERSION
+    )
     xs: typing.List[float] = [0.1, 0.2, 0.3, 0.4, -99999.7]
     execution = remote.execute(flyte_task, inputs={"xs": xs}, wait=True)
     assert execution.outputs["o0"] == "[0.1, 0.2, 0.3, 0.4, -99999.7]"
@@ -263,7 +318,9 @@
 
 def test_fetch_execute_task_convert_dict(register):
     remote = FlyteRemote(Config.auto(config_file=CONFIG), PROJECT, DOMAIN)
-    flyte_task = remote.fetch_task(name="basic.dict_str_wf.convert_to_string", version=VERSION)
+    flyte_task = remote.fetch_task(
+        name="basic.dict_str_wf.convert_to_string", version=VERSION
+    )
     d: typing.Dict[str, str] = {"key1": "value1", "key2": "value2"}
     execution = remote.execute(flyte_task, inputs={"d": d}, wait=True)
     remote.sync_execution(execution, sync_nodes=True)
@@ -323,7 +380,9 @@
     assert execution.outputs["o0"] == "[-1.1, 0.12345]"
 
 
-@pytest.mark.skip(reason="Waiting for https://github.com/flyteorg/flytectl/pull/440 to land")
+@pytest.mark.skip(
+    reason="Waiting for https://github.com/flyteorg/flytectl/pull/440 to land"
+)
 def test_execute_sqlite3_task(register):
     remote = FlyteRemote(Config.auto(config_file=CONFIG), PROJECT, DOMAIN)
 
@@ -340,7 +399,9 @@
     )
     registered_sql_task = remote.register_task(
         interactive_sql_task,
-        serialization_settings=SerializationSettings(image_config=ImageConfig.auto(img_name=IMAGE)),
+        serialization_settings=SerializationSettings(
+            image_config=ImageConfig.auto(img_name=IMAGE)
+        ),
         version=VERSION,
     )
     execution = remote.execute(registered_sql_task, inputs={"limit": 10}, wait=True)
@@ -351,10 +412,14 @@
     assert "Name" in result
 
 
-@pytest.mark.skip(reason="Waiting for https://github.com/flyteorg/flytectl/pull/440 to land")
+@pytest.mark.skip(
+    reason="Waiting for https://github.com/flyteorg/flytectl/pull/440 to land"
+)
 def test_execute_joblib_workflow(register):
     remote = FlyteRemote(Config.auto(config_file=CONFIG), PROJECT, DOMAIN)
-    flyte_workflow = remote.fetch_workflow(name="basic.joblib.joblib_workflow", version=VERSION)
+    flyte_workflow = remote.fetch_workflow(
+        name="basic.joblib.joblib_workflow", version=VERSION
+    )
     input_obj = [1, 2, 3]
     execution = remote.execute(flyte_workflow, inputs={"obj": input_obj}, wait=True)
     joblib_output = execution.outputs["o0"]
@@ -369,18 +434,30 @@
 
     remote = FlyteRemote(Config.auto(config_file=CONFIG), PROJECT, DOMAIN)
     execution = remote.execute(
-        parent_wf, inputs={"a": 101}, version=VERSION, wait=True, image_config=ImageConfig.auto(img_name=IMAGE)
+        parent_wf,
+        inputs={"a": 101},
+        version=VERSION,
+        wait=True,
+        image_config=ImageConfig.auto(img_name=IMAGE),
     )
     # check node execution inputs and outputs
     assert execution.node_executions["n0"].inputs == {"a": 101}
-    assert execution.node_executions["n0"].outputs == {"t1_int_output": 103, "c": "world"}
+    assert execution.node_executions["n0"].outputs == {
+        "t1_int_output": 103,
+        "c": "world",
+    }
     assert execution.node_executions["n1"].inputs == {"a": 103}
     assert execution.node_executions["n1"].outputs == {"o0": "world", "o1": "world"}
 
     # check subworkflow task execution inputs and outputs
-    subworkflow_node_executions = execution.node_executions["n1"].subworkflow_node_executions
+    subworkflow_node_executions = execution.node_executions[
+        "n1"
+    ].subworkflow_node_executions
     subworkflow_node_executions["n1-0-n0"].inputs == {"a": 103}
-    subworkflow_node_executions["n1-0-n1"].outputs == {"t1_int_output": 107, "c": "world"}
+    subworkflow_node_executions["n1-0-n1"].outputs == {
+        "t1_int_output": 107,
+        "c": "world",
+    }
 
 
 def test_fetch_not_exist_launch_plan(register):
@@ -398,12 +475,7 @@
         name="basic.basic_workflow.t1",
         version=VERSION,
     )
-    def t1(a: int) -> nt:
-<<<<<<< HEAD
-        return nt(t1_int_output=a + 2, c="world")
-=======
-        ...
->>>>>>> bcfbb80e
+    def t1(a: int) -> nt: ...
 
     remote = FlyteRemote(Config.auto(config_file=CONFIG), PROJECT, DOMAIN)
     execution = remote.execute(
@@ -479,7 +551,9 @@
 def test_execute_workflow_with_maptask(register):
     remote = FlyteRemote(Config.auto(config_file=CONFIG), PROJECT, DOMAIN)
     d: typing.List[int] = [1, 2, 3]
-    flyte_launch_plan = remote.fetch_launch_plan(name="basic.array_map.workflow_with_maptask", version=VERSION)
+    flyte_launch_plan = remote.fetch_launch_plan(
+        name="basic.array_map.workflow_with_maptask", version=VERSION
+    )
     execution = remote.execute(
         flyte_launch_plan,
         inputs={"data": d, "y": 3},

--- conflicted
+++ resolved
@@ -16,13 +16,9 @@
 import uuid
 import pytest
 from unittest import mock
-<<<<<<< HEAD
-from dataclasses import dataclass
 import random
 import string
-=======
 from dataclasses import asdict, dataclass
->>>>>>> 764b36f7
 
 from flytekit import LaunchPlan, kwtypes, WorkflowExecutionPhase, task, workflow
 from flytekit.configuration import Config, ImageConfig, SerializationSettings

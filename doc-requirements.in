--- conflicted
+++ resolved
@@ -47,9 +47,5 @@
 scikit-learn                # scikit-learn
 dask[distributed]           # dask
 vaex                        # vaex
-<<<<<<< HEAD
-mlflow                       # mlflow
-=======
 mlflow                      # mlflow
-duckdb                      # duckdb
->>>>>>> 6b56fb54
+duckdb                      # duckdb
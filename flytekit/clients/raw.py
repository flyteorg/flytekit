--- conflicted
+++ resolved
@@ -252,13 +252,6 @@
         pass
 
     def refresh_credentials(self):
-<<<<<<< HEAD
-        if self._cfg.auth_mode == AuthType.STANDARD.value:
-            return self._refresh_credentials_standard()
-        elif self._cfg.auth_mode == AuthType.BASIC.value or self._cfg.auth_mode == AuthType.CLIENT_CREDENTIALS.value:
-            return self._refresh_credentials_basic()
-        elif self._cfg.auth_mode == AuthType.EXTERNAL_PROCESS.value:
-=======
         cfg_auth = self._cfg.auth_mode
         if type(cfg_auth) is str:
             try:
@@ -272,7 +265,6 @@
         elif cfg_auth == AuthType.BASIC or cfg_auth == AuthType.CLIENT_CREDENTIALS:
             return self._refresh_credentials_basic()
         elif cfg_auth == AuthType.EXTERNAL_PROCESS:
->>>>>>> b08e2b6d
             return self._refresh_credentials_from_command()
         else:
             raise ValueError(

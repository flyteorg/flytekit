--- conflicted
+++ resolved
@@ -10,7 +10,6 @@
 
 OUTPUT_DIR_JUPYTER_PREFIX = "jupyter"
 DECK_FILE_NAME = "deck.html"
-
 
 try:
     from IPython.core.display import HTML
@@ -81,8 +80,6 @@
         return self._html
 
 
-<<<<<<< HEAD
-=======
 class TimeLineDeck(Deck):
     """
     The TimeLineDeck class is designed to render the execution time of each part of a task.
@@ -135,23 +132,6 @@
         return gantt_chart_html + time_table_html + note
 
 
-def _ipython_check() -> bool:
-    """
-    Check if interface is launching from iPython (not colab)
-    :return is_ipython (bool): True or False
-    """
-    is_ipython = False
-    try:  # Check if running interactively using ipython.
-        from IPython import get_ipython
-
-        if get_ipython() is not None:
-            is_ipython = True
-    except (ImportError, NameError):
-        pass
-    return is_ipython
-
-
->>>>>>> e5b05110
 def _get_deck(
     new_user_params: ExecutionParameters, ignore_jupyter: bool = False
 ) -> typing.Union[str, "IPython.core.display.HTML"]:  # type:ignore

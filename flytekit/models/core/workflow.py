import datetime
import typing

from flyteidl.core import tasks_pb2
from flyteidl.core import workflow_pb2 as _core_workflow
from google.protobuf.wrappers_pb2 import BoolValue

from flytekit.models import common as _common
from flytekit.models import interface as _interface
from flytekit.models import types as type_models
from flytekit.models.core import condition as _condition
from flytekit.models.core import identifier as _identifier
from flytekit.models.literals import Binding as _Binding
from flytekit.models.literals import RetryStrategy as _RetryStrategy
from flytekit.models.task import Resources


class IfBlock(_common.FlyteIdlEntity):
    def __init__(self, condition, then_node):
        """
        Defines a condition and the execution unit that should be executed if the condition is satisfied.

        :param flytekit.models.core.condition.BooleanExpression condition:
        :param Node then_node:
        """

        self._condition = condition
        self._then_node = then_node

    @property
    def condition(self):
        """
        :rtype: flytekit.models.core.condition.BooleanExpression
        """
        return self._condition

    @property
    def then_node(self):
        """
        :rtype: Node
        """
        return self._then_node

    def to_flyte_idl(self):
        """
        :rtype: flyteidl.core.workflow_pb2.IfBlock
        """
        return _core_workflow.IfBlock(condition=self.condition.to_flyte_idl(), then_node=self.then_node.to_flyte_idl())

    @classmethod
    def from_flyte_idl(cls, pb2_object):
        return cls(
            condition=_condition.BooleanExpression.from_flyte_idl(pb2_object.condition),
            then_node=Node.from_flyte_idl(pb2_object.then_node),
        )


class IfElseBlock(_common.FlyteIdlEntity):
    def __init__(self, case, other=None, else_node=None, error=None):
        """
        Defines a series of if/else blocks. The first branch whose condition evaluates to true is the one to execute.
        If no conditions were satisfied, the else_node or the error will execute.

        :param IfBlock case:
        :param list[IfBlock] other:
        :param Node else_node:
        :param type_models.Error error:
        """
        self._case = case
        self._other = other
        self._else_node = else_node
        self._error = error

    @property
    def case(self):
        """
        First condition to evaluate.

        :rtype: IfBlock
        """

        return self._case

    @property
    def other(self):
        """
        Additional branches to evaluate.

        :rtype: list[IfBlock]
        """

        return self._other

    @property
    def else_node(self):
        """
        The node to execute in case none of the branches were taken.

        :rtype: Node
        """

        return self._else_node

    @property
    def error(self):
        """
        An error to throw in case none of the branches were taken.

        :rtype: flytekit.models.types.Error
        """

        return self._error

    def to_flyte_idl(self):
        """
        :rtype: flyteidl.core.workflow_pb2.IfElseBlock
        """
        return _core_workflow.IfElseBlock(
            case=self.case.to_flyte_idl(),
            other=[a.to_flyte_idl() for a in self.other] if self.other else None,
            else_node=self.else_node.to_flyte_idl() if self.else_node else None,
            error=self.error.to_flyte_idl() if self.error else None,
        )

    @classmethod
    def from_flyte_idl(cls, pb2_object):
        return cls(
            case=IfBlock.from_flyte_idl(pb2_object.case),
            other=[IfBlock.from_flyte_idl(a) for a in pb2_object.other],
            else_node=Node.from_flyte_idl(pb2_object.else_node) if pb2_object.HasField("else_node") else None,
            error=type_models.Error.from_flyte_idl(pb2_object.error) if pb2_object.HasField("error") else None,
        )


class BranchNode(_common.FlyteIdlEntity):
    def __init__(self, if_else: IfElseBlock):
        """
        BranchNode is a special node that alter the flow of the workflow graph. It allows the control flow to branch at
        runtime based on a series of conditions that get evaluated on various parameters (e.g. inputs, primitives).

        :param IfElseBlock if_else:
        """

        self._if_else = if_else

    @property
    def if_else(self) -> IfElseBlock:
        """
        :rtype: IfElseBlock
        """

        return self._if_else

    def to_flyte_idl(self):
        """
        :rtype: flyteidl.core.workflow_pb2.BranchNode
        """
        return _core_workflow.BranchNode(if_else=self.if_else.to_flyte_idl())

    @classmethod
    def from_flyte_idl(cls, pb2_objct):
        return cls(if_else=IfElseBlock.from_flyte_idl(pb2_objct.if_else))


class NodeMetadata(_common.FlyteIdlEntity):
    def __init__(
        self,
        name,
        timeout=None,
        retries=None,
        interruptible: typing.Optional[bool] = None,
        cacheable: typing.Optional[bool] = None,
        cache_version: typing.Optional[str] = None,
        cache_serializable: typing.Optional[bool] = None,
    ):
        """
        Defines extra information about the Node.

        :param Text name: Friendly name for the Node.
        :param datetime.timedelta timeout: [Optional] Overall timeout for a task.
        :param flytekit.models.literals.RetryStrategy retries: [Optional] Number of retries per task.
        :param bool interruptible: Can be safely interrupted during execution.
        :param cacheable: Indicates that this nodes outputs should be cached.
        :param cache_version: The version of the cached data.
        :param cacheable: Indicates that cache operations on this node should be serialized.
        """
        self._name = name
        self._timeout = timeout if timeout is not None else datetime.timedelta()
        self._retries = retries if retries is not None else _RetryStrategy(0)
        self._interruptible = interruptible
        self._cacheable = cacheable
        self._cache_version = cache_version
        self._cache_serializable = cache_serializable

    @property
    def name(self):
        """
        :rtype: Text
        """
        return self._name

    @property
    def timeout(self):
        """
        :rtype: datetime.timedelta
        """
        return self._timeout

    @property
    def retries(self):
        """
        :rtype: flytekit.models.literals.RetryStrategy
        """
        return self._retries

    @property
    def interruptible(self) -> typing.Optional[bool]:
        return self._interruptible

    @property
    def cacheable(self) -> typing.Optional[bool]:
        return self._cacheable

    @property
    def cache_version(self) -> typing.Optional[str]:
        return self._cache_version

    @property
    def cache_serializable(self) -> typing.Optional[bool]:
        return self._cache_serializable

    def to_flyte_idl(self):
        """
        :rtype: flyteidl.core.workflow_pb2.NodeMetadata
        """
        node_metadata = _core_workflow.NodeMetadata(
            name=self.name,
            retries=self.retries.to_flyte_idl(),
            interruptible=self.interruptible,
            cacheable=self.cacheable,
            cache_version=self.cache_version,
            cache_serializable=self.cache_serializable,
        )
        if self.timeout:
            node_metadata.timeout.FromTimedelta(self.timeout)
        return node_metadata

    @classmethod
    def from_flyte_idl(cls, pb2_object):
        return cls(
            pb2_object.name,
            pb2_object.timeout.ToTimedelta(),
            _RetryStrategy.from_flyte_idl(pb2_object.retries),
            pb2_object.interruptible if pb2_object.HasField("interruptible") else None,
            pb2_object.cacheable if pb2_object.HasField("cacheable") else None,
            pb2_object.cache_version if pb2_object.HasField("cache_version") else None,
            pb2_object.cache_serializable if pb2_object.HasField("cache_serializable") else None,
        )


class SignalCondition(_common.FlyteIdlEntity):
    def __init__(self, signal_id: str, type: type_models.LiteralType, output_variable_name: str):
        """
        Represents a dependency on an signal from a user.

        :param signal_id: The node id of the signal, also the signal name.
        :param type:
        """
        self._signal_id = signal_id
        self._type = type
        self._output_variable_name = output_variable_name

    @property
    def signal_id(self) -> str:
        return self._signal_id

    @property
    def type(self) -> type_models.LiteralType:
        return self._type

    @property
    def output_variable_name(self) -> str:
        return self._output_variable_name

    def to_flyte_idl(self) -> _core_workflow.SignalCondition:
        return _core_workflow.SignalCondition(
            signal_id=self.signal_id, type=self.type.to_flyte_idl(), output_variable_name=self.output_variable_name
        )

    @classmethod
    def from_flyte_idl(cls, pb2_object: _core_workflow.SignalCondition):
        return cls(
            signal_id=pb2_object.signal_id,
            type=type_models.LiteralType.from_flyte_idl(pb2_object.type),
            output_variable_name=pb2_object.output_variable_name,
        )


class ApproveCondition(_common.FlyteIdlEntity):
    def __init__(self, signal_id: str):
        """
        Represents a dependency on an signal from a user.

        :param signal_id: The node id of the signal, also the signal name.
        """
        self._signal_id = signal_id

    @property
    def signal_id(self) -> str:
        return self._signal_id

    def to_flyte_idl(self) -> _core_workflow.ApproveCondition:
        return _core_workflow.ApproveCondition(signal_id=self.signal_id)

    @classmethod
    def from_flyte_idl(cls, pb2_object: _core_workflow.ApproveCondition):
        return cls(signal_id=pb2_object.signal_id)


class SleepCondition(_common.FlyteIdlEntity):
    def __init__(self, duration: datetime.timedelta):
        """
        A sleep condition.
        """
        self._duration = duration

    @property
    def duration(self) -> datetime.timedelta:
        return self._duration

    def to_flyte_idl(self) -> _core_workflow.SleepCondition:
        sc = _core_workflow.SleepCondition()
        sc.duration.FromTimedelta(self.duration)
        return sc

    @classmethod
    def from_flyte_idl(cls, pb2_object: _core_workflow.SignalCondition) -> "SleepCondition":
        return cls(duration=pb2_object.duration.ToTimedelta())


class GateNode(_common.FlyteIdlEntity):
    def __init__(
        self,
        signal: typing.Optional[SignalCondition] = None,
        sleep: typing.Optional[SleepCondition] = None,
        approve: typing.Optional[ApproveCondition] = None,
    ):
        self._signal = signal
        self._sleep = sleep
        self._approve = approve

    @property
    def signal(self) -> typing.Optional[SignalCondition]:
        return self._signal

    @property
    def sleep(self) -> typing.Optional[SignalCondition]:
        return self._sleep

    @property
    def approve(self) -> typing.Optional[ApproveCondition]:
        return self._approve

    @property
    def condition(self) -> typing.Union[SignalCondition, SleepCondition, ApproveCondition]:
        return self.signal or self.sleep or self.approve

    def to_flyte_idl(self) -> _core_workflow.GateNode:
        return _core_workflow.GateNode(
            signal=self.signal.to_flyte_idl() if self.signal else None,
            sleep=self.sleep.to_flyte_idl() if self.sleep else None,
            approve=self.approve.to_flyte_idl() if self.approve else None,
        )

    @classmethod
    def from_flyte_idl(cls, pb2_object: _core_workflow.GateNode) -> "GateNode":
        return cls(
            signal=SignalCondition.from_flyte_idl(pb2_object.signal) if pb2_object.HasField("signal") else None,
            sleep=SleepCondition.from_flyte_idl(pb2_object.sleep) if pb2_object.HasField("sleep") else None,
            approve=ApproveCondition.from_flyte_idl(pb2_object.approve) if pb2_object.HasField("approve") else None,
        )


class ArrayNode(_common.FlyteIdlEntity):
    def __init__(
        self,
        node: "Node",
        parallelism=None,
        min_successes=None,
        min_success_ratio=None,
        execution_mode=None,
<<<<<<< HEAD
        data_mode=None,
=======
        is_original_sub_node_interface=False,
>>>>>>> 209fa65d
    ) -> None:
        """
        TODO: docstring
        """
        self._node = node
        self._parallelism = parallelism
        # TODO either min_successes or min_success_ratio should be set
        self._min_successes = min_successes
        self._min_success_ratio = min_success_ratio
        self._execution_mode = execution_mode
<<<<<<< HEAD
        self._data_mode = data_mode
=======
        self._is_original_sub_node_interface = is_original_sub_node_interface
>>>>>>> 209fa65d

    @property
    def node(self) -> "Node":
        return self._node

    def to_flyte_idl(self) -> _core_workflow.ArrayNode:
        return _core_workflow.ArrayNode(
            node=self._node.to_flyte_idl() if self._node is not None else None,
            parallelism=self._parallelism,
            min_successes=self._min_successes,
            min_success_ratio=self._min_success_ratio,
            execution_mode=self._execution_mode,
<<<<<<< HEAD
            data_mode=self._data_mode,
=======
            is_original_sub_node_interface=BoolValue(value=self._is_original_sub_node_interface),
>>>>>>> 209fa65d
        )

    @classmethod
    def from_flyte_idl(cls, pb2_object) -> "ArrayNode":
        return cls(
            Node.from_flyte_idl(pb2_object.node),
            pb2_object.parallelism,
            pb2_object.min_successes,
            pb2_object.min_success_ratio,
        )


class Node(_common.FlyteIdlEntity):
    def __init__(
        self,
        id,
        metadata,
        inputs,
        upstream_node_ids,
        output_aliases,
        task_node=None,
        workflow_node=None,
        branch_node=None,
        gate_node: typing.Optional[GateNode] = None,
        array_node: typing.Optional[ArrayNode] = None,
    ):
        """
        A Workflow graph Node. One unit of execution in the graph. Each node can be linked to a Task,
        a Workflow or a branch node.  One of the nodes must be specified.

        :param Text id: A workflow-level unique identifier that identifies this node in the workflow. "inputs" and
            "outputs" are reserved node ids that cannot be used by other nodes.
        :param NodeMetadata metadata: Extra metadata about the node.
        :param list[flytekit.models.literals.Binding] inputs: Specifies how to bind the underlying
            interface's inputs.  All required inputs specified in the underlying interface must be fulfilled.
        :param list[Text] upstream_node_ids: Specifies execution dependency for this node ensuring it will
            only get scheduled to run after all its upstream nodes have completed. This node will have
            an implicit dependency on any node that appears in inputs field.
        :param list[Alias] output_aliases: A node can define aliases for a subset of its outputs. This
            is particularly useful if different nodes need to conform to the same interface (e.g. all branches in
            a branch node). Downstream nodes must refer to this node's outputs using the alias if one is specified.
        :param TaskNode task_node: [Optional] Information about the Task to execute in this node.
        :param WorkflowNode workflow_node: [Optional] Information about the Workflow to execute in this mode.
        :param BranchNode branch_node: [Optional] Information about the branch node to evaluate in this node.
        """

        self._id = id
        self._metadata = metadata
        self._inputs = inputs
        self._upstream_node_ids = upstream_node_ids
        # TODO: For proper graph handling, we need to keep track of the node objects themselves, not just the node IDs
        self._output_aliases = output_aliases
        self._task_node = task_node
        self._workflow_node = workflow_node
        self._branch_node = branch_node
        self._gate_node = gate_node
        self._array_node = array_node

    @property
    def id(self):
        """
        A workflow-level unique identifier that identifies this node in the workflow. "inputs" and
        "outputs" are reserved node ids that cannot be used by other nodes.

        :rtype: Text
        """
        return self._id

    @property
    def metadata(self):
        """
        Extra metadata about the node.

        :rtype: NodeMetadata
        """
        return self._metadata

    @property
    def inputs(self):
        """
        Specifies how to bind the underlying interface's inputs.  All required inputs specified
        in the underlying interface must be fulfilled.

        :rtype: list[flytekit.models.literals.Binding]
        """
        return self._inputs

    @property
    def upstream_node_ids(self):
        """
        [Optional] Specifies execution dependency for this node ensuring it will
        only get scheduled to run after all its upstream nodes have completed. This node will have
        an implicit dependency on any node that appears in inputs field.

        :rtype: list[Text]
        """
        return self._upstream_node_ids

    @property
    def output_aliases(self):
        """
        [Optional] A node can define aliases for a subset of its outputs. This
        is particularly useful if different nodes need to conform to the same interface (e.g. all branches in
        a branch node). Downstream nodes must refer to this node's outputs using the alias if one is specified.

        :rtype: list[Alias]
        """
        return self._output_aliases

    @property
    def task_node(self):
        """
        [Optional] Information about the Task to execute in this node.

        :rtype: TaskNode
        """
        return self._task_node

    @property
    def workflow_node(self):
        """
        [Optional] Information about the Workflow to execute in this mode.

        :rtype: WorkflowNode
        """
        return self._workflow_node

    @property
    def branch_node(self):
        """
        [Optional] Information about the branch node to evaluate in this node.

        :rtype: BranchNode
        """
        return self._branch_node

    @property
    def gate_node(self) -> typing.Optional[GateNode]:
        return self._gate_node

    @property
    def array_node(self) -> typing.Optional[ArrayNode]:
        return self._array_node

    @property
    def target(self):
        """
        :rtype: T
        """
        return self.task_node or self.workflow_node or self.branch_node

    def to_flyte_idl(self):
        """
        :rtype: flyteidl.core.workflow_pb2.Node
        """
        return _core_workflow.Node(
            id=self.id,
            metadata=self.metadata.to_flyte_idl() if self.metadata is not None else None,
            inputs=[i.to_flyte_idl() for i in self.inputs],
            upstream_node_ids=self.upstream_node_ids,
            output_aliases=[a.to_flyte_idl() for a in self.output_aliases],
            task_node=self.task_node.to_flyte_idl() if self.task_node is not None else None,
            workflow_node=self.workflow_node.to_flyte_idl() if self.workflow_node is not None else None,
            branch_node=self.branch_node.to_flyte_idl() if self.branch_node is not None else None,
            gate_node=self.gate_node.to_flyte_idl() if self.gate_node else None,
            array_node=self.array_node.to_flyte_idl() if self.array_node else None,
        )

    @classmethod
    def from_flyte_idl(cls, pb2_object):
        """
        :param flyteidl.core.workflow_pb2.Node pb2_object:
        :rtype: Node
        """
        return cls(
            id=pb2_object.id,
            metadata=NodeMetadata.from_flyte_idl(pb2_object.metadata),
            inputs=[_Binding.from_flyte_idl(b) for b in pb2_object.inputs],
            upstream_node_ids=pb2_object.upstream_node_ids,
            output_aliases=[Alias.from_flyte_idl(a) for a in pb2_object.output_aliases],
            task_node=TaskNode.from_flyte_idl(pb2_object.task_node) if pb2_object.HasField("task_node") else None,
            workflow_node=WorkflowNode.from_flyte_idl(pb2_object.workflow_node)
            if pb2_object.HasField("workflow_node")
            else None,
            branch_node=BranchNode.from_flyte_idl(pb2_object.branch_node)
            if pb2_object.HasField("branch_node")
            else None,
            gate_node=GateNode.from_flyte_idl(pb2_object.gate_node) if pb2_object.HasField("gate_node") else None,
            array_node=ArrayNode.from_flyte_idl(pb2_object.array_node) if pb2_object.HasField("array_node") else None,
        )


class TaskNodeOverrides(_common.FlyteIdlEntity):
    def __init__(
        self,
        resources: typing.Optional[Resources],
        extended_resources: typing.Optional[tasks_pb2.ExtendedResources],
        container_image: typing.Optional[str] = None,
    ):
        self._resources = resources
        self._extended_resources = extended_resources
        self._container_image = container_image

    @property
    def resources(self) -> Resources:
        return self._resources

    @property
    def extended_resources(self) -> tasks_pb2.ExtendedResources:
        return self._extended_resources

    @property
    def container_image(self) -> typing.Optional[str]:
        return self._container_image

    def to_flyte_idl(self):
        return _core_workflow.TaskNodeOverrides(
            resources=self.resources.to_flyte_idl() if self.resources is not None else None,
            extended_resources=self.extended_resources,
            container_image=self.container_image,
        )

    @classmethod
    def from_flyte_idl(cls, pb2_object):
        resources = Resources.from_flyte_idl(pb2_object.resources)
        extended_resources = pb2_object.extended_resources if pb2_object.HasField("extended_resources") else None
        container_image = pb2_object.container_image if len(pb2_object.container_image) > 0 else None
        if bool(resources.requests) or bool(resources.limits):
            return cls(resources=resources, extended_resources=extended_resources, container_image=container_image)
        return cls(resources=None, extended_resources=extended_resources, container_image=container_image)


class TaskNode(_common.FlyteIdlEntity):
    def __init__(self, reference_id, overrides: typing.Optional[TaskNodeOverrides] = None):
        """
        Refers to the task that the Node is to execute.
        This is currently a oneof in protobuf, but there's only one option currently.
        This code should be updated when more options are available.

        :param flytekit.models.core.identifier.Identifier reference_id: A globally unique identifier for the task.
        :param flyteidl.core.workflow_pb2.TaskNodeOverrides:
        """
        self._reference_id = reference_id
        self._overrides = overrides

    @property
    def reference_id(self):
        """
        A globally unique identifier for the task. This should map to the identifier in Flyte Admin.

        :rtype: flytekit.models.core.identifier.Identifier
        """
        return self._reference_id

    @property
    def overrides(self) -> TaskNodeOverrides:
        return self._overrides

    def to_flyte_idl(self):
        """
        :rtype: flyteidl.core.workflow_pb2.TaskNode
        """
        return _core_workflow.TaskNode(
            reference_id=self.reference_id.to_flyte_idl(),
            overrides=self.overrides.to_flyte_idl() if self.overrides is not None else None,
        )

    @classmethod
    def from_flyte_idl(cls, pb2_object):
        """
        :param flyteidl.core.workflow_pb2.TaskNode pb2_object:
        :rtype: TaskNode
        """
        overrides = TaskNodeOverrides.from_flyte_idl(pb2_object.overrides)
        if overrides.resources is None:
            overrides = None
        return cls(
            reference_id=_identifier.Identifier.from_flyte_idl(pb2_object.reference_id),
            overrides=overrides,
        )


class WorkflowNode(_common.FlyteIdlEntity):
    def __init__(self, launchplan_ref=None, sub_workflow_ref=None):
        """
        Refers to a the workflow the node is to execute. One of the references must be supplied.

        :param flytekit.models.core.identifier.Identifier launchplan_ref: [Optional] A globally unique identifier for
            the launch plan. Should map to Admin.
        :param flytekit.models.core.identifier.Identifier sub_workflow_ref: [Optional] Reference to a subworkflow,
            that should be defined with the compiler context.
        """
        self._launchplan_ref = launchplan_ref
        self._sub_workflow_ref = sub_workflow_ref

    @property
    def launchplan_ref(self):
        """
        [Optional] A globally unique identifier for the launch plan.  Should map to Admin.

        :rtype: flytekit.models.core.identifier.Identifier
        """
        return self._launchplan_ref

    @property
    def sub_workflow_ref(self):
        """
        [Optional] Reference to a subworkflow, that should be defined with the compiler context.

        :rtype: flytekit.models.core.identifier.Identifier
        """
        return self._sub_workflow_ref

    @property
    def reference(self):
        """
        :rtype: flytekit.models.core.identifier.Identifier
        """
        return self.launchplan_ref or self.sub_workflow_ref

    def to_flyte_idl(self):
        """
        :rtype: flyteidl.core.workflow_pb2.WorkflowNode
        """
        return _core_workflow.WorkflowNode(
            launchplan_ref=self.launchplan_ref.to_flyte_idl() if self.launchplan_ref else None,
            sub_workflow_ref=self.sub_workflow_ref.to_flyte_idl() if self.sub_workflow_ref else None,
        )

    @classmethod
    def from_flyte_idl(cls, pb2_object):
        """
        :param flyteidl.core.workflow_pb2.WorkflowNode pb2_object:

        :rtype: WorkflowNode
        """
        if pb2_object.HasField("launchplan_ref"):
            return cls(launchplan_ref=_identifier.Identifier.from_flyte_idl(pb2_object.launchplan_ref))
        else:
            return cls(sub_workflow_ref=_identifier.Identifier.from_flyte_idl(pb2_object.sub_workflow_ref))


class WorkflowMetadata(_common.FlyteIdlEntity):
    class OnFailurePolicy(object):
        """
        Defines the execution behavior of the workflow when a failure is detected.

        Attributes:
            FAIL_IMMEDIATELY                        Instructs the system to fail as soon as a node fails in the
                                                    workflow. It'll automatically abort all currently running nodes and
                                                    clean up resources before finally marking the workflow executions as failed.

            FAIL_AFTER_EXECUTABLE_NODES_COMPLETE    Instructs the system to make as much progress as it can. The system
                                                    will not alter the dependencies of the execution graph so any node
                                                    that depend on the failed node will not be run. Other nodes that will
                                                    be executed to completion before cleaning up resources and marking
                                                    the workflow execution as failed.
        """

        FAIL_IMMEDIATELY = _core_workflow.WorkflowMetadata.FAIL_IMMEDIATELY
        FAIL_AFTER_EXECUTABLE_NODES_COMPLETE = _core_workflow.WorkflowMetadata.FAIL_AFTER_EXECUTABLE_NODES_COMPLETE

    def __init__(self, on_failure=None):
        """
        Metadata for the workflow.

        :param on_failure flytekit.models.core.workflow.WorkflowMetadata.OnFailurePolicy: [Optional] The execution policy when the workflow detects a failure.
        """
        self._on_failure = on_failure

    @property
    def on_failure(self):
        """
        :rtype: flytekit.models.core.workflow.WorkflowMetadata.OnFailurePolicy
        """
        return self._on_failure

    def to_flyte_idl(self):
        """
        :rtype: flyteidl.core.workflow_pb2.WorkflowMetadata
        """
        workflow_metadata = _core_workflow.WorkflowMetadata()
        if self.on_failure:
            workflow_metadata.on_failure = self.on_failure
        return workflow_metadata

    @classmethod
    def from_flyte_idl(cls, pb2_object):
        """
        :param flyteidl.core.workflow_pb2.WorkflowMetadata pb2_object:

        :rtype: WorkflowMetadata
        """
        return cls(
            on_failure=pb2_object.on_failure
            if pb2_object.on_failure
            else WorkflowMetadata.OnFailurePolicy.FAIL_IMMEDIATELY
        )


class WorkflowMetadataDefaults(_common.FlyteIdlEntity):
    def __init__(self, interruptible=None):
        """
        Metadata Defaults for the workflow.
        """
        self._interruptible = interruptible

    @property
    def interruptible(self):
        return self._interruptible

    def to_flyte_idl(self):
        """
        :rtype: flyteidl.core.workflow_pb2.WorkflowMetadataDefaults
        """
        return _core_workflow.WorkflowMetadataDefaults(interruptible=self._interruptible)

    @classmethod
    def from_flyte_idl(cls, pb2_object):
        """
        :param flyteidl.core.workflow_pb2.WorkflowMetadataDefaults pb2_object:

        :rtype: WorkflowMetadata
        """
        return cls(interruptible=pb2_object.interruptible)


class WorkflowTemplate(_common.FlyteIdlEntity):
    def __init__(
        self,
        id,
        metadata,
        metadata_defaults,
        interface,
        nodes,
        outputs,
        failure_node=None,
    ):
        """
        A workflow template encapsulates all the task, branch, and subworkflow nodes to run a statically analyzable,
        directed acyclic graph. It contains also metadata that tells the system how to execute the workflow (i.e.
        the AWS IAM role to run with).

        :param flytekit.models.core.identifier.Identifier id: This is an autogenerated id by the system. The id is
            globally unique across Flyte.
        :param WorkflowMetadata metadata: This contains information on how to run the workflow.
        :param WorkflowMetadataDefaults metadata_defaults: This contains the default information on how to run the workflow.
        :param flytekit.models.interface.TypedInterface interface: Defines a strongly typed interface for the
            Workflow (inputs, outputs).  This can include some optional parameters.
        :param list[Node] nodes: A list of nodes. In addition, "globals" is a special reserved node id that
            can be used to consume workflow inputs
        :param list[flytekit.models.literals.Binding] outputs: A list of output bindings that specify how to construct
            workflow outputs. Bindings can pull node outputs or specify literals. All workflow outputs specified in
            the interface field must be bound
            in order for the workflow to be validated. A workflow has an implicit dependency on all of its nodes
            to execute successfully in order to bind final outputs.
        :param Node failure_node: [Optional] A catch-all node. This node is executed whenever the execution
            engine determines the workflow has failed. The interface of this node must match the Workflow interface
            with an additional input named "error" of type pb.lyft.flyte.core.Error.
        """
        self._id = id
        self._metadata = metadata
        self._metadata_defaults = metadata_defaults
        self._interface = interface
        self._nodes = nodes
        self._outputs = outputs
        self._failure_node = failure_node

    @property
    def id(self):
        """
        This is an autogenerated id by the system. The id is globally unique across Flyte.

        :rtype: flytekit.models.core.identifier.Identifier
        """
        return self._id

    @property
    def metadata(self):
        """
        This contains information on how to run the workflow.

        :rtype: WorkflowMetadata
        """
        return self._metadata

    @property
    def metadata_defaults(self):
        """
        This contains information on how to run the workflow.

        :rtype: WorkflowMetadataDefaults
        """
        return self._metadata_defaults

    @property
    def interface(self):
        """
        Defines a strongly typed interface for the Workflow (inputs, outputs). This can include some optional
        parameters.

        :rtype: flytekit.models.interface.TypedInterface
        """
        return self._interface

    @property
    def nodes(self):
        """
        A list of nodes. In addition, "globals" is a special reserved node id that can be used to consume
        workflow inputs.

        :rtype: list[Node]
        """
        return self._nodes

    @property
    def outputs(self):
        """
        A list of output bindings that specify how to construct workflow outputs. Bindings can
        pull node outputs or specify literals. All workflow outputs specified in the interface field must be bound
        in order for the workflow to be validated. A workflow has an implicit dependency on all of its nodes
        to execute successfully in order to bind final outputs.

        :rtype: list[flytekit.models.literals.Binding]
        """
        return self._outputs

    @property
    def failure_node(self):
        """
        Node failure_node: A catch-all node. This node is executed whenever the execution engine determines the
        workflow has failed. The interface of this node must match the Workflow interface with an additional input
        named "error" of type pb.lyft.flyte.core.Error.

        :rtype: Node
        """
        return self._failure_node

    def to_flyte_idl(self):
        """
        :rtype: flyteidl.core.workflow_pb2.WorkflowTemplate
        """
        return _core_workflow.WorkflowTemplate(
            id=self.id.to_flyte_idl(),
            metadata=self.metadata.to_flyte_idl(),
            metadata_defaults=self.metadata_defaults.to_flyte_idl(),
            interface=self.interface.to_flyte_idl(),
            nodes=[n.to_flyte_idl() for n in self.nodes],
            outputs=[o.to_flyte_idl() for o in self.outputs],
            failure_node=self.failure_node.to_flyte_idl() if self.failure_node is not None else None,
        )

    @classmethod
    def from_flyte_idl(cls, pb2_object):
        """
        :param flyteidl.core.workflow_pb2.WorkflowTemplate pb2_object:

        :rtype: WorkflowTemplate
        """
        return cls(
            id=_identifier.Identifier.from_flyte_idl(pb2_object.id),
            metadata=WorkflowMetadata.from_flyte_idl(pb2_object.metadata),
            metadata_defaults=WorkflowMetadataDefaults.from_flyte_idl(pb2_object.metadata_defaults),
            interface=_interface.TypedInterface.from_flyte_idl(pb2_object.interface),
            nodes=[Node.from_flyte_idl(n) for n in pb2_object.nodes],
            outputs=[_Binding.from_flyte_idl(b) for b in pb2_object.outputs],
            failure_node=Node.from_flyte_idl(pb2_object.failure_node) if pb2_object.HasField("failure_node") else None,
        )


class Alias(_common.FlyteIdlEntity):
    def __init__(self, var, alias):
        """
        Links a variable to an alias.

        :param Text var: Must match one of the output variable names on a node.
        :param Text alias: A workflow-level unique alias that downstream nodes can refer to in their input.
        """
        self._var = var
        self._alias = alias

    @property
    def var(self):
        """
        Must match one of the output variable names on a node.

        :rtype: Text
        """
        return self._var

    @property
    def alias(self):
        """
        A workflow-level unique alias that downstream nodes can refer to in their input.

        :rtype: Text
        """
        return self._alias

    def to_flyte_idl(self):
        """
        :rtype: flyteidl.core.workflow_pb2.Alias
        """
        return _core_workflow.Alias(var=self.var, alias=self.alias)

    @classmethod
    def from_flyte_idl(cls, pb2_object):
        """
        :param flyteidl.core.workflow_pb2.Alias pb2_object:

        :return: Alias
        """
        return cls(pb2_object.var, pb2_object.alias)<|MERGE_RESOLUTION|>--- conflicted
+++ resolved
@@ -389,11 +389,8 @@
         min_successes=None,
         min_success_ratio=None,
         execution_mode=None,
-<<<<<<< HEAD
+        is_original_sub_node_interface=False,
         data_mode=None,
-=======
-        is_original_sub_node_interface=False,
->>>>>>> 209fa65d
     ) -> None:
         """
         TODO: docstring
@@ -404,11 +401,8 @@
         self._min_successes = min_successes
         self._min_success_ratio = min_success_ratio
         self._execution_mode = execution_mode
-<<<<<<< HEAD
+        self._is_original_sub_node_interface = is_original_sub_node_interface
         self._data_mode = data_mode
-=======
-        self._is_original_sub_node_interface = is_original_sub_node_interface
->>>>>>> 209fa65d
 
     @property
     def node(self) -> "Node":
@@ -421,11 +415,8 @@
             min_successes=self._min_successes,
             min_success_ratio=self._min_success_ratio,
             execution_mode=self._execution_mode,
-<<<<<<< HEAD
+            is_original_sub_node_interface=BoolValue(value=self._is_original_sub_node_interface),
             data_mode=self._data_mode,
-=======
-            is_original_sub_node_interface=BoolValue(value=self._is_original_sub_node_interface),
->>>>>>> 209fa65d
         )
 
     @classmethod

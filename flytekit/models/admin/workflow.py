--- conflicted
+++ resolved
@@ -6,13 +6,8 @@
 from flytekit.models.core import compiler as _compiler_models
 from flytekit.models.core import identifier as _identifier
 from flytekit.models.core import workflow as _core_workflow
-<<<<<<< HEAD
 
 
-=======
-
-
->>>>>>> 83c10cca
 class WorkflowSpec(_common.FlyteIdlEntity):
     def __init__(self, template, sub_workflows):
         """
@@ -53,14 +48,7 @@
         """
         return cls(
             _core_workflow.WorkflowTemplate.from_flyte_idl(pb2_object.template),
-<<<<<<< HEAD
-            [
-                _core_workflow.WorkflowTemplate.from_flyte_idl(s)
-                for s in pb2_object.sub_workflows
-            ],
-=======
             [_core_workflow.WorkflowTemplate.from_flyte_idl(s) for s in pb2_object.sub_workflows],
->>>>>>> 83c10cca
         )
 
 
@@ -91,13 +79,7 @@
         """
         :rtype: flyteidl.admin.workflow_pb2.Workflow
         """
-<<<<<<< HEAD
-        return _admin_workflow.Workflow(
-            id=self.id.to_flyte_idl(), closure=self.closure.to_flyte_idl()
-        )
-=======
         return _admin_workflow.Workflow(id=self.id.to_flyte_idl(), closure=self.closure.to_flyte_idl())
->>>>>>> 83c10cca
 
     @classmethod
     def from_flyte_idl(cls, pb2_object):
@@ -137,12 +119,4 @@
         :param flyteidl.admin.workflow_pb2.WorkflowClosure p:
         :rtype: WorkflowClosure
         """
-<<<<<<< HEAD
-        return cls(
-            compiled_workflow=_compiler_models.CompiledWorkflowClosure.from_flyte_idl(
-                p.compiled_workflow
-            )
-        )
-=======
-        return cls(compiled_workflow=_compiler_models.CompiledWorkflowClosure.from_flyte_idl(p.compiled_workflow))
->>>>>>> 83c10cca
+        return cls(compiled_workflow=_compiler_models.CompiledWorkflowClosure.from_flyte_idl(p.compiled_workflow))
--- conflicted
+++ resolved
@@ -439,9 +439,6 @@
         :param flyteidl.core.types.OutputReference pb2_object:
         :rtype: OutputReference
         """
-<<<<<<< HEAD
-        return cls(node_id=pb2_object.node_id, var=pb2_object.var)
-=======
         return cls(node_id=pb2_object.node_id, var=pb2_object.var)
 
 
@@ -466,5 +463,4 @@
         :param flyteidl.core.types.OutputReference pb2_object:
         :rtype: OutputReference
         """
-        return cls(failed_node_id=pb2_object.failed_node_id, message=pb2_object.message)
->>>>>>> c7c5d139
+        return cls(failed_node_id=pb2_object.failed_node_id, message=pb2_object.message)
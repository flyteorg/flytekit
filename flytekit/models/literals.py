<<<<<<< HEAD
import dataclasses
import typing
=======
>>>>>>> c7c5d139
from datetime import datetime as _datetime
from typing import Optional

import dataclasses_json
import pytz as _pytz
from flyteidl.core import literals_pb2 as _literals_pb2, types_pb2 as _types_pb2
from google.protobuf.struct_pb2 import Struct

from flytekit.exceptions import user as _user_exceptions
from flytekit.models import common as _common
from flytekit.models.core import types as _core_types
from flytekit.models.types import LiteralType as _LiteralType
from flytekit.models.types import OutputReference as _OutputReference
from flytekit.models.types import SchemaType as _SchemaType
from flytekit.models.types import StructuredDatasetType


class RetryStrategy(_common.FlyteIdlEntity):
    def __init__(self, retries):
        """
        :param int retries: Number of retries to attempt on recoverable failures.  If retries is 0, then
            only one attempt will be made.
        """
        self._retries = retries

    @property
    def retries(self):
        """
        Number of retries to attempt on recoverable failures.  If retries is 0, then only one attempt will be made.
        :rtype: int
        """
        return self._retries

    def to_flyte_idl(self):
        """
        :rtype: flyteidl.core.literals_pb2.RetryStrategy
        """
        return _literals_pb2.RetryStrategy(retries=self.retries)

    @classmethod
    def from_flyte_idl(cls, pb2_object):
        """
        :param flyteidl.core.literals_pb2.RetryStrategy pb2_object:
        :rtype: RetryStrategy
        """
        return cls(retries=pb2_object.retries)


class Primitive(_common.FlyteIdlEntity):
    def __init__(
        self,
        integer=None,
        float_value=None,
        string_value=None,
        boolean=None,
        datetime=None,
        duration=None,
    ):
        """
        This object proxies the primitives supported by the Flyte IDL system.  Only one value can be set.
        :param int integer: [Optional]
        :param float float_value: [Optional]
        :param Text string_value: [Optional]
        :param bool boolean: [Optional]
        :param datetime.timestamp datetime: [Optional]
        :param datetime.timedelta duration: [Optional]
        """
        self._integer = integer
        self._float_value = float_value
        self._string_value = string_value
        self._boolean = boolean
        if datetime is None:
            self._datetime = None
        elif isinstance(datetime, _datetime):
            self._datetime = datetime
        else:  # TODO Check for timestamp type?
            self._datetime = _datetime.utcfromtimestamp(datetime.seconds)
        self._duration = duration

    @property
    def integer(self):
        """
        :rtype: int
        """
        return self._integer

    @property
    def float_value(self):
        """
        :rtype: float
        """
        return self._float_value

    @property
    def string_value(self):
        """
        :rtype: Text
        """
        return self._string_value

    @property
    def boolean(self):
        """
        :rtype: bool
        """
        return self._boolean

    @property
    def datetime(self):
        """
        :rtype: datetime.datetime
        """
        if self._datetime is None or self._datetime.tzinfo is not None:
            return self._datetime
        return self._datetime.replace(tzinfo=_pytz.UTC)

    @property
    def duration(self):
        """
        :rtype: datetime.timedelta
        """
        return self._duration

    @property
    def value(self):
        """
        This returns whichever field is set.
        :rtype: T
        """
        for value in [
            self.integer,
            self.float_value,
            self.string_value,
            self.boolean,
            self.datetime,
            self.duration,
        ]:
            if value is not None:
                return value

    def to_flyte_idl(self):
        """
        :rtype: flyteidl.core.literals_pb2.Primitive
        """
        primitive = _literals_pb2.Primitive(
            integer=self.integer,
            float_value=self.float_value,
            string_value=self.string_value,
            boolean=self.boolean,
        )
        if self.datetime is not None:
            # Convert to UTC and remove timezone so protobuf behaves.
            primitive.datetime.FromDatetime(self.datetime.astimezone(_pytz.UTC).replace(tzinfo=None))
        if self.duration is not None:
            primitive.duration.FromTimedelta(self.duration)
        return primitive

    @classmethod
    def from_flyte_idl(cls, proto):
        """
        :param flyteidl.core.literals_pb2.Primitive proto:
        :rtype: Primitive
        """
        return cls(
            integer=proto.integer if proto.HasField("integer") else None,
            float_value=proto.float_value if proto.HasField("float_value") else None,
            string_value=proto.string_value if proto.HasField("string_value") else None,
            boolean=proto.boolean if proto.HasField("boolean") else None,
            datetime=proto.datetime.ToDatetime().replace(tzinfo=_pytz.UTC) if proto.HasField("datetime") else None,
            duration=proto.duration.ToTimedelta() if proto.HasField("duration") else None,
        )


class Binary(_common.FlyteIdlEntity):
    def __init__(self, value, tag):
        """
        :param bytes value:
        :param Text tag:
        """
        self._value = value
        self._tag = tag

    @property
    def value(self):
        """
        :rtype: bytes
        """
        return self._value

    @property
    def tag(self):
        """
        :rtype: Text
        """
        return self._tag

    def to_flyte_idl(self):
        """
        :rtype: flyteidl.core.literals_pb2.Binary
        """
        return _literals_pb2.Binary(value=self.value, tag=self.tag)

    @classmethod
    def from_flyte_idl(cls, pb2_object):
        """
        :param flyteidl.core.literals_pb2.Binary pb2_object:
        :rtype: Binary
        """
        return cls(value=pb2_object.value, tag=pb2_object.tag)


class BlobMetadata(_common.FlyteIdlEntity):
    """
    This is metadata for the Blob literal.
    """

    def __init__(self, type):
        """
        :param flytekit.models.core.types.BlobType type: The type of the underlying blob
        """
        self._type = type

    @property
    def type(self):
        """
        :rtype: flytekit.models.core.types.BlobType
        """
        return self._type

    def to_flyte_idl(self):
        """
        :rtype: flyteidl.core.literals_pb2.BlobMetadata
        """
        return _literals_pb2.BlobMetadata(type=self.type.to_flyte_idl())

    @classmethod
    def from_flyte_idl(cls, proto):
        """
        :param flyteidl.core.literals_pb2.BlobMetadata proto:
        :rtype: BlobMetadata
        """
        return cls(type=_core_types.BlobType.from_flyte_idl(proto.type))


class Blob(_common.FlyteIdlEntity):
    def __init__(self, metadata, uri):
        """
        This literal model is used to represent binary data offloaded to some storage location which is
        identifiable with a unique string. See :py:class:`flytekit.FlyteFile` as an example.

        :param BlobMetadata metadata:
        :param Text uri: The location of this blob
        """
        self._metadata = metadata
        self._uri = uri

    @property
    def uri(self):
        """
        :rtype: Text
        """
        return self._uri

    @property
    def metadata(self):
        """
        :rtype: BlobMetadata
        """
        return self._metadata

    def to_flyte_idl(self):
        """
        :rtype: flyteidl.core.literals_pb2.Blob
        """
        return _literals_pb2.Blob(metadata=self.metadata.to_flyte_idl(), uri=self.uri)

    @classmethod
    def from_flyte_idl(cls, proto):
        """
        :param flyteidl.core.literals_pb2.Blob proto:
        :rtype: Blob
        """
        return cls(metadata=BlobMetadata.from_flyte_idl(proto.metadata), uri=proto.uri)


class Void(_common.FlyteIdlEntity):
    def to_flyte_idl(self):
        """
        :rtype: flyteidl.core.literals_pb2.Void
        """
        return _literals_pb2.Void()

    @classmethod
    def from_flyte_idl(cls, proto):
        """
        :param flyteidl.core.literals_pb2.Void proto:
        :rtype: Void
        """
        return cls()


class BindingDataMap(_common.FlyteIdlEntity):
    def __init__(self, bindings):
        """
        A map of BindingData items.  Can be a recursive structure

        :param dict[string, BindingData] bindings: Map of strings to Bindings
        """
        self._bindings = bindings

    @property
    def bindings(self):
        """
        Map of strings to Bindings
        :rtype: dict[string, BindingData]
        """
        return self._bindings

    def to_flyte_idl(self):
        """
        :rtype: flyteidl.core.literals_pb2.BindingDataMap
        """
        return _literals_pb2.BindingDataMap(bindings={k: v.to_flyte_idl() for (k, v) in self.bindings.items()})

    @classmethod
    def from_flyte_idl(cls, pb2_object):
        """
        :param flyteidl.core.literals_pb2.BindingDataMap pb2_object:
        :rtype: flytekit.models.literals.BindingDataMap
        """

        return cls({k: BindingData.from_flyte_idl(v) for (k, v) in pb2_object.bindings.items()})


class BindingDataCollection(_common.FlyteIdlEntity):
    def __init__(self, bindings):
        """
        A list of BindingData items.

        :param list[BindingData] bindings:
        """
        self._bindings = bindings

    @property
    def bindings(self):
        """
        :rtype: list[BindingData]
        """
        return self._bindings

    def to_flyte_idl(self):
        """
        :rtype: flyteidl.core.literals_pb2.BindingDataCollection
        """
        return _literals_pb2.BindingDataCollection(bindings=[b.to_flyte_idl() for b in self.bindings])

    @classmethod
    def from_flyte_idl(cls, pb2_object):
        """
        :param flyteidl.core.literals_pb2.BindingDataCollection pb2_object:
        :rtype: flytekit.models.literals.BindingDataCollection
        """
        return cls([BindingData.from_flyte_idl(b) for b in pb2_object.bindings])


class BindingData(_common.FlyteIdlEntity):
    def __init__(self, scalar=None, collection=None, promise=None, map=None):
        """
        Specifies either a simple value or a reference to another output. Only one of the input arguments may be
        specified.

        :param Scalar scalar: [Optional] A simple scalar value.
        :param BindingDataCollection collection: [Optional] A collection of binding data. This allows nesting of
            binding data to any number of levels.
        :param flytekit.models.types.OutputReference promise: [Optional] References an output promised by another node.
        :param BindingDataMap map: [Optional] A map of bindings. The key is always a string.
        """
        self._scalar = scalar
        self._collection = collection
        self._promise = promise
        self._map = map

    @property
    def scalar(self):
        """
        A simple scalar value.
        :rtype: Scalar
        """
        return self._scalar

    @property
    def collection(self):
        """
        [Optional] A collection of binding data. This allows nesting of binding data to any number of levels.
        :rtype: BindingDataCollection
        """
        return self._collection

    @property
    def promise(self):
        """
        [Optional] References an output promised by another node.
        :rtype: flytekit.models.types.OutputReference
        """
        return self._promise

    @property
    def map(self):
        """
        [Optional] A map of bindings. The key is always a string.
        :rtype: BindingDataMap
        """
        return self._map

    @property
    def value(self):
        """
        Returns whichever value is set
        :rtype: T
        """
        return self.scalar or self.collection or self.promise or self.map

    def to_flyte_idl(self):
        """
        :rtype: flyteidl.core.literals_pb2.BindingData
        """
        return _literals_pb2.BindingData(
            scalar=self.scalar.to_flyte_idl() if self.scalar is not None else None,
            collection=self.collection.to_flyte_idl() if self.collection is not None else None,
            promise=self.promise.to_flyte_idl() if self.promise is not None else None,
            map=self.map.to_flyte_idl() if self.map is not None else None,
        )

    @classmethod
    def from_flyte_idl(cls, pb2_object):
        """
        :param flyteidl.core.literals_pb2.BindingData pb2_object:
        :return: BindingData
        """
        return cls(
            scalar=Scalar.from_flyte_idl(pb2_object.scalar) if pb2_object.HasField("scalar") else None,
            collection=BindingDataCollection.from_flyte_idl(pb2_object.collection)
            if pb2_object.HasField("collection")
            else None,
            promise=_OutputReference.from_flyte_idl(pb2_object.promise) if pb2_object.HasField("promise") else None,
            map=BindingDataMap.from_flyte_idl(pb2_object.map) if pb2_object.HasField("map") else None,
        )

    def to_literal_model(self):
        """
        Converts current binding data into a Literal asserting that there are no promises in the bindings.
        :rtype: Literal
        """
        if self.promise:
            raise _user_exceptions.FlyteValueException(
                self.promise,
                "Cannot convert BindingData to a Literal because " "it has a promise.",
            )
        elif self.scalar:
            return Literal(scalar=self.scalar)
        elif self.collection:
            return Literal(
                collection=LiteralCollection(
                    literals=[binding.to_literal_model() for binding in self.collection.bindings]
                )
            )
        elif self.map:
            return Literal(
                map=LiteralMap(literals={k: binding.to_literal_model() for k, binding in self.map.bindings.items()})
            )


class Binding(_common.FlyteIdlEntity):
    def __init__(self, var, binding):
        """
        An input/output binding of a variable to either static value or a node output.

        :param Text var: A variable name, must match an input or output variable of the node.
        :param BindingData binding: Data to use to bind this variable.
        """
        self._var = var
        self._binding = binding

    @property
    def var(self):
        """
        A variable name, must match an input or output variable of the node.
        :rtype: Text
        """
        return self._var

    @property
    def binding(self):
        """
        Data to use to bind this variable.
        :rtype: BindingData
        """
        return self._binding

    def to_flyte_idl(self):
        """
        :rtype: flyteidl.core.literals_pb2.Binding
        """
        return _literals_pb2.Binding(var=self.var, binding=self.binding.to_flyte_idl())

    @classmethod
    def from_flyte_idl(cls, pb2_object):
        """
        :param flyteidl.core.literals_pb2.Binding pb2_object:
        :rtype: flytekit.core.models.literals.Binding
        """
        return cls(pb2_object.var, BindingData.from_flyte_idl(pb2_object.binding))


class Schema(_common.FlyteIdlEntity):
    def __init__(self, uri, type):
        """
        A strongly typed schema that defines the interface of data retrieved from the underlying storage medium.

        :param Text uri:
        :param flytekit.models.types.SchemaType type:
        """
        self._uri = uri
        self._type = type

    @property
    def uri(self):
        """
        :rtype: Text
        """
        return self._uri

    @property
    def type(self):
        """
        :rtype: flytekit.models.types.SchemaType
        """
        return self._type

    def to_flyte_idl(self):
        """
        :rtype: flyteidl.core.literals_pb2.Schema
        """
        return _literals_pb2.Schema(uri=self.uri, type=self.type.to_flyte_idl())

    @classmethod
    def from_flyte_idl(cls, pb2_object):
        """
        :param flyteidl.core.literals_pb2.Schema pb2_object:
        :rtype: Schema
        """
        return cls(uri=pb2_object.uri, type=_SchemaType.from_flyte_idl(pb2_object.type))


class Union(_common.FlyteIdlEntity):
    def __init__(self, value, stored_type):
        """
        The runtime representation of a tagged union value. See `UnionType` for more details.

        :param flytekit.models.literals.Literal value:
        :param flytekit.models.types.LiteralType stored_type:
        """
        self._value = value
        self._type = stored_type

    @property
    def value(self):
        """
        :rtype: flytekit.models.literals.Literal
        """
        return self._value

    @property
    def stored_type(self):
        """
        :rtype: flytekit.models.types.LiteralType
        """
        return self._type

    def to_flyte_idl(self):
        """
        :rtype: flyteidl.core.literals_pb2.Union
        """
        return _literals_pb2.Union(value=self.value.to_flyte_idl(), type=self._type.to_flyte_idl())

    @classmethod
    def from_flyte_idl(cls, pb2_object):
        """
        :param flyteidl.core.literals_pb2.Schema pb2_object:
        :rtype: Schema
        """
        return cls(
            value=Literal.from_flyte_idl(pb2_object.value), stored_type=_LiteralType.from_flyte_idl(pb2_object.type)
        )


class StructuredDatasetMetadata(_common.FlyteIdlEntity):
    def __init__(self, structured_dataset_type: Optional[StructuredDatasetType] = None):
        self._structured_dataset_type = structured_dataset_type

    @property
    def structured_dataset_type(self) -> StructuredDatasetType:
        return self._structured_dataset_type

    def to_flyte_idl(self) -> _literals_pb2.StructuredDatasetMetadata:
        return _literals_pb2.StructuredDatasetMetadata(
            structured_dataset_type=self.structured_dataset_type.to_flyte_idl()
            if self._structured_dataset_type
            else None,
        )

    @classmethod
    def from_flyte_idl(cls, pb2_object: _literals_pb2.StructuredDatasetMetadata) -> "StructuredDatasetMetadata":
        return cls(
            structured_dataset_type=StructuredDatasetType.from_flyte_idl(pb2_object.structured_dataset_type),
        )


class StructuredDataset(_common.FlyteIdlEntity):
    def __init__(self, uri: str, metadata: Optional[StructuredDatasetMetadata] = None):
        """
        A strongly typed schema that defines the interface of data retrieved from the underlying storage medium.
        """
        self._uri = uri
        self._metadata = metadata

    @property
    def uri(self) -> str:
        return self._uri

    @property
    def metadata(self) -> Optional[StructuredDatasetMetadata]:
        return self._metadata

    def to_flyte_idl(self) -> _literals_pb2.StructuredDataset:
        return _literals_pb2.StructuredDataset(
            uri=self.uri, metadata=self.metadata.to_flyte_idl() if self.metadata else None
        )

    @classmethod
    def from_flyte_idl(cls, pb2_object: _literals_pb2.StructuredDataset) -> "StructuredDataset":
        return cls(uri=pb2_object.uri, metadata=StructuredDatasetMetadata.from_flyte_idl(pb2_object.metadata))


class LiteralCollection(_common.FlyteIdlEntity):
    def __init__(self, literals):
        """
        :param list[Literal] literals: underlying list of literals in this collection.
        """
        self._literals = literals

    @property
    def literals(self):
        """
        :rtype: list[Literal]
        """
        return self._literals

    def to_flyte_idl(self):
        """
        :rtype: flyteidl.core.literals_pb2.LiteralCollection
        """
        return _literals_pb2.LiteralCollection(literals=[l.to_flyte_idl() for l in self.literals])

    @classmethod
    def from_flyte_idl(cls, pb2_object):
        """
        :param flyteidl.core.literals_pb2.LiteralCollection pb2_object:
        :rtype: LiteralCollection
        """
        return cls([Literal.from_flyte_idl(l) for l in pb2_object.literals])


class LiteralMap(_common.FlyteIdlEntity):
    def __init__(self, literals):
        """
        :param dict[Text, Literal] literals: A dictionary mapping Text key names to Literal objects.
        """
        self._literals = literals

    @property
    def literals(self):
        """
        A dictionary mapping Text key names to Literal objects.
        :rtype: dict[Text, Literal]
        """
        return self._literals

    def to_flyte_idl(self):
        """
        :rtype: flyteidl.core.literals_pb2.LiteralMap
        """
        return _literals_pb2.LiteralMap(literals={k: v.to_flyte_idl() for k, v in self.literals.items()})

    @classmethod
    def from_flyte_idl(cls, pb2_object):
        """
        :param flyteidl.core.literals_pb2.LiteralMap pb2_object:
        :rtype: LiteralMap
        """
        return cls({k: Literal.from_flyte_idl(v) for k, v in pb2_object.literals.items()})


@dataclasses_json.dataclass_json
@dataclasses.dataclass
class Error(_common.FlyteIdlEntity):
    failure_node_id: str
    message: str

    def to_flyte_idl(self) -> _types_pb2.Error:
        return _types_pb2.Error(
            failure_node_id=self.failure_node_id,
            message=self.message,
        )

    @classmethod
    def from_flyte_idl(cls, pb2_object: _types_pb2.Error) -> 'Error':
        return cls(failure_node_id=pb2_object.failure_node_id, message=pb2_object.message)


class Scalar(_common.FlyteIdlEntity):
    def __init__(
        self,
        primitive: Primitive = None,
        blob: Blob = None,
        binary: Binary = None,
        schema: Schema = None,
        union: Union = None,
        none_type: Void = None,
        error=None,
        generic: Struct = None,
        structured_dataset: StructuredDataset = None,
    ):
        """
        Scalar wrapper around Flyte types.  Only one can be specified.

        :param Primitive primitive:
        :param Blob blob:
        :param Binary binary:
        :param Schema schema:
        :param Void none_type:
        :param error:
        :param google.protobuf.struct_pb2.Struct generic:
        :param StructuredDataset structured_dataset:
        """

        self._primitive = primitive
        self._blob = blob
        self._binary = binary
        self._schema = schema
        self._union = union
        self._none_type = none_type
        self._error = error
        self._generic = generic
        self._structured_dataset = structured_dataset

    @property
    def primitive(self):
        """
        :rtype: Primitive
        """
        return self._primitive

    @property
    def blob(self):
        """
        :rtype: Blob
        """
        return self._blob

    @property
    def binary(self):
        """
        :rtype: Binary
        """
        return self._binary

    @property
    def schema(self):
        """
        :rtype: Schema
        """
        return self._schema

    @property
    def union(self):
        """
        :rtype: Union
        """
        return self._union

    @property
    def none_type(self):
        """
        :rtype: Void
        """
        return self._none_type

    @property
    def error(self):
        """
        :rtype: TODO
        """
        return self._error

    @property
    def generic(self):
        """
        :rtype: google.protobuf.struct_pb2.Struct
        """
        return self._generic

    @property
    def structured_dataset(self) -> StructuredDataset:
        return self._structured_dataset

    @property
    def value(self):
        """
        Returns whichever value is set
        :rtype: T
        """
        return (
            self.primitive
            or self.blob
            or self.binary
            or self.schema
            or self.union
            or self.none_type
            or self.error
            or self.generic
            or self.structured_dataset
        )

    def to_flyte_idl(self):
        """
        :rtype: flyteidl.core.literals_pb2.Scalar
        """
        return _literals_pb2.Scalar(
            primitive=self.primitive.to_flyte_idl() if self.primitive is not None else None,
            blob=self.blob.to_flyte_idl() if self.blob is not None else None,
            binary=self.binary.to_flyte_idl() if self.binary is not None else None,
            schema=self.schema.to_flyte_idl() if self.schema is not None else None,
            union=self.union.to_flyte_idl() if self.union is not None else None,
            none_type=self.none_type.to_flyte_idl() if self.none_type is not None else None,
            error=self.error if self.error is not None else None,
            generic=self.generic,
            structured_dataset=self.structured_dataset.to_flyte_idl() if self.structured_dataset is not None else None,
        )

    @classmethod
    def from_flyte_idl(cls, pb2_object):
        """
        :param flyteidl.core.literals_pb2.Scalar pb2_object:
        :rtype: flytekit.models.literals.Scalar
        """
        # todo finish
        return cls(
            primitive=Primitive.from_flyte_idl(pb2_object.primitive) if pb2_object.HasField("primitive") else None,
            blob=Blob.from_flyte_idl(pb2_object.blob) if pb2_object.HasField("blob") else None,
            binary=Binary.from_flyte_idl(pb2_object.binary) if pb2_object.HasField("binary") else None,
            schema=Schema.from_flyte_idl(pb2_object.schema) if pb2_object.HasField("schema") else None,
            union=Union.from_flyte_idl(pb2_object.union) if pb2_object.HasField("union") else None,
            none_type=Void.from_flyte_idl(pb2_object.none_type) if pb2_object.HasField("none_type") else None,
            error=pb2_object.error if pb2_object.HasField("error") else None,
            generic=pb2_object.generic if pb2_object.HasField("generic") else None,
            structured_dataset=StructuredDataset.from_flyte_idl(pb2_object.structured_dataset)
            if pb2_object.HasField("structured_dataset")
            else None,
        )


class Literal(_common.FlyteIdlEntity):
    def __init__(
        self, scalar: Scalar = None, collection: LiteralCollection = None, map: LiteralMap = None, hash: str = None
    ):
        """
        This IDL message represents a literal value in the Flyte ecosystem.

        :param Scalar scalar:
        :param LiteralCollection collection:
        :param LiteralMap map:
        """
        self._scalar = scalar
        self._collection = collection
        self._map = map
        self._hash = hash

    @property
    def scalar(self):
        """
        If not None, this value holds a scalar value which can be further unpacked.
        :rtype: Scalar
        """
        return self._scalar

    @property
    def collection(self):
        """
        If not None, this value holds a collection of Literal values which can be further unpacked.
        :rtype: LiteralCollection
        """
        return self._collection

    @property
    def map(self):
        """
        If not None, this value holds a map of Literal values which can be further unpacked.
        :rtype: LiteralMap
        """
        return self._map

    @property
    def value(self):
        """
        Returns one of the scalar, collection, or map properties based on which one is set.
        :rtype: T
        """
        return self.scalar or self.collection or self.map

    @property
    def hash(self):
        """
        If not None, this value holds a hash that represents the literal for caching purposes.
        :rtype: str
        """
        return self._hash

    @hash.setter
    def hash(self, value):
        self._hash = value

    def to_flyte_idl(self):
        """
        :rtype: flyteidl.core.literals_pb2.Literal
        """
        return _literals_pb2.Literal(
            scalar=self.scalar.to_flyte_idl() if self.scalar is not None else None,
            collection=self.collection.to_flyte_idl() if self.collection is not None else None,
            map=self.map.to_flyte_idl() if self.map is not None else None,
            hash=self.hash,
        )

    @classmethod
    def from_flyte_idl(cls, pb2_object):
        """
        :param flyteidl.core.literals_pb2.Literal pb2_object:
        :rtype: Literal
        """
        collection = None
        if pb2_object.HasField("collection"):
            collection = LiteralCollection.from_flyte_idl(pb2_object.collection)

        return cls(
            scalar=Scalar.from_flyte_idl(pb2_object.scalar) if pb2_object.HasField("scalar") else None,
            collection=collection,
            map=LiteralMap.from_flyte_idl(pb2_object.map) if pb2_object.HasField("map") else None,
            hash=pb2_object.hash if pb2_object.hash else None,
        )<|MERGE_RESOLUTION|>--- conflicted
+++ resolved
@@ -1,8 +1,4 @@
-<<<<<<< HEAD
 import dataclasses
-import typing
-=======
->>>>>>> c7c5d139
 from datetime import datetime as _datetime
 from typing import Optional
 

--- conflicted
+++ resolved
@@ -195,122 +195,6 @@
         :rtype: Binary
         """
         return cls(value=pb2_object.value, tag=pb2_object.tag)
-<<<<<<< HEAD
-
-
-class Scalar(_common.FlyteIdlEntity):
-    def __init__(
-        self, primitive=None, blob=None, binary=None, schema=None, none_type=None, error=None, generic=None,
-    ):
-        """
-        Scalar wrapper around Flyte types.  Only one can be specified.
-
-        :param Primitive primitive:
-        :param Blob blob:
-        :param Binary binary:
-        :param Schema schema:
-        :param Void none_type:
-        :param error:
-        :param google.protobuf.struct_pb2.Struct generic:
-        """
-
-        self._primitive = primitive
-        self._blob = blob
-        self._binary = binary
-        self._schema = schema
-        self._none_type = none_type
-        self._error = error
-        self._generic = generic
-
-    @property
-    def primitive(self):
-        """
-        :rtype: Primitive
-        """
-        return self._primitive
-
-    @property
-    def blob(self):
-        """
-        :rtype: Blob
-        """
-        return self._blob
-
-    @property
-    def binary(self):
-        """
-        :rtype: Binary
-        """
-        return self._binary
-
-    @property
-    def schema(self):
-        """
-        :rtype: Schema
-        """
-        return self._schema
-
-    @property
-    def none_type(self):
-        """
-        :rtype: Void
-        """
-        return self._none_type
-
-    @property
-    def error(self):
-        """
-        :rtype: TODO
-        """
-        return self._error
-
-    @property
-    def generic(self):
-        """
-        :rtype: google.protobuf.struct_pb2.Struct
-        """
-        return self._generic
-
-    @property
-    def value(self):
-        """
-        Returns whichever value is set
-        :rtype: T
-        """
-        return self.primitive or self.blob or self.binary or self.schema or self.none_type or self.error
-
-    def to_flyte_idl(self):
-        """
-        :rtype: flyteidl.core.literals_pb2.Scalar
-        """
-        return _literals_pb2.Scalar(
-            primitive=self.primitive.to_flyte_idl() if self.primitive is not None else None,
-            blob=self.blob.to_flyte_idl() if self.blob is not None else None,
-            binary=self.binary.to_flyte_idl() if self.binary is not None else None,
-            schema=self.schema.to_flyte_idl() if self.schema is not None else None,
-            none_type=self.none_type.to_flyte_idl() if self.none_type is not None else None,
-            error=self.error if self.error is not None else None,
-            generic=self.generic,
-        )
-
-    @classmethod
-    def from_flyte_idl(cls, pb2_object):
-        """
-        :param flyteidl.core.literals_pb2.Scalar pb2_object:
-        :rtype: flytekit.models.literals.Scalar
-        """
-        # todo finish
-        return cls(
-            primitive=Primitive.from_flyte_idl(pb2_object.primitive) if pb2_object.HasField("primitive") else None,
-            blob=Blob.from_flyte_idl(pb2_object.blob) if pb2_object.HasField("blob") else None,
-            binary=Binary.from_flyte_idl(pb2_object.binary) if pb2_object.HasField("binary") else None,
-            schema=Schema.from_flyte_idl(pb2_object.schema) if pb2_object.HasField("schema") else None,
-            none_type=Void.from_flyte_idl(pb2_object.none_type) if pb2_object.HasField("none_type") else None,
-            error=pb2_object.error if pb2_object.HasField("error") else None,
-            generic=pb2_object.generic if pb2_object.HasField("generic") else None,
-        )
-=======
->>>>>>> af73ffaa
 
 
 class BlobMetadata(_common.FlyteIdlEntity):
@@ -702,13 +586,9 @@
         :param flyteidl.core.literals_pb2.LiteralMap pb2_object:
         :rtype: LiteralMap
         """
-        return cls({k: Literal.from_flyte_idl(v) for k, v in pb2_object.literals.items()})
-
-
-<<<<<<< HEAD
-class Literal(_common.FlyteIdlEntity):
-    def __init__(self, scalar=None, collection=None, map=None):
-=======
+        return cls({k: Literal.from_flyte_idl(v) for k, v in _six.iteritems(pb2_object.literals)})
+
+
 class Scalar(_common.FlyteIdlEntity):
     def __init__(
         self,
@@ -831,7 +711,6 @@
 
 class Literal(_common.FlyteIdlEntity):
     def __init__(self, scalar: Scalar = None, collection: LiteralCollection = None, map: LiteralMap = None):
->>>>>>> af73ffaa
         """
         :param Scalar scalar:
         :param LiteralCollection collection:

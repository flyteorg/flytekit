import importlib
import pkgutil
from typing import List

from flytekit.common.exceptions import user as _user_exceptions
from flytekit.common.local_workflow import SdkRunnableWorkflow as _SdkRunnableWorkflow
from flytekit.common.mixins import registerable as _registerable


def iterate_modules(pkgs):
    for package_name in pkgs:
        package = importlib.import_module(package_name)
        yield package

        # Check if package is a python file. If so, there is no reason to walk.
        if not hasattr(package, "__path__"):
            continue

        for _, name, _ in pkgutil.walk_packages(package.__path__, prefix="{}.".format(package_name)):
            yield importlib.import_module(name)


def just_load_modules(pkgs: List[str]):
    """
    This one differs from the above in that we don't yield anything, just load all the modules.
    """
    for package_name in pkgs:
        package = importlib.import_module(package_name)
        for _, name, _ in pkgutil.walk_packages(package.__path__, prefix="{}.".format(package_name)):
            importlib.import_module(name)


def load_workflow_modules(pkgs):
    """
    Load all modules and packages at and under the given package.  Used for finding workflows/tasks to register.

    :param list[Text] pkgs: List of dot separated string containing paths folders (packages) containing
        the modules (python files)
    :raises ImportError
    """
    for _ in iterate_modules(pkgs):
        pass


def _topo_sort_helper(
    obj,
    entity_to_module_key,
    visited,
    recursion_set,
    recursion_stack,
    include_entities,
    ignore_entities,
    detect_unreferenced_entities,
):
    visited.add(obj)
    recursion_stack.append(obj)
    if obj in recursion_set:
        raise _user_exceptions.FlyteAssertion(
            "A cyclical dependency was detected during topological sort of entities.  "
            "Cycle path was:\n\n\t{}".format("\n\t".join(p for p in recursion_stack[recursion_set[obj] :]))
        )
    recursion_set[obj] = len(recursion_stack) - 1

    if isinstance(obj, _registerable.HasDependencies):
        for upstream in obj.upstream_entities:
            if upstream.has_registered:
                continue
            if upstream not in visited:
                for m1, k1, o1 in _topo_sort_helper(
                    upstream,
                    entity_to_module_key,
                    visited,
                    recursion_set,
                    recursion_stack,
                    include_entities,
                    ignore_entities,
                    detect_unreferenced_entities,
                ):
                    if not o1.has_registered:
                        yield m1, k1, o1

    recursion_stack.pop()
    del recursion_set[obj]

    if isinstance(obj, include_entities) or not isinstance(obj, ignore_entities):
        if obj in entity_to_module_key:
            yield entity_to_module_key[obj] + (obj,)
        elif detect_unreferenced_entities:
            raise _user_exceptions.FlyteAssertion(
                f"An entity ({obj.id}) was not found in modules accessible from the workflow packages configuration.  Please "
                f"ensure that entities in '{obj.instantiated_in}' are moved to a configured packaged, or adjust the configuration."
            )


def iterate_registerable_entities_in_order(
    pkgs, ignore_entities=None, include_entities=None, detect_unreferenced_entities=True
):
    """
    This function will iterate all discovered entities in the given package list.  It will then attempt to
    topologically sort such that any entity with a dependency on another comes later in the list.  Note that workflows
    can reference other workflows and launch plans.
    :param list[Text] pkgs:
    :param set[type] ignore_entities: If specified, ignore these entities while doing a topological sort.  All other
        entities will be taken.  Only one of ignore_entities or include_entities can be set.
    :param set[type] include_entities: If specified, include these entities while doing a topological sort.  All
        other entities will be ignored.  Only one of ignore_entities or include_entities can be set.
    :param bool detect_unreferenced_entities: If true, we will raise exceptions on entities not included in the package
        configuration.
    :rtype: module, Text, flytekit.common.mixins.registerable.RegisterableEntity
    """
    if ignore_entities and include_entities:
        raise _user_exceptions.FlyteAssertion("ignore_entities and include_entities cannot both be set")
    elif not ignore_entities and not include_entities:
        include_entities = (object,)
        ignore_entities = tuple()
    else:
        ignore_entities = tuple(list(ignore_entities or set([object])))
        include_entities = tuple(list(include_entities or set()))

    entity_to_module_key = {}
    for m in iterate_modules(pkgs):
        for k in dir(m):
            o = m.__dict__[k]
<<<<<<< HEAD
            if isinstance(o, _registerable.RegisterableEntity) and not o.has_registered:
=======
            if isinstance(o, _registerable.RegisterableEntity):
                if o.has_registered:
                    continue
>>>>>>> 873e2ca9
                if o.instantiated_in == m.__name__:
                    entity_to_module_key[o] = (m, k)
                    if isinstance(o, _SdkRunnableWorkflow) and o.should_create_default_launch_plan:
                        # SDK should create a default launch plan for a workflow.  This is a special-case to simplify
                        # authoring of workflows.
                        entity_to_module_key[o.create_launch_plan()] = (m, k)

    visited = set()
    for o in entity_to_module_key.keys():
        if o not in visited:
            recursion_set = dict()
            recursion_stack = []
            for m, k, o2 in _topo_sort_helper(
                o,
                entity_to_module_key,
                visited,
                recursion_set,
                recursion_stack,
                include_entities,
                ignore_entities,
                detect_unreferenced_entities=detect_unreferenced_entities,
            ):
                yield m, k, o2<|MERGE_RESOLUTION|>--- conflicted
+++ resolved
@@ -121,13 +121,7 @@
     for m in iterate_modules(pkgs):
         for k in dir(m):
             o = m.__dict__[k]
-<<<<<<< HEAD
             if isinstance(o, _registerable.RegisterableEntity) and not o.has_registered:
-=======
-            if isinstance(o, _registerable.RegisterableEntity):
-                if o.has_registered:
-                    continue
->>>>>>> 873e2ca9
                 if o.instantiated_in == m.__name__:
                     entity_to_module_key[o] = (m, k)
                     if isinstance(o, _SdkRunnableWorkflow) and o.should_create_default_launch_plan:

--- conflicted
+++ resolved
@@ -12,12 +12,7 @@
 import time
 import typing
 from dataclasses import dataclass
-<<<<<<< HEAD
-from enum import Enum
 from typing import List, Optional, Union
-=======
-from typing import Optional
->>>>>>> 8c6f6f0f
 
 import click
 from rich import print as rich_print

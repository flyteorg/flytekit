--- conflicted
+++ resolved
@@ -273,12 +273,9 @@
     remote: FlyteRemote,
     copy_style: CopyFileDetection,
     env: typing.Optional[typing.Dict[str, str]],
-<<<<<<< HEAD
     summary_format: typing.Optional[str],
+    default_resources: typing.Optional[ResourceSpec],
     quiet: bool = False,
-=======
-    default_resources: typing.Optional[ResourceSpec],
->>>>>>> ff4c79c5
     dry_run: bool = False,
     activate_launchplans: bool = False,
     skip_errors: bool = False,
@@ -289,23 +286,6 @@
     Temporarily, for fast register, specify both the fast arg as well as copy_style.
     fast == True with copy_style == None means use the old fast register tar'ring method.
     """
-<<<<<<< HEAD
-=======
-    detected_root = find_common_root(package_or_module)
-    click.secho(f"Detected Root {detected_root}, using this to create deployable package...", fg="yellow")
-
-    # Create serialization settings
-    # Todo: Rely on default Python interpreter for now, this will break custom Spark containers
-    serialization_settings = SerializationSettings(
-        project=project,
-        domain=domain,
-        version=version,
-        image_config=image_config,
-        fast_serialization_settings=None,  # should probably add incomplete fast settings
-        env=env,
-        default_resources=default_resources,
-    )
->>>>>>> ff4c79c5
 
     # Mute all secho output through monkey patching
     if quiet:
@@ -325,6 +305,7 @@
             image_config=image_config,
             fast_serialization_settings=None,  # should probably add incomplete fast settings
             env=env,
+            default_resources=default_resources,
         )
 
         if not version and copy_style == CopyFileDetection.NO_COPY:
@@ -361,7 +342,14 @@
             )
             serialization_settings.fast_serialization_settings = fast_serialization_settings
             if not version:
-                version = remote._version_from_hash(md5_bytes, serialization_settings, service_account, raw_data_prefix)  # noqa
+                images, pod_templates = [], []
+                for entity in FlyteEntities.entities.copy():
+                    if isinstance(entity, PythonTask):
+                        images.extend(FlyteRemote._get_image_names(entity))
+                        images.extend(FlyteRemote._get_pod_template_hash(entity))
+                version = remote._version_from_hash(
+                    md5_bytes, serialization_settings, service_account, raw_data_prefix, *images, *pod_templates
+                )  # noqa
                 serialization_settings.version = version
                 click.secho(f"Computed version is {version}", fg="yellow")
 
@@ -373,29 +361,6 @@
             f"Serializing and registering {len(registrable_entities)} flyte entities",
             fg="green",
         )
-<<<<<<< HEAD
-=======
-        serialization_settings.fast_serialization_settings = fast_serialization_settings
-        if not version:
-            images, pod_templates = [], []
-            for entity in FlyteEntities.entities.copy():
-                if isinstance(entity, PythonTask):
-                    images.extend(FlyteRemote._get_image_names(entity))
-                    images.extend(FlyteRemote._get_pod_template_hash(entity))
-            version = remote._version_from_hash(
-                md5_bytes, serialization_settings, service_account, raw_data_prefix, *images, *pod_templates
-            )  # noqa
-            serialization_settings.version = version
-            click.secho(f"Computed version is {version}", fg="yellow")
-
-    registrable_entities = serialize_get_control_plane_entities(
-        serialization_settings, str(detected_root), options, is_registration=True
-    )
-    click.secho(
-        f"Serializing and registering {len(registrable_entities)} flyte entities",
-        fg="green",
-    )
->>>>>>> ff4c79c5
 
         FlyteContextManager.pop_context()
         if len(registrable_entities) == 0:

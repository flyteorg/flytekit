import datetime
import os
import string
import subprocess
import typing
from dataclasses import dataclass

import flytekit
from flytekit.core.context_manager import ExecutionParameters
from flytekit.core.interface import Interface
from flytekit.core.python_function_task import PythonInstanceTask
from flytekit.core.task import TaskPlugins
from flytekit.loggers import logger
from flytekit.types.directory import FlyteDirectory
from flytekit.types.file import FlyteFile


@dataclass
class OutputLocation:
    """
    Args:
        var: str The name of the output variable
        var_type: typing.Type The type of output variable
        location: os.PathLike The location where this output variable will be written to or a regex that accepts input
                  vars and generates the path. Of the form ``"{{ .inputs.v }}.tmp.md"``.
                  This example for a given input v, at path `/tmp/abc.csv` will resolve to `/tmp/abc.csv.tmp.md`
    """

    var: str
    var_type: typing.Type
    location: typing.Union[os.PathLike, str]


def _dummy_task_func():
    """
    A Fake function to satisfy the inner PythonTask requirements
    """
    return None


class AttrDict(dict):
    """
    Convert a dictionary to an attribute style lookup. Do not use this in regular places, this is used for
    namespacing inputs and outputs
    """

    def __init__(self, *args, **kwargs):
        super(AttrDict, self).__init__(*args, **kwargs)
        self.__dict__ = self


class _PythonFStringInterpolizer:
    """A class for interpolating scripts that use python string.format syntax"""

    class _Formatter(string.Formatter):
        def format_field(self, value, format_spec):
            """
            Special cased return for the given value. Given the type returns the string version for
            the type. Handles FlyteFile and FlyteDirectory specially.
            Downloads and returns the downloaded filepath.
            """
            if isinstance(value, FlyteFile):
                value.download()
                return value.path
            if isinstance(value, FlyteDirectory):
                value.download()
                return value.path
            if isinstance(value, datetime.datetime):
                return value.isoformat()
            return super().format_field(value, format_spec)

    def interpolate(
        self,
        tmpl: str,
        inputs: typing.Optional[typing.Dict[str, str]] = None,
        outputs: typing.Optional[typing.Dict[str, str]] = None,
    ) -> str:
        """
        Interpolate python formatted string templates with variables from the input and output
        argument dicts. The result is non destructive towards the given template string.
        """
        inputs = inputs or {}
        outputs = outputs or {}
        inputs = AttrDict(inputs)
        outputs = AttrDict(outputs)
        consolidated_args = {
            "inputs": inputs,
            "outputs": outputs,
            "ctx": flytekit.current_context(),
        }
        try:
            return self._Formatter().format(tmpl, **consolidated_args)
        except KeyError as e:
            raise ValueError(f"Variable {e} in Query not found in inputs {consolidated_args.keys()}")


T = typing.TypeVar("T")


class ShellTask(PythonInstanceTask[T]):
    """ """

    def __init__(
        self,
        name: str,
        debug: bool = False,
        script: typing.Optional[str] = None,
        script_file: typing.Optional[str] = None,
        task_config: T = None,
        inputs: typing.Optional[typing.Dict[str, typing.Type]] = None,
        output_locs: typing.Optional[typing.List[OutputLocation]] = None,
        **kwargs,
    ):
        """
        Args:
            name: str Name of the Task. Should be unique in the project
            debug: bool Print the generated script and other debugging information
            script: The actual script specified as a string
            script_file: A path to the file that contains the script (Only script or script_file) can be provided
            task_config: T Configuration for the task, can be either a Pod (or coming soon, BatchJob) config
            inputs: A Dictionary of input names to types
            output_locs: A list of :py:class:`OutputLocations`
            **kwargs: Other arguments that can be passed to :ref:class:`PythonInstanceTask`
        """
        if script and script_file:
            raise ValueError("Only either of script or script_file can be provided")
        if not script and not script_file:
            raise ValueError("Either a script or script_file is needed")
        if script_file:
            if not os.path.exists(script_file):
                raise ValueError(f"FileNotFound: the specified Script file at path {script_file} cannot be loaded")
            script_file = os.path.abspath(script_file)

        if task_config is not None:
            if str(type(task_config)) != "flytekitplugins.pod.task.Pod":
                raise ValueError("TaskConfig can either be empty - indicating simple container task or a PodConfig.")

        # Each instance of NotebookTask instantiates an underlying task with a dummy function that will only be used
        # to run pre- and post- execute functions using the corresponding task plugin.
        # We rename the function name here to ensure the generated task has a unique name and avoid duplicate task name
        # errors.
        # This seem like a hack. We should use a plugin_class that doesn't require a fake-function to make work.
        plugin_class = TaskPlugins.find_pythontask_plugin(type(task_config))
        self._config_task_instance = plugin_class(task_config=task_config, task_function=_dummy_task_func)
        # Rename the internal task so that there are no conflicts at serialization time. Technically these internal
        # tasks should not be serialized at all, but we don't currently have a mechanism for skipping Flyte entities
        # at serialization time.
        self._config_task_instance._name = f"_bash.{name}"
        self._script = script
        self._script_file = script_file
        self._debug = debug
        self._output_locs = output_locs if output_locs else []
        self._interpolizer = _PythonFStringInterpolizer()
        outputs = self._validate_output_locs()
        super().__init__(
            name,
            task_config,
            task_type=self._config_task_instance.task_type,
            interface=Interface(inputs=inputs, outputs=outputs),
            **kwargs,
        )

    def _validate_output_locs(self) -> typing.Dict[str, typing.Type]:
        outputs = {}
        for v in self._output_locs:
            if v is None:
                raise ValueError("OutputLocation cannot be none")
            if not isinstance(v, OutputLocation):
                raise ValueError("Every output type should be an output location on the file-system")
            if v.location is None:
                raise ValueError(f"Output Location not provided for output var {v.var}")
            if not issubclass(v.var_type, FlyteFile) and not issubclass(v.var_type, FlyteDirectory):
                raise ValueError(
                    "Currently only outputs of type FlyteFile/FlyteDirectory and their derived types are supported"
                )
            outputs[v.var] = v.var_type
        return outputs

    @property
    def script(self) -> typing.Optional[str]:
        return self._script

    @property
    def script_file(self) -> typing.Optional[os.PathLike]:
        return self._script_file

    def make_export_string_from_env_dict(self, d) -> str:
        """
        Utility function to convert a dictionary of desired environment variable key: value pairs into a string of
        `
        export k1=v1
        export k2=v2
        ...
        `
        """
        items = []
        for k, v in d.items():
            items.append(f"export {k}={v}")
        return "\n".join(items)

    def pre_execute(self, user_params: ExecutionParameters) -> ExecutionParameters:
        return self._config_task_instance.pre_execute(user_params)

    def execute(self, **kwargs) -> typing.Any:
        """
        Executes the given script by substituting the inputs and outputs and extracts the outputs from the filesystem
        """
        logger.info(f"Running shell script as type {self.task_type}")
        if self.script_file:
            with open(self.script_file) as f:
                self._script = f.read()

        outputs: typing.Dict[str, str] = {}
        if self._output_locs:
            for v in self._output_locs:
                outputs[v.var] = self._interpolizer.interpolate(v.location, inputs=kwargs)

        if os.name == "nt":
            self._script = self._script.lstrip().rstrip().replace("\n", "&&")

<<<<<<< HEAD
        if "env" in kwargs and isinstance(kwargs["env"], dict):
            # This supports the portable_shell_task by adding an additional key:value pair to kwargs/input
            # This will cause collisions if a user tries to use `env` AND `export_env` in their inputs
            kwargs["export_env"] = self.make_export_string_from_env_dict(kwargs["env"])

=======
>>>>>>> bd5c5b58
        gen_script = self._interpolizer.interpolate(self._script, inputs=kwargs, outputs=outputs)
        if self._debug:
            print("\n==============================================\n")
            print(gen_script)
            print("\n==============================================\n")

        try:
            subprocess.check_call(gen_script, shell=True)
        except subprocess.CalledProcessError as e:
            files = os.listdir(".")
            fstr = "\n-".join(files)
            logger.error(
                f"Failed to Execute Script, return-code {e.returncode} \n"
                f"StdErr: {e.stderr}\n"
                f"StdOut: {e.stdout}\n"
                f" Current directory contents: .\n-{fstr}"
            )
            raise

        final_outputs = []
        for v in self._output_locs:
            if issubclass(v.var_type, FlyteFile):
                final_outputs.append(FlyteFile(outputs[v.var]))
            if issubclass(v.var_type, FlyteDirectory):
                final_outputs.append(FlyteDirectory(outputs[v.var]))
        if len(final_outputs) == 1:
            return final_outputs[0]
        if len(final_outputs) > 1:
            return tuple(final_outputs)
        return None

    def post_execute(self, user_params: ExecutionParameters, rval: typing.Any) -> typing.Any:
        return self._config_task_instance.post_execute(user_params, rval)


# The portable_shell_task is an instance of ShellTask which wraps a 'pure' shell script
# This utility function allows for the specification of env variables, arguments, and the actual script within the
# workflow definition rather than at `ShellTask` instantiation
def get_portable_shell_task() -> ShellTask:
    return ShellTask(
        name="portable_shell_task_instance",
        debug=True,
        inputs=flytekit.kwtypes(env=typing.Dict[str, str], script_args=str, script_file=str),
        output_locs=[
            OutputLocation(
                var="k",
                var_type=FlyteDirectory,
                location="{ctx.working_directory}",
            )
        ],
        script="""
#!/bin/bash

set -uexo pipefail

cd {ctx.working_directory}

{inputs.export_env}

bash {inputs.script_file} {inputs.script_args}
        """
)<|MERGE_RESOLUTION|>--- conflicted
+++ resolved
@@ -184,20 +184,6 @@
     def script_file(self) -> typing.Optional[os.PathLike]:
         return self._script_file
 
-    def make_export_string_from_env_dict(self, d) -> str:
-        """
-        Utility function to convert a dictionary of desired environment variable key: value pairs into a string of
-        `
-        export k1=v1
-        export k2=v2
-        ...
-        `
-        """
-        items = []
-        for k, v in d.items():
-            items.append(f"export {k}={v}")
-        return "\n".join(items)
-
     def pre_execute(self, user_params: ExecutionParameters) -> ExecutionParameters:
         return self._config_task_instance.pre_execute(user_params)
 
@@ -218,14 +204,11 @@
         if os.name == "nt":
             self._script = self._script.lstrip().rstrip().replace("\n", "&&")
 
-<<<<<<< HEAD
         if "env" in kwargs and isinstance(kwargs["env"], dict):
             # This supports the portable_shell_task by adding an additional key:value pair to kwargs/input
             # This will cause collisions if a user tries to use `env` AND `export_env` in their inputs
             kwargs["export_env"] = self.make_export_string_from_env_dict(kwargs["env"])
 
-=======
->>>>>>> bd5c5b58
         gen_script = self._interpolizer.interpolate(self._script, inputs=kwargs, outputs=outputs)
         if self._debug:
             print("\n==============================================\n")

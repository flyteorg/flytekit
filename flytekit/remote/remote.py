--- conflicted
+++ resolved
@@ -200,11 +200,11 @@
         return ""
 
 
-def _get_pickled_target_dict(root_entity: typing.Union[WorkflowBase, PythonTask]) -> typing.Dict[str, typing.Any]:
+def _get_pickled_target_dict(root_entity: typing.Union[WorkflowBase, PythonTask]) -> typing.Tuple[bytes, typing.Dict[str, PythonAutoContainerTask]]:
     """
     Get the pickled target dictionary for the entity.
     :param root_entity: The entity to get the pickled target for.
-    :return: The pickled target dictionary.
+        :return: hashed bytes and the pickled target dictionary.
     """
     queue = [root_entity]
     pickled_target_dict = {}
@@ -229,8 +229,8 @@
                 queue.append(task)
         elif isinstance(entity, CoreNode):
             queue.append(entity.flyte_entity)
-    return pickled_target_dict
-
+        md5_bytes = hashlib.md5(cloudpickle.dumps(pickled_target_dict)).digest()
+        return md5_bytes, pickled_target_dict
 
 class FlyteRemote(object):
     """Main entrypoint for programmatically accessing a Flyte remote backend.
@@ -1906,7 +1906,7 @@
             version=version,
         )
         if version is None and self.interactive_mode_enabled:
-            md5_bytes, _ = self._get_pickled_target_dict(entity)
+            md5_bytes, _ = _get_pickled_target_dict(entity)
             version = self._version_from_hash(
                 md5_bytes, ss, entity.python_interface.default_inputs_as_kwargs, *self._get_image_names(entity)
             )
@@ -1984,7 +1984,7 @@
             version=version,
         )
         if version is None and self.interactive_mode_enabled:
-            md5_bytes, _ = self._get_pickled_target_dict(entity)
+            md5_bytes, _ = _get_pickled_target_dict(entity)
             version = self._version_from_hash(
                 md5_bytes, ss, entity.python_interface.default_inputs_as_kwargs, *self._get_image_names(entity)
             )
@@ -2634,52 +2634,14 @@
             for var, literal in lm.items():
                 download_literal(self.file_access, var, literal, download_to)
 
-<<<<<<< HEAD
-    def _get_pickled_target_dict(
-        self, root_entity: typing.Union[PythonTask, WorkflowBase]
-    ) -> typing.Tuple[bytes, typing.Dict[str, PythonAutoContainerTask]]:
-        """
-        Get the pickled target dictionary for the entity.
-        :param root_entity: The entity to get the pickled target for.
-        :return: hashed bytes and the pickled target dictionary.
-        """
-        queue: typing.List[typing.Union[PythonTask, WorkflowBase, CoreNode]] = [root_entity]
-        pickled_target_dict: typing.Dict[str, PythonAutoContainerTask] = {}
-        while queue:
-            entity = queue.pop()
-            if isinstance(entity, PythonTask):
-                if isinstance(entity, (PythonAutoContainerTask, ArrayNodeMapTask)):
-                    if isinstance(entity, ArrayNodeMapTask):
-                        entity._run_task.set_resolver(default_notebook_task_resolver)
-                        pickled_target_dict[entity._run_task.name] = entity._run_task
-                    else:
-                        entity.set_resolver(default_notebook_task_resolver)
-                        pickled_target_dict[entity.name] = entity
-            elif isinstance(entity, WorkflowBase):
-                for task in entity.nodes:
-                    queue.append(task)
-            elif isinstance(entity, CoreNode):
-                queue.append(entity.flyte_entity)
-        md5_bytes = hashlib.md5(cloudpickle.dumps(pickled_target_dict)).digest()
-        return md5_bytes, pickled_target_dict
-
     def _pickle_and_upload_entity(self, entity: typing.Union[PythonTask, WorkflowBase]) -> FastSerializationSettings:
-=======
-    def _pickle_and_upload_entity(
-        self, entity: typing.Union[WorkflowBase, PythonTask]
-    ) -> typing.Tuple[bytes, FastSerializationSettings]:
->>>>>>> 57f583eb
         """
         Pickle the entity to the specified location. This is useful for debugging and for sharing entities across
         different environments.
         :param entity: The entity to pickle
         """
         # get all entity tasks
-<<<<<<< HEAD
-        _, pickled_dict = self._get_pickled_target_dict(entity)
-=======
-        pickled_dict = _get_pickled_target_dict(entity)
->>>>>>> 57f583eb
+        _, pickled_dict = _get_pickled_target_dict(entity)
         with tempfile.TemporaryDirectory() as tmp_dir:
             dest = pathlib.Path(tmp_dir, PICKLE_FILE_PATH)
             with gzip.GzipFile(filename=dest, mode="wb", mtime=0) as gzipped:

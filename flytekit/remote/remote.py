--- conflicted
+++ resolved
@@ -1073,21 +1073,6 @@
         self, node_execution: FlyteNodeExecution, entity_definition: typing.Union[FlyteWorkflow, FlyteTask]
     ) -> TypedInterface:
         """Return the interface of the task or subworkflow associated with this node execution."""
-<<<<<<< HEAD
-        if node_execution.closure.phase == NodeExecutionPhase.RECOVERED:
-            # Fetch the original node execution from which this one was recovered so we can derive the interface
-            workflow_execution = self.client.get_execution(node_execution.id.execution_id)
-            recovered_wf_execution = workflow_execution.spec.metadata.reference_execution
-
-            node_execution = self.client.get_node_execution(
-                NodeExecutionIdentifier(
-                    execution_id=recovered_wf_execution.id,
-                    node_id=node_execution.id.node_id,
-                )
-            )
-
-        if not node_execution.metadata.is_parent_node:
-=======
         if isinstance(entity_definition, FlyteTask):
             # A single task execution consists of a Flyte workflow with single node whose interface matches that of
             # the underlying task
@@ -1123,7 +1108,6 @@
         # dynamically generated nodes won't have a corresponding node in the compiled workflow closure.
         # in that case, we fetch the interface from the underlying task execution they ran
         if len(node_execution.task_executions) > 0:
->>>>>>> 19ae956e
             # if not a parent node, assume a task execution node
             task_id = node_execution.task_executions[0].id.task_id
             task = self.fetch_task(task_id.project, task_id.domain, task_id.name, task_id.version)

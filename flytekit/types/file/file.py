from __future__ import annotations

import json
import mimetypes
import os
import pathlib
import typing
from contextlib import contextmanager
from dataclasses import dataclass, field
from typing import cast
from urllib.parse import unquote

import msgpack
from dataclasses_json import config
from google.protobuf import json_format as _json_format
from google.protobuf.struct_pb2 import Struct
from marshmallow import fields
from mashumaro.mixins.json import DataClassJSONMixin
from mashumaro.types import SerializableType

from flytekit.core.constants import MESSAGEPACK
from flytekit.core.context_manager import FlyteContext, FlyteContextManager
from flytekit.core.type_engine import (
    AsyncTypeTransformer,
    TypeEngine,
    TypeTransformerFailedError,
    get_underlying_type,
)
from flytekit.exceptions.user import FlyteAssertion
from flytekit.loggers import logger
from flytekit.models.core import types as _core_types
from flytekit.models.core.types import BlobType
from flytekit.models.literals import Binary, Blob, BlobMetadata, Literal, Scalar
from flytekit.models.types import LiteralType
from flytekit.types.pickle.pickle import FlytePickleTransformer


def noop(): ...


T = typing.TypeVar("T")


@dataclass
class FlyteFile(SerializableType, os.PathLike, typing.Generic[T], DataClassJSONMixin):
    path: typing.Union[str, os.PathLike] = field(default=None, metadata=config(mm_field=fields.String()))  # type: ignore
    """
    Since there is no native Python implementation of files and directories for the Flyte Blob type, (like how int
    exists for Flyte's Integer type) we need to create one so that users can express that their tasks take
    in or return a file. There is ``pathlib.Path`` of course, (which is usable in Flytekit as a return value, though
    not a return type), but it made more sense to create a new type esp. since we can add on additional properties.

    Files (and directories) differ from the primitive types like floats and string in that Flytekit typically uploads
    the contents of the files to the blob store connected with your Flyte installation. That is, the Python native
    literal that represents a file is typically just the path to the file on the local filesystem. However in Flyte,
    an instance of a file is represented by a :py:class:`Blob <flytekit.models.literals.Blob>` literal,
    with the ``uri`` field set to the location in the Flyte blob store (AWS/GCS etc.). Take a look at the
    :std:ref:`data handling doc <flyte:divedeep-data-management>` for a deeper discussion.

    We decided to not support ``pathlib.Path`` as an input/output type because if you wanted the automatic
    upload/download behavior, you should just use the ``FlyteFile`` type. If you do not, then a ``str`` works just as
    well.

    The prefix for where uploads go is set by the raw output data prefix setting, which should be set at registration
    time in the launch plan. See the option listed under ``flytectl register examples --help`` for more information.
    If not set in the launch plan, then your Flyte backend will specify a default. This default is itself configurable
    as well. Contact your Flyte platform administrators to change or ascertain the value.

    In short, if a task returns ``"/path/to/file"`` and the task's signature is set to return ``FlyteFile``, then the
    contents of ``/path/to/file`` are uploaded.

    You can also make it so that the upload does not happen. There are different types of
    task/workflow signatures. Keep in mind that in the backend, in Admin and in the blob store, there is only one type
    that represents files, the :py:class:`Blob <flytekit.models.core.types.BlobType>` type.

    Whether the uploading happens or not, the behavior of the translation between Python native values and Flyte
    literal values depends on a few attributes:

    * The declared Python type in the signature. These can be
      * :class:`python:flytekit.FlyteFile`
      * :class:`python:os.PathLike`
      Note that ``os.PathLike`` is only a type in Python, you can't instantiate it.
    * The type of the Python native value we're returning. These can be
      * :py:class:`flytekit.FlyteFile`
      * :py:class:`pathlib.Path`
      * :py:class:`str`
    * Whether the value being converted is a "remote" path or not. For instance, if a task returns a value of
      "http://www.google.com" as a ``FlyteFile``, obviously it doesn't make sense for us to try to upload that to the
      Flyte blob store. So no remote paths are uploaded. Flytekit considers a path remote if it starts with ``s3://``,
      ``gs://``, ``http(s)://``, or even ``file://``.

    **Converting from a Flyte literal value to a Python instance of FlyteFile**

    +-------------+---------------+---------------------------------------------+--------------------------------------+
    |             |               |              Expected Python type                                                  |
    +-------------+---------------+---------------------------------------------+--------------------------------------+
    | Type of Flyte IDL Literal   | FlyteFile                                   |  os.PathLike                         |
    +=============+===============+=============================================+======================================+
    | Blob        | uri matches   | FlyteFile object stores the original string |                                      |
    |             | http(s)/s3/gs | path, but points to a local file instead.   |                                      |
    |             |               |                                             |                                      |
    |             |               | * [fn] downloader: function that writes to  |                                      |
    |             |               |   path when open'ed.                        |                                      |
    |             |               | * [fn] download: will trigger               | Basically this signals Flyte should  |
    |             |               |   download                                  | stay out of the way. You still get   |
    |             |               | * path: randomly generated local path that  | a FlyteFile object (which implements |
    |             |               |   will not exist until downloaded           | the os.PathLike interface)           |
    |             |               | * remote_path: None                         |                                      |
    |             |               | * remote_source: original http/s3/gs path   | * [fn] downloader: noop function,    |
    |             |               |                                             |   even if it's http/s3/gs            |
    |             +---------------+---------------------------------------------+ * [fn] download: raises              |
    |             | uri matches   | FlyteFile object just wraps the string      |   exception                          |
    |             | /local/path   |                                             | * path: just the given path          |
    |             |               | * [fn] downloader: noop function            | * remote_path: None                  |
    |             |               | * [fn] download: raises exception           | * remote_source: None                |
    |             |               | * path: just the given path                 |                                      |
    |             |               | * remote_path: None                         |                                      |
    |             |               | * remote_source: None                       |                                      |
    +-------------+---------------+---------------------------------------------+--------------------------------------+

    **Converting from a Python value (FlyteFile, str, or pathlib.Path) to a Flyte literal**

    +-------------+---------------+---------------------------------------------+--------------------------------------+
    |             |               |                               Expected Python type                                 |
    +-------------+---------------+---------------------------------------------+--------------------------------------+
    | Type of Python value        | FlyteFile                                   |  os.PathLike                         |
    +=============+===============+=============================================+======================================+
    | str or      | path matches  | Blob object is returned with uri set to the given path. No uploading happens.      |
    | pathlib.Path| http(s)/s3/gs |                                                                                    |
    |             +---------------+---------------------------------------------+--------------------------------------+
    |             | path matches  | Contents of file are uploaded to the Flyte  | No warning is logged since only a    |
    |             | /local/path   | blob store (S3, GCS, etc.), in a bucket     | string is given (as opposed to a     |
    |             |               | determined by the raw_output_data_prefix    | FlyteFile). Blob object is returned  |
    |             |               | setting.                                    | with uri set to just the given path. |
    |             |               | Blob object is returned with uri pointing   | No uploading happens.                |
    |             |               | to the blob store location.                 |                                      |
    |             |               |                                             |                                      |
    +-------------+---------------+---------------------------------------------+--------------------------------------+
    | FlyteFile   | path matches  | Blob object is returned with uri set to the given path.                            |
    |             | http(s)/s3/gs | Nothing is uploaded.                                                               |
    |             +---------------+---------------------------------------------+--------------------------------------+
    |             | path matches  | Contents of file are uploaded to the Flyte  | Warning is logged since you're       |
    |             | /local/path   | blob store (S3, GCS, etc.), in a bucket     | passing a more complex object (a     |
    |             |               | determined by the raw_output_data_prefix    | FlyteFile) and expecting a simpler   |
    |             |               | setting. If remote_path is given, then that | interface (os.PathLike). Blob object |
    |             |               | is used instead of the random path. Blob    | is returned with uri set to just the |
    |             |               | object is returned with uri pointing to     | given path. No uploading happens.    |
    |             |               | the blob store location.                    |                                      |
    |             |               |                                             |                                      |
    +-------------+---------------+---------------------------------------------+--------------------------------------+

    Since Flyte file types have a string embedded in it as part of the type, you can add a
    format by specifying a string after the class like so. ::

        def t2() -> flytekit_typing.FlyteFile["csv"]:
            return "/tmp/local_file.csv"
    """

    def _serialize(self) -> typing.Dict[str, str]:
        lv = FlyteFilePathTransformer().to_literal(FlyteContextManager.current_context(), self, type(self), None)
        return {"path": lv.scalar.blob.uri}

    @classmethod
    def _deserialize(cls, value) -> "FlyteFile":
        path = value.get("path", None)

        if path is None:
            raise ValueError("FlyteFile's path should not be None")

        return FlyteFilePathTransformer().to_python_value(
            FlyteContextManager.current_context(),
            Literal(
                scalar=Scalar(
                    blob=Blob(
                        metadata=BlobMetadata(
                            type=_core_types.BlobType(
                                format="", dimensionality=_core_types.BlobType.BlobDimensionality.SINGLE
                            )
                        ),
                        uri=path,
                    )
                )
            ),
            cls,
        )

    @classmethod
    def extension(cls) -> str:
        return ""

    @classmethod
    def new_remote_file(cls, name: typing.Optional[str] = None, alt: typing.Optional[str] = None) -> FlyteFile:
        """
        Create a new FlyteFile object with a remote path.

        :param name: If you want to specify a different name for the file, you can specify it here.
        :param alt: If you want to specify a different prefix head than the default one, you can specify it here.
        """
        ctx = FlyteContextManager.current_context()
        remote_path = ctx.file_access.generate_new_custom_path(alt=alt, stem=name)
        return cls(path=remote_path)

    @classmethod
    def from_source(cls, source: str | os.PathLike) -> FlyteFile:
        """
        Create a new FlyteFile object with the remote source set to the input
        """
        ctx = FlyteContextManager.current_context()
        lit = Literal(
            scalar=Scalar(
                blob=Blob(
                    metadata=BlobMetadata(type=BlobType(format="", dimensionality=BlobType.BlobDimensionality.SINGLE)),
                    uri=source,
                )
            )
        )
        t = FlyteFilePathTransformer()
        return t.to_python_value(ctx, lit, cls)

    def __class_getitem__(cls, item: typing.Union[str, typing.Type]) -> typing.Type[FlyteFile]:
        from flytekit.types.file import FileExt

        if item is None:
            return cls

        item_string = FileExt.check_and_convert_to_str(item)

        item_string = item_string.strip().lstrip("~").lstrip(".")
        if item == "":
            return cls

        class _SpecificFormatClass(FlyteFile):
            # Get the type engine to see this as kind of a generic
            __origin__ = FlyteFile

            class AttributeHider:
                def __get__(self, instance, owner):
                    raise AttributeError(
                        """We have to return false in hasattr(cls, "__class_getitem__") to make mashumaro deserialize FlyteFile correctly."""
                    )

            # Set __class_getitem__ to AttributeHider to make mashumaro deserialize FlyteFile correctly
            # https://stackoverflow.com/questions/6057130/python-deleting-a-class-attribute-in-a-subclass/6057409
            # Since mashumaro will use the method __class_getitem__ and __origin__ to construct the dataclass back
            # https://github.com/Fatal1ty/mashumaro/blob/e945ee4319db49da9f7b8ede614e988cc8c8956b/mashumaro/core/meta/helpers.py#L300-L303
            __class_getitem__ = AttributeHider()  # type: ignore

            @classmethod
            def extension(cls) -> str:
                return item_string

        return _SpecificFormatClass

    def __init__(
        self,
        path: typing.Union[str, os.PathLike],
        downloader: typing.Callable = noop,
        remote_path: typing.Optional[typing.Union[os.PathLike, str, bool]] = None,
    ):
        """
        FlyteFile's init method.

        :param path: The source path that users are expected to call open() on.
        :param downloader: Optional function that can be passed that used to delay downloading of the actual fil
            until a user actually calls open().
        :param remote_path: If the user wants to return something and also specify where it should be uploaded to.
            Alternatively, if the user wants to specify a remote path for a file that's already in the blob store,
            the path should point to the location and remote_path should be set to False.
        """
        # Make this field public, so that the dataclass transformer can set a value for it
        # https://github.com/flyteorg/flytekit/blob/bcc8541bd6227b532f8462563fe8aac902242b21/flytekit/core/type_engine.py#L298
        self.path = path
        self._downloader = downloader
        self._downloaded = False
        self._remote_path = remote_path
        self._remote_source: typing.Optional[str] = None

    def __fspath__(self):
        # This is where a delayed downloading of the file will happen
        if not self._downloaded:
            self._downloader()
            self._downloaded = True
        return self.path

    def __eq__(self, other):
        if isinstance(other, FlyteFile):
            return (
                self.path == other.path
                and self._remote_path == other._remote_path
                and self.extension() == other.extension()
            )
        else:
            return self.path == other

    @property
    def downloaded(self) -> bool:
        return self._downloaded

    @property
    def remote_path(self) -> typing.Optional[os.PathLike]:
        # Find better ux for no-uploads in the future.
        return self._remote_path  # type: ignore

    @property
    def remote_source(self) -> str:
        """
        If this is an input to a task, and the original path is an ``s3`` bucket, Flytekit downloads the
        file for the user. In case the user wants access to the original path, it will be here.
        """
        return typing.cast(str, self._remote_source)

    def download(self) -> str:
        return self.__fspath__()

    @contextmanager
    def open(
        self,
        mode: str,
        cache_type: typing.Optional[str] = None,
        cache_options: typing.Optional[typing.Dict[str, typing.Any]] = None,
    ):
        """Returns a streaming File handle

        .. code-block:: python

            @task
            def copy_file(ff: FlyteFile) -> FlyteFile:
                new_file = FlyteFile.new_remote_file()
                with ff.open("rb", cache_type="readahead") as r:
                    with new_file.open("wb") as w:
                        w.write(r.read())
                return new_file

        :param mode: Open mode. For example: 'r', 'w', 'rb', 'rt', 'wb', etc.
        :type mode: str
        :param cache_type: Specifies the cache type. Possible values are "blockcache", "bytes", "mmap", "readahead", "first", or "background".
            This is especially useful for large file reads. See https://filesystem-spec.readthedocs.io/en/latest/api.html#readbuffering.
        :type cache_type: str, optional
        :param cache_options: A Dict corresponding to the parameters for the chosen cache_type.
             Refer to fsspec caching options above.
        :type cache_options: Dict[str, Any], optional
        """
        ctx = FlyteContextManager.current_context()
        final_path = self.path
        if self.remote_source:
            final_path = self.remote_source
        elif self.remote_path:
            final_path = self.remote_path
        fs = ctx.file_access.get_filesystem_for_path(final_path)
        f = fs.open(final_path, mode, cache_type=cache_type, cache_options=cache_options)
        yield f
        f.close()

    def __repr__(self):
        return self.path

    def __str__(self):
        return self.path


class FlyteFilePathTransformer(AsyncTypeTransformer[FlyteFile]):
    def __init__(self):
        super().__init__(name="FlyteFilePath", t=FlyteFile)

    @staticmethod
    def get_format(t: typing.Union[typing.Type[FlyteFile], os.PathLike]) -> str:
        if t is os.PathLike:
            return ""
        return cast(FlyteFile, t).extension()

    def _blob_type(self, format: str) -> BlobType:
        return BlobType(format=format, dimensionality=BlobType.BlobDimensionality.SINGLE)

    def assert_type(
        self, t: typing.Union[typing.Type[FlyteFile], os.PathLike], v: typing.Union[FlyteFile, os.PathLike, str]
    ):
        if isinstance(v, os.PathLike) or isinstance(v, FlyteFile) or isinstance(v, str):
            return
        raise TypeError(
            f"No automatic conversion found from type {type(v)} to FlyteFile."
            f"Supported (os.PathLike, str, Flytefile)"
        )

    def get_literal_type(self, t: typing.Union[typing.Type[FlyteFile], os.PathLike]) -> LiteralType:
        return LiteralType(blob=self._blob_type(format=FlyteFilePathTransformer.get_format(t)))

    def get_mime_type_from_extension(self, extension: str) -> typing.Union[str, typing.Sequence[str]]:
        extension_to_mime_type = {
            "hdf5": "text/plain",
            "joblib": "application/octet-stream",
            "python_pickle": "application/octet-stream",
            "ipynb": "application/json",
            "onnx": "application/json",
            "tfrecord": "application/octet-stream",
            "jsonl": ["application/json", "application/x-ndjson"],
        }

        for ext, mimetype in mimetypes.types_map.items():
            extension_to_mime_type[ext.split(".")[1]] = mimetype

        return extension_to_mime_type[extension]

    def validate_file_type(
        self, python_type: typing.Type[FlyteFile], source_path: typing.Union[str, os.PathLike]
    ) -> None:
        """
        This method validates the type of the file at source_path against the expected python_type.
        It uses the magic library to determine the real type of the file. If the magic library is not installed,
        it logs a debug message and returns. If the actual file does not exist, it returns without raising an error.

        :param python_type: The expected type of the file
        :param source_path: The path to the file to validate
        :raises ValueError: If the real type of the file is not the same as the expected python_type
        """
        if FlyteFilePathTransformer.get_format(python_type) == "":
            return

        try:
            # isolate the exception to the libmagic import
            import magic

        except ImportError as e:
            logger.debug(f"Libmagic is not installed. Error message: {e}")
            return

        ctx = FlyteContext.current_context()
        if ctx.file_access.is_remote(source_path):
            # Skip validation for remote files. One of the use cases for FlyteFile is to point to remote files,
            # you might have access to a remote file (e.g., in s3) that you want to pass to a Flyte workflow.
            # Therefore, we should only validate FlyteFiles for which their path is considered local.
            return

        if FlyteFilePathTransformer.get_format(python_type):
            real_type = magic.from_file(source_path, mime=True)
            expected_type = self.get_mime_type_from_extension(FlyteFilePathTransformer.get_format(python_type))
            if real_type not in expected_type:
                raise ValueError(f"Incorrect file type, expected {expected_type}, got {real_type}")

    async def async_to_literal(
        self,
        ctx: FlyteContext,
        python_val: typing.Union[FlyteFile, os.PathLike, str],
        python_type: typing.Type[FlyteFile],
        expected: LiteralType,
    ) -> Literal:
        remote_path = None
        should_upload = True

        if python_val is None:
            raise TypeTransformerFailedError("None value cannot be converted to a file.")

        # Correctly handle `Annotated[FlyteFile, ...]` by extracting the origin type
        python_type = get_underlying_type(python_type)

        if not (python_type is os.PathLike or issubclass(python_type, FlyteFile)):
            raise ValueError(f"Incorrect type {python_type}, must be either a FlyteFile or os.PathLike")

        # information used by all cases
        meta = BlobMetadata(type=self._blob_type(format=FlyteFilePathTransformer.get_format(python_type)))

        if isinstance(python_val, FlyteFile):
            source_path = python_val.path
            self.validate_file_type(python_type, source_path)

            # If the object has a remote source, then we just convert it back. This means that if someone is just
            # going back and forth between a FlyteFile Python value and a Blob Flyte IDL value, we don't do anything.
            if python_val._remote_source is not None:
                return Literal(scalar=Scalar(blob=Blob(metadata=meta, uri=python_val._remote_source)))

            # If the user specified the remote_path to be False, that means no matter what, do not upload. Also if the
            # path given is already a remote path, say https://www.google.com, the concept of uploading to the Flyte
            # blob store doesn't make sense.
            if python_val.remote_path is False or ctx.file_access.is_remote(source_path):
                should_upload = False
            # If the type that's given is a simpler type, we also don't upload, and print a warning too.
            if python_type is os.PathLike:
                logger.warning(
                    f"Converting from a FlyteFile Python instance to a Blob Flyte object, but only a {python_type} was"
                    f" specified. Since a simpler type was specified, we'll skip uploading!"
                )
                should_upload = False

            # Set the remote destination if one was given instead of triggering a random one below
            remote_path = python_val.remote_path or None

            if ctx.execution_state.is_local_execution() and python_val.remote_path is None:
                should_upload = False

        elif isinstance(python_val, pathlib.Path) or isinstance(python_val, str):
            source_path = str(python_val)
            if issubclass(python_type, FlyteFile):
                self.validate_file_type(python_type, source_path)
                if ctx.file_access.is_remote(source_path):
                    should_upload = False
                else:
                    if isinstance(python_val, pathlib.Path) and not python_val.is_file():
                        raise ValueError(f"Error converting pathlib.Path {python_val} because it's not a file.")

                    # If it's a string pointing to a local destination, then make sure it's a file.
                    if isinstance(python_val, str):
                        p = pathlib.Path(python_val)
                        if not p.is_file():
                            raise TypeTransformerFailedError(f"Error converting {python_val} because it's not a file.")
                        if ctx.execution_state.is_local_execution():
                            should_upload = False
            # python_type must be os.PathLike - see check at beginning of function
            else:
                should_upload = False

        else:
            raise TypeTransformerFailedError(f"Expected FlyteFile or os.PathLike object, received {type(python_val)}")

        # If we're uploading something, that means that the uri should always point to the upload destination.
        if should_upload:
            headers = self.get_additional_headers(source_path)
            if remote_path is not None:
                remote_path = ctx.file_access.put_data(source_path, remote_path, is_multipart=False, **headers)
            else:
                remote_path = ctx.file_access.put_raw_data(source_path, **headers)
            return Literal(scalar=Scalar(blob=Blob(metadata=meta, uri=unquote(str(remote_path)))))
        # If not uploading, then we can only take the original source path as the uri.
        else:
            return Literal(scalar=Scalar(blob=Blob(metadata=meta, uri=source_path)))

    @staticmethod
    def get_additional_headers(source_path: str | os.PathLike) -> typing.Dict[str, str]:
        if str(source_path).endswith(".gz"):
            return {"ContentEncoding": "gzip"}
        return {}

    def from_binary_idl(
        self, binary_idl_object: Binary, expected_python_type: typing.Union[typing.Type[FlyteFile], os.PathLike]
    ) -> FlyteFile:
        if binary_idl_object.tag == MESSAGEPACK:
            python_val = msgpack.loads(binary_idl_object.value)
            path = python_val.get("path", None)

            if path is None:
                raise ValueError("FlyteFile's path should not be None")

            return FlyteFilePathTransformer().to_python_value(
                FlyteContextManager.current_context(),
                Literal(
                    scalar=Scalar(
                        blob=Blob(
                            metadata=BlobMetadata(
                                type=_core_types.BlobType(
                                    format="", dimensionality=_core_types.BlobType.BlobDimensionality.SINGLE
                                )
                            ),
                            uri=path,
                        )
                    )
                ),
                expected_python_type,
            )
        else:
            raise TypeTransformerFailedError(f"Unsupported binary format: `{binary_idl_object.tag}`")

<<<<<<< HEAD
    def from_generic_idl(
        self, generic: Struct, expected_python_type: typing.Union[typing.Type[FlyteFile], os.PathLike]
    ):
        json_str = _json_format.MessageToJson(generic)
        python_val = json.loads(json_str)
        path = python_val.get("path", None)

        if path is None:
            raise ValueError("FlyteFile's path should not be None")

        return FlyteFilePathTransformer().to_python_value(
            FlyteContextManager.current_context(),
            Literal(
                scalar=Scalar(
                    blob=Blob(
                        metadata=BlobMetadata(
                            type=_core_types.BlobType(
                                format="", dimensionality=_core_types.BlobType.BlobDimensionality.SINGLE
                            )
                        ),
                        uri=path,
                    )
                )
            ),
            expected_python_type,
        )

    def to_python_value(
=======
    async def async_to_python_value(
>>>>>>> 60499483
        self, ctx: FlyteContext, lv: Literal, expected_python_type: typing.Union[typing.Type[FlyteFile], os.PathLike]
    ) -> FlyteFile:
        # Handle dataclass attribute access
        if lv.scalar:
            if lv.scalar.binary:
                return self.from_binary_idl(lv.scalar.binary, expected_python_type)
            if lv.scalar.generic:
                return self.from_generic_idl(lv.scalar.generic, expected_python_type)

        try:
            uri = lv.scalar.blob.uri
        except AttributeError:
            raise TypeTransformerFailedError(f"Cannot convert from {lv} to {expected_python_type}")

        if lv.scalar.blob.metadata.type.dimensionality != BlobType.BlobDimensionality.SINGLE:
            raise TypeTransformerFailedError(f"{lv.scalar.blob.uri} is not a file.")

        if not ctx.file_access.is_remote(uri) and not os.path.isfile(uri):
            raise FlyteAssertion(
                f"Cannot convert from {lv} to {expected_python_type}. " f"Expected a file, but {uri} is not a file."
            )

        # In this condition, we still return a FlyteFile instance, but it's a simple one that has no downloading tricks
        # Using is instead of issubclass because FlyteFile does actually subclass it
        if expected_python_type is os.PathLike:
            return FlyteFile(uri)

        # Correctly handle `Annotated[FlyteFile, ...]` by extracting the origin type
        expected_python_type = get_underlying_type(expected_python_type)

        # The rest of the logic is only for FlyteFile types.
        if not issubclass(expected_python_type, FlyteFile):  # type: ignore
            raise TypeError(f"Neither os.PathLike nor FlyteFile specified {expected_python_type}")

        # This is a local file path, like /usr/local/my_file, don't mess with it. Certainly, downloading it doesn't
        # make any sense.
        if not ctx.file_access.is_remote(uri):
            return expected_python_type(uri)  # type: ignore

        # For the remote case, return an FlyteFile object that can download
        local_path = ctx.file_access.get_random_local_path(uri)

        def _downloader():
            return ctx.file_access.get_data(uri, local_path, is_multipart=False)

        expected_format = FlyteFilePathTransformer.get_format(expected_python_type)
        ff = FlyteFile.__class_getitem__(expected_format)(local_path, _downloader)
        ff._remote_source = uri

        return ff

    def guess_python_type(self, literal_type: LiteralType) -> typing.Type[FlyteFile[typing.Any]]:
        if (
            literal_type.blob is not None
            and literal_type.blob.dimensionality == BlobType.BlobDimensionality.SINGLE
            and literal_type.blob.format != FlytePickleTransformer.PYTHON_PICKLE_FORMAT
        ):
            return FlyteFile.__class_getitem__(literal_type.blob.format)

        raise ValueError(f"Transformer {self} cannot reverse {literal_type}")


TypeEngine.register(FlyteFilePathTransformer(), additional_types=[os.PathLike])<|MERGE_RESOLUTION|>--- conflicted
+++ resolved
@@ -557,7 +557,6 @@
         else:
             raise TypeTransformerFailedError(f"Unsupported binary format: `{binary_idl_object.tag}`")
 
-<<<<<<< HEAD
     def from_generic_idl(
         self, generic: Struct, expected_python_type: typing.Union[typing.Type[FlyteFile], os.PathLike]
     ):
@@ -585,10 +584,7 @@
             expected_python_type,
         )
 
-    def to_python_value(
-=======
     async def async_to_python_value(
->>>>>>> 60499483
         self, ctx: FlyteContext, lv: Literal, expected_python_type: typing.Union[typing.Type[FlyteFile], os.PathLike]
     ) -> FlyteFile:
         # Handle dataclass attribute access

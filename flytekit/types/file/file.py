--- conflicted
+++ resolved
@@ -734,12 +734,9 @@
 
         # For the remote case, return an FlyteFile object that can download
         local_path = ctx.file_access.get_random_local_path(uri)
-<<<<<<< HEAD
 
         _downloader = partial(ctx.file_access.get_data, uri, local_path, is_multipart=False)
-
-=======
->>>>>>> 99f6d9f7
+  
         expected_format = FlyteFilePathTransformer.get_format(expected_python_type)
         ff = FlyteFile.__class_getitem__(expected_format)(
             path=local_path, downloader=lambda: self.downloader(ctx=ctx, remote_path=uri, local_path=local_path)

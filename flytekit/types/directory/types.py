--- conflicted
+++ resolved
@@ -359,18 +359,10 @@
 
         # If we're uploading something, that means that the uri should always point to the upload destination.
         if should_upload:
-<<<<<<< HEAD
-            if remote_directory is not None:
-                remote_path = ctx.file_access.put_data(source_path, remote_directory, is_multipart=True)
-            else:
-                remote_path = ctx.file_access.put_raw_data(source_path)
-            return Literal(scalar=Scalar(blob=Blob(metadata=meta, uri=remote_path)))
-=======
             if remote_directory is None:
                 remote_directory = ctx.file_access.get_random_remote_directory()
             ctx.file_access.put_data(source_path, remote_directory, is_multipart=True, batch_size=batch_size)
             return Literal(scalar=Scalar(blob=Blob(metadata=meta, uri=remote_directory)))
->>>>>>> c4135707
 
         # If not uploading, then we can only take the original source path as the uri.
         else:

from __future__ import annotations

import collections
import types
import typing
from abc import ABC, abstractmethod
from dataclasses import dataclass, field
from typing import Dict, Generator, Optional, Type, Union

import _datetime
import numpy as _np
import pandas as pd
import pyarrow as pa
from dataclasses_json import config, dataclass_json
from fsspec.utils import get_protocol
from marshmallow import fields
from typing_extensions import Annotated, TypeAlias, get_args, get_origin

from flytekit.core.context_manager import FlyteContext, FlyteContextManager
from flytekit.core.type_engine import TypeEngine, TypeTransformer
from flytekit.deck.renderer import Renderable
from flytekit.loggers import logger
from flytekit.models import literals
from flytekit.models import types as type_models
from flytekit.models.literals import Literal, Scalar, StructuredDatasetMetadata
from flytekit.models.types import LiteralType, SchemaType, StructuredDatasetType

T = typing.TypeVar("T")  # StructuredDataset type or a dataframe type
DF = typing.TypeVar("DF")  # Dataframe type

# For specifying the storage formats of StructuredDatasets. It's just a string, nothing fancy.
StructuredDatasetFormat: TypeAlias = str

# Storage formats
PARQUET: StructuredDatasetFormat = "parquet"
GENERIC_FORMAT: StructuredDatasetFormat = ""


@dataclass_json
@dataclass
class StructuredDataset(object):
    """
    This is the user facing StructuredDataset class. Please don't confuse it with the literals.StructuredDataset
    class (that is just a model, a Python class representation of the protobuf).
    """

    uri: typing.Optional[str] = field(default=None, metadata=config(mm_field=fields.String()))
    file_format: typing.Optional[str] = field(default=GENERIC_FORMAT, metadata=config(mm_field=fields.String()))

    @classmethod
    def columns(cls) -> typing.Dict[str, typing.Type]:
        return {}

    @classmethod
    def column_names(cls) -> typing.List[str]:
        return [k for k, v in cls.columns().items()]

    def __init__(
        self,
        dataframe: typing.Optional[typing.Any] = None,
        uri: typing.Optional[str] = None,
        metadata: typing.Optional[literals.StructuredDatasetMetadata] = None,
        **kwargs,
    ):
        self._dataframe = dataframe
        # Make these fields public, so that the dataclass transformer can set a value for it
        # https://github.com/flyteorg/flytekit/blob/bcc8541bd6227b532f8462563fe8aac902242b21/flytekit/core/type_engine.py#L298
        self.uri = uri
        # When dataclass_json runs from_json, we need to set it here, otherwise the format will be empty string
        self.file_format = kwargs["file_format"] if "file_format" in kwargs else GENERIC_FORMAT
        # This is a special attribute that indicates if the data was either downloaded or uploaded
        self._metadata = metadata
        # This is not for users to set, the transformer will set this.
        self._literal_sd: Optional[literals.StructuredDataset] = None
        # Not meant for users to set, will be set by an open() call
        self._dataframe_type: Optional[DF] = None  # type: ignore

    @property
    def dataframe(self) -> Optional[DF]:
        return self._dataframe

    @property
    def metadata(self) -> Optional[StructuredDatasetMetadata]:
        return self._metadata

    @property
    def literal(self) -> Optional[literals.StructuredDataset]:
        return self._literal_sd

    def open(self, dataframe_type: Type[DF]):
        self._dataframe_type = dataframe_type
        return self

    def all(self) -> DF:  # type: ignore
        if self._dataframe_type is None:
            raise ValueError("No dataframe type set. Use open() to set the local dataframe type you want to use.")
        ctx = FlyteContextManager.current_context()
        return flyte_dataset_transformer.open_as(ctx, self.literal, self._dataframe_type, self.metadata)

    def iter(self) -> Generator[DF, None, None]:
        if self._dataframe_type is None:
            raise ValueError("No dataframe type set. Use open() to set the local dataframe type you want to use.")
        ctx = FlyteContextManager.current_context()
        return flyte_dataset_transformer.iter_as(
            ctx, self.literal, self._dataframe_type, updated_metadata=self.metadata
        )


def extract_cols_and_format(
    t: typing.Any,
) -> typing.Tuple[Type[T], Optional[typing.OrderedDict[str, Type]], Optional[str], Optional[pa.lib.Schema]]:
    """
    Helper function, just used to iterate through Annotations and extract out the following information:
      - base type, if not Annotated, it will just be the type that was passed in.
      - column information, as a collections.OrderedDict,
      - the storage format, as a ``StructuredDatasetFormat`` (str),
      - pa.lib.Schema

    If more than one of any type of thing is found, an error will be raised.
    If no instances of a given type are found, then None will be returned.

    If we add more things, we should put all the returned items in a dataclass instead of just a tuple.

    :param t: The incoming type which may or may not be Annotated
    :return: Tuple representing
        the original type,
        optional OrderedDict of columns,
        optional str for the format,
        optional pyarrow Schema
    """
    fmt = ""
    ordered_dict_cols = None
    pa_schema = None
    if get_origin(t) is Annotated:
        base_type, *annotate_args = get_args(t)
        for aa in annotate_args:
            if isinstance(aa, StructuredDatasetFormat):
                if fmt != "":
                    raise ValueError(f"A format was already specified {fmt}, cannot use {aa}")
                fmt = aa
            elif isinstance(aa, collections.OrderedDict):
                if ordered_dict_cols is not None:
                    raise ValueError(f"Column information was already found {ordered_dict_cols}, cannot use {aa}")
                ordered_dict_cols = aa
            elif isinstance(aa, pa.Schema):
                if pa_schema is not None:
                    raise ValueError(f"Arrow schema was already found {pa_schema}, cannot use {aa}")
                pa_schema = aa
        return base_type, ordered_dict_cols, fmt, pa_schema

    # We return None as the format instead of parquet or something because the transformer engine may find
    # a better default for the given dataframe type.
    return t, ordered_dict_cols, fmt, pa_schema


class StructuredDatasetEncoder(ABC):
    def __init__(self, python_type: Type[T], protocol: Optional[str] = None, supported_format: Optional[str] = None):
        """
        Extend this abstract class, implement the encode function, and register your concrete class with the
        StructuredDatasetTransformerEngine class in order for the core flytekit type engine to handle
        dataframe libraries. This is the encoding interface, meaning it is used when there is a Python value that the
        flytekit type engine is trying to convert into a Flyte Literal. For the other way, see
        the StructuredDatasetEncoder

        :param python_type: The dataframe class in question that you want to register this encoder with
        :param protocol: A prefix representing the storage driver (e.g. 's3, 'gs', 'bq', etc.). You can use either
          "s3" or "s3://". They are the same since the "://" will just be stripped by the constructor.
          If None, this encoder will be registered with all protocols that flytekit's data persistence layer
          is capable of handling.
        :param supported_format: Arbitrary string representing the format. If not supplied then an empty string
          will be used. An empty string implies that the encoder works with any format. If the format being asked
          for does not exist, the transformer enginer will look for the "" endcoder instead and write a warning.
        """
        self._python_type = python_type
        self._protocol = protocol.replace("://", "") if protocol else None
        self._supported_format = supported_format or ""

    @property
    def python_type(self) -> Type[T]:
        return self._python_type

    @property
    def protocol(self) -> Optional[str]:
        return self._protocol

    @property
    def supported_format(self) -> str:
        return self._supported_format

    @abstractmethod
    def encode(
        self,
        ctx: FlyteContext,
        structured_dataset: StructuredDataset,
        structured_dataset_type: StructuredDatasetType,
    ) -> literals.StructuredDataset:
        """
        Even if the user code returns a plain dataframe instance, the dataset transformer engine will wrap the
        incoming dataframe with defaults set for that dataframe
        type. This simplifies this function's interface as a lot of data that could be specified by the user using
        the
        # TODO: Do we need to add a flag to indicate if it was wrapped by the transformer or by the user?

        :param ctx:
        :param structured_dataset: This is a StructuredDataset wrapper object. See more info above.
        :param structured_dataset_type: This the StructuredDatasetType, as found in the LiteralType of the interface
          of the task that invoked this encoding call. It is passed along to encoders so that authors of encoders
          can include it in the returned literals.StructuredDataset. See the IDL for more information on why this
          literal in particular carries the type information along with it. If the encoder doesn't supply it, it will
          also be filled in after the encoder runs by the transformer engine.
        :return: This function should return a StructuredDataset literal object. Do not confuse this with the
          StructuredDataset wrapper class used as input to this function - that is the user facing Python class.
          This function needs to return the IDL StructuredDataset.
        """
        raise NotImplementedError


class StructuredDatasetDecoder(ABC):
    def __init__(self, python_type: Type[DF], protocol: Optional[str] = None, supported_format: Optional[str] = None):
        """
        Extend this abstract class, implement the decode function, and register your concrete class with the
        StructuredDatasetTransformerEngine class in order for the core flytekit type engine to handle
        dataframe libraries. This is the decoder interface, meaning it is used when there is a Flyte Literal value,
        and we have to get a Python value out of it. For the other way, see the StructuredDatasetEncoder

        :param python_type: The dataframe class in question that you want to register this decoder with
        :param protocol: A prefix representing the storage driver (e.g. 's3, 'gs', 'bq', etc.). You can use either
          "s3" or "s3://". They are the same since the "://" will just be stripped by the constructor.
          If None, this decoder will be registered with all protocols that flytekit's data persistence layer
          is capable of handling.
        :param supported_format: Arbitrary string representing the format. If not supplied then an empty string
          will be used. An empty string implies that the decoder works with any format. If the format being asked
          for does not exist, the transformer enginer will look for the "" decoder instead and write a warning.
        """
        self._python_type = python_type
        self._protocol = protocol.replace("://", "") if protocol else None
        self._supported_format = supported_format or ""

    @property
    def python_type(self) -> Type[DF]:
        return self._python_type

    @property
    def protocol(self) -> Optional[str]:
        return self._protocol

    @property
    def supported_format(self) -> str:
        return self._supported_format

    @abstractmethod
    def decode(
        self,
        ctx: FlyteContext,
        flyte_value: literals.StructuredDataset,
        current_task_metadata: StructuredDatasetMetadata,
    ) -> Union[DF, typing.Iterator[DF]]:
        """
        This is code that will be called by the dataset transformer engine to ultimately translate from a Flyte Literal
        value into a Python instance.

        :param ctx: A FlyteContext, useful in accessing the filesystem and other attributes
        :param flyte_value: This will be a Flyte IDL StructuredDataset Literal - do not confuse this with the
          StructuredDataset class defined also in this module.
        :param current_task_metadata: Metadata object containing the type (and columns if any) for the currently
         executing task. This type may have more or less information than the type information bundled inside the incoming flyte_value.
        :return: This function can either return an instance of the dataframe that this decoder handles, or an iterator
          of those dataframes.
        """
        raise NotImplementedError


def convert_schema_type_to_structured_dataset_type(
    column_type: int,
) -> int:
    if column_type == SchemaType.SchemaColumn.SchemaColumnType.INTEGER:
        return type_models.SimpleType.INTEGER
    if column_type == SchemaType.SchemaColumn.SchemaColumnType.FLOAT:
        return type_models.SimpleType.FLOAT
    if column_type == SchemaType.SchemaColumn.SchemaColumnType.STRING:
        return type_models.SimpleType.STRING
    if column_type == SchemaType.SchemaColumn.SchemaColumnType.DATETIME:
        return type_models.SimpleType.DATETIME
    if column_type == SchemaType.SchemaColumn.SchemaColumnType.DURATION:
        return type_models.SimpleType.DURATION
    if column_type == SchemaType.SchemaColumn.SchemaColumnType.BOOLEAN:
        return type_models.SimpleType.BOOLEAN
    else:
        raise AssertionError(f"Unrecognized SchemaColumnType: {column_type}")


class DuplicateHandlerError(ValueError):
    ...


class StructuredDatasetTransformerEngine(TypeTransformer[StructuredDataset]):
    """
    Think of this transformer as a higher-level meta transformer that is used for all the dataframe types.
    If you are bringing a custom data frame type, or any data frame type, to flytekit, instead of
    registering with the main type engine, you should register with this transformer instead.
    """

    _SUPPORTED_TYPES: typing.Dict[Type, LiteralType] = {
        _np.int32: type_models.LiteralType(simple=type_models.SimpleType.INTEGER),
        _np.int64: type_models.LiteralType(simple=type_models.SimpleType.INTEGER),
        _np.uint32: type_models.LiteralType(simple=type_models.SimpleType.INTEGER),
        _np.uint64: type_models.LiteralType(simple=type_models.SimpleType.INTEGER),
        int: type_models.LiteralType(simple=type_models.SimpleType.INTEGER),
        _np.float32: type_models.LiteralType(simple=type_models.SimpleType.FLOAT),
        _np.float64: type_models.LiteralType(simple=type_models.SimpleType.FLOAT),
        float: type_models.LiteralType(simple=type_models.SimpleType.FLOAT),
        _np.bool_: type_models.LiteralType(simple=type_models.SimpleType.BOOLEAN),  # type: ignore
        bool: type_models.LiteralType(simple=type_models.SimpleType.BOOLEAN),
        _np.datetime64: type_models.LiteralType(simple=type_models.SimpleType.DATETIME),
        _datetime.datetime: type_models.LiteralType(simple=type_models.SimpleType.DATETIME),
        _np.timedelta64: type_models.LiteralType(simple=type_models.SimpleType.DURATION),
        _datetime.timedelta: type_models.LiteralType(simple=type_models.SimpleType.DURATION),
        _np.string_: type_models.LiteralType(simple=type_models.SimpleType.STRING),
        _np.str_: type_models.LiteralType(simple=type_models.SimpleType.STRING),
        _np.object_: type_models.LiteralType(simple=type_models.SimpleType.STRING),
        str: type_models.LiteralType(simple=type_models.SimpleType.STRING),
    }

    ENCODERS: Dict[Type, Dict[str, Dict[str, StructuredDatasetEncoder]]] = {}
    DECODERS: Dict[Type, Dict[str, Dict[str, StructuredDatasetDecoder]]] = {}
    DEFAULT_PROTOCOLS: Dict[Type, str] = {}
    DEFAULT_FORMATS: Dict[Type, str] = {}

    Handlers = Union[StructuredDatasetEncoder, StructuredDatasetDecoder]
    Renderers: Dict[Type, Renderable] = {}

    @classmethod
    def _finder(cls, handler_map, df_type: Type, protocol: str, format: str):
        # If the incoming format requested is a specific format (e.g. "avro"), then look for that specific handler
        #   if missing, see if there's a generic format handler. Error if missing.
        # If the incoming format requested is the generic format (""), then see if it's present,
        #   if not, look to see if there is a default format for the df_type and a handler for that format.
        #   if still missing, look to see if there's only _one_ handler for that type, if so then use that.
        if format != GENERIC_FORMAT:
            try:
                return handler_map[df_type][protocol][format]
            except KeyError:
                try:
                    return handler_map[df_type][protocol][GENERIC_FORMAT]
                except KeyError:
                    ...
        else:
            try:
                return handler_map[df_type][protocol][GENERIC_FORMAT]
            except KeyError:
                if df_type in cls.DEFAULT_FORMATS and cls.DEFAULT_FORMATS[df_type] in handler_map[df_type][protocol]:
                    hh = handler_map[df_type][protocol][cls.DEFAULT_FORMATS[df_type]]
                    logger.debug(
                        f"Didn't find format specific handler {type(handler_map)} for protocol {protocol}"
                        f" using the generic handler {hh} instead."
                    )
                    return hh
                if len(handler_map[df_type][protocol]) == 1:
                    hh = list(handler_map[df_type][protocol].values())[0]
                    logger.debug(
                        f"Using {hh} with format {hh.supported_format} as it's the only one available for {df_type}"
                    )
                    return hh
                else:
                    logger.warning(
                        f"Did not automatically pick a handler for {df_type},"
                        f" more than one detected {handler_map[df_type][protocol].keys()}"
                    )
        raise ValueError(f"Failed to find a handler for {df_type}, protocol {protocol}, fmt |{format}|")

    @classmethod
    def get_encoder(cls, df_type: Type, protocol: str, format: str):
        return cls._finder(StructuredDatasetTransformerEngine.ENCODERS, df_type, protocol, format)

    @classmethod
    def get_decoder(cls, df_type: Type, protocol: str, format: str):
        return cls._finder(StructuredDatasetTransformerEngine.DECODERS, df_type, protocol, format)

    @classmethod
    def _handler_finder(cls, h: Handlers, protocol: str) -> Dict[str, Handlers]:
        if isinstance(h, StructuredDatasetEncoder):
            top_level = cls.ENCODERS
        elif isinstance(h, StructuredDatasetDecoder):
            top_level = cls.DECODERS  # type: ignore
        else:
            raise TypeError(f"We don't support this type of handler {h}")
        if h.python_type not in top_level:
            top_level[h.python_type] = {}
        if protocol not in top_level[h.python_type]:
            top_level[h.python_type][protocol] = {}
        return top_level[h.python_type][protocol]  # type: ignore

    def __init__(self):
        super().__init__("StructuredDataset Transformer", StructuredDataset)
        self._type_assertions_enabled = False

    @classmethod
    def register_renderer(cls, python_type: Type, renderer: Renderable):
        cls.Renderers[python_type] = renderer

    @classmethod
    def register(
        cls,
        h: Handlers,
        default_for_type: bool = False,
        override: bool = False,
        default_format_for_type: bool = False,
        default_storage_for_type: bool = False,
    ):
        """
        Call this with any Encoder or Decoder to register it with the flytekit type system. If your handler does not
        specify a protocol (e.g. s3, gs, etc.) field, then

        :param h: The StructuredDatasetEncoder or StructuredDatasetDecoder you wish to register with this transformer.
        :param default_for_type: If set, when a user returns from a task an instance of the dataframe the handler
          handles, e.g. ``return pd.DataFrame(...)``, not wrapped around the ``StructuredDataset`` object, we will
          use this handler's protocol and format as the default, effectively saying that this handler will be called.
          Note that this shouldn't be set if your handler's protocol is None, because that implies that your handler
          is capable of handling all the different storage protocols that flytekit's data persistence layer is aware of.
          In these cases, the protocol is determined by the raw output data prefix set in the active context.
        :param override: Override any previous registrations. If default_for_type is also set, this will also override
          the default.
        :param default_format_for_type: Unlike the default_for_type arg that will set this handler's format and storage
          as the default, this will only set the format. Error if already set, unless override is specified.
        :param default_storage_for_type: Same as above but only for the storage format. Error if already set,
          unless override is specified.
        """
        if not (isinstance(h, StructuredDatasetEncoder) or isinstance(h, StructuredDatasetDecoder)):
            raise TypeError(f"We don't support this type of handler {h}")

        if h.protocol is None:
            if default_for_type:
                raise ValueError(f"Registering SD handler {h} with all protocols should never have default specified.")
            for persistence_protocol in ["s3", "gs", "file"]:
                # TODO: Clean this up when we get to replacing the persistence layer.
                # The behavior of the protocols given in the supported_protocols and is_supported_protocol
                # is not actually the same as the one returned in get_protocol.
                stripped = persistence_protocol
                logger.debug(f"Automatically registering {persistence_protocol} as {stripped} with {h}")
                try:
                    cls.register_for_protocol(
                        h, stripped, False, override, default_format_for_type, default_storage_for_type
                    )
                except DuplicateHandlerError:
                    logger.debug(f"Skipping {persistence_protocol}/{stripped} for {h} because duplicate")

        elif h.protocol == "":
            raise ValueError(f"Use None instead of empty string for registering handler {h}")
        else:
            cls.register_for_protocol(
                h, h.protocol, default_for_type, override, default_format_for_type, default_storage_for_type
            )

    @classmethod
    def register_for_protocol(
        cls,
        h: Handlers,
        protocol: str,
        default_for_type: bool,
        override: bool,
        default_format_for_type: bool,
        default_storage_for_type: bool,
    ):
        """
        See the main register function instead.
        """
        if protocol == "/":
            protocol = "file"
        lowest_level = cls._handler_finder(h, protocol)
        if h.supported_format in lowest_level and override is False:
            raise DuplicateHandlerError(
                f"Already registered a handler for {(h.python_type, protocol, h.supported_format)}"
            )
        lowest_level[h.supported_format] = h
        logger.debug(f"Registered {h} as handler for {h.python_type}, protocol {protocol}, fmt {h.supported_format}")

        if (default_format_for_type or default_for_type) and h.supported_format != GENERIC_FORMAT:
            if h.python_type in cls.DEFAULT_FORMATS and not override:
                if cls.DEFAULT_FORMATS[h.python_type] != h.supported_format:
                    logger.info(
                        f"Not using handler {h} with format {h.supported_format} as default for {h.python_type}, {cls.DEFAULT_FORMATS[h.python_type]} already specified."
                    )
            else:
                logger.debug(
                    f"Setting format {h.supported_format} for dataframes of type {h.python_type} from handler {h}"
                )
                cls.DEFAULT_FORMATS[h.python_type] = h.supported_format
        if default_storage_for_type or default_for_type:
            if h.protocol in cls.DEFAULT_PROTOCOLS and not override:
                logger.debug(
                    f"Not using handler {h} with storage protocol {h.protocol} as default for {h.python_type}, {cls.DEFAULT_PROTOCOLS[h.python_type]} already specified."
                )
            else:
                logger.debug(f"Using storage {protocol} for dataframes of type {h.python_type} from handler {h}")
                cls.DEFAULT_PROTOCOLS[h.python_type] = protocol

        # Register with the type engine as well
        # The semantics as of now are such that it doesn't matter which order these transformers are loaded in, as
        # long as the older Pandas/FlyteSchema transformer do not also specify the override
        engine = StructuredDatasetTransformerEngine()
        TypeEngine.register_additional_type(engine, h.python_type, override=True)

    def assert_type(self, t: Type[StructuredDataset], v: typing.Any):
        return

    def to_literal(
        self,
        ctx: FlyteContext,
        python_val: Union[StructuredDataset, typing.Any],
        python_type: Union[Type[StructuredDataset], Type],
        expected: LiteralType,
    ) -> Literal:
        # Make a copy in case we need to hand off to encoders, since we can't be sure of mutations.
        # Check first to see if it's even an SD type. For backwards compatibility, we may be getting a FlyteSchema
        python_type, *attrs = extract_cols_and_format(python_type)
        # In case it's a FlyteSchema
        sdt = StructuredDatasetType(format=self.DEFAULT_FORMATS.get(python_type, GENERIC_FORMAT))

        if expected and expected.structured_dataset_type:
            sdt = StructuredDatasetType(
                columns=expected.structured_dataset_type.columns,
                format=expected.structured_dataset_type.format,
                external_schema_type=expected.structured_dataset_type.external_schema_type,
                external_schema_bytes=expected.structured_dataset_type.external_schema_bytes,
            )

        # If the type signature has the StructuredDataset class, it will, or at least should, also be a
        # StructuredDataset instance.
        if issubclass(python_type, StructuredDataset) and isinstance(python_val, StructuredDataset):
            # There are three cases that we need to take care of here.

            # 1. A task returns a StructuredDataset that was just a passthrough input. If this happens
            # then return the original literals.StructuredDataset without invoking any encoder
            #
            # Ex.
            #   def t1(dataset: Annotated[StructuredDataset, my_cols]) -> Annotated[StructuredDataset, my_cols]:
            #       return dataset
            if python_val._literal_sd is not None:
                if python_val.dataframe is not None:
                    raise ValueError(
                        f"Shouldn't have specified both literal {python_val._literal_sd} and dataframe {python_val.dataframe}"
                    )
                return Literal(scalar=Scalar(structured_dataset=python_val._literal_sd))

            # 2. A task returns a python StructuredDataset with a uri.
            # Note: this case is also what happens we start a local execution of a task with a python StructuredDataset.
            #  It gets converted into a literal first, then back into a python StructuredDataset.
            #
            # Ex.
            #   def t2(uri: str) -> Annotated[StructuredDataset, my_cols]
            #       return StructuredDataset(uri=uri)
            if python_val.dataframe is None:
                if not python_val.uri:
                    raise ValueError(f"If dataframe is not specified, then the uri should be specified. {python_val}")
                sd_model = literals.StructuredDataset(
                    uri=python_val.uri,
                    metadata=StructuredDatasetMetadata(structured_dataset_type=sdt),
                )
                return Literal(scalar=Scalar(structured_dataset=sd_model))

            # 3. This is the third and probably most common case. The python StructuredDataset object wraps a dataframe
            # that we will need to invoke an encoder for. Figure out which encoder to call and invoke it.
            df_type = type(python_val.dataframe)
            protocol = self._protocol_from_type_or_prefix(ctx, df_type, python_val.uri)
            return self.encode(
                ctx,
                python_val,
                df_type,
                protocol,
                sdt.format,
                sdt,
            )

        # Otherwise assume it's a dataframe instance. Wrap it with some defaults
        fmt = self.DEFAULT_FORMATS.get(python_type, "")
        protocol = self._protocol_from_type_or_prefix(ctx, python_type)
        meta = StructuredDatasetMetadata(structured_dataset_type=expected.structured_dataset_type if expected else None)

        sd = StructuredDataset(dataframe=python_val, metadata=meta)
        return self.encode(ctx, sd, python_type, protocol, fmt, sdt)

    def _protocol_from_type_or_prefix(self, ctx: FlyteContext, df_type: Type, uri: Optional[str] = None) -> str:
        """
        Get the protocol from the default, if missing, then look it up from the uri if provided, if not then look
        up from the provided context's file access.
        """
        if df_type in self.DEFAULT_PROTOCOLS:
            return self.DEFAULT_PROTOCOLS[df_type]
        else:
            protocol = get_protocol(uri or ctx.file_access.raw_output_prefix)
            logger.debug(
                f"No default protocol for type {df_type} found, using {protocol} from output prefix {ctx.file_access.raw_output_prefix}"
            )
            return protocol

    def encode(
        self,
        ctx: FlyteContext,
        sd: StructuredDataset,
        df_type: Type,
        protocol: str,
        format: str,
        structured_literal_type: StructuredDatasetType,
    ) -> Literal:
        handler: StructuredDatasetEncoder
        handler = self.get_encoder(df_type, protocol, format)
        sd_model = handler.encode(ctx, sd, structured_literal_type)
        # This block is here in case the encoder did not set the type information in the metadata. Since this literal
        # is special in that it carries around the type itself, we want to make sure the type info therein is at
        # least as good as the type of the interface.
        if sd_model.metadata is None:
            sd_model._metadata = StructuredDatasetMetadata(structured_literal_type)
        if sd_model.metadata and sd_model.metadata.structured_dataset_type is None:
            sd_model.metadata._structured_dataset_type = structured_literal_type
        # Always set the format here to the format of the handler.
        # Note that this will always be the same as the incoming format except for when the fallback handler
        # with a format of "" is used.
        sd_model.metadata._structured_dataset_type.format = handler.supported_format
        return Literal(scalar=Scalar(structured_dataset=sd_model))

    def to_python_value(
        self, ctx: FlyteContext, lv: Literal, expected_python_type: Type[T] | StructuredDataset
    ) -> T | StructuredDataset:
        """
        The only tricky thing with converting a Literal (say the output of an earlier task), to a Python value at
        the start of a task execution, is the column subsetting behavior. For example, if you have,

        def t1() -> Annotated[StructuredDataset, kwtypes(col_a=int, col_b=float)]: ...
        def t2(in_a: Annotated[StructuredDataset, kwtypes(col_b=float)]): ...

        where t2(in_a=t1()), when t2 does in_a.open(pd.DataFrame).all(), it should get a DataFrame
        with only one column.

        +-----------------------------+-----------------------------------------+--------------------------------------+
        |                             |          StructuredDatasetType of the incoming Literal                         |
        +-----------------------------+-----------------------------------------+--------------------------------------+
        | StructuredDatasetType       | Has columns defined                     |  [] columns or None                  |
        | of currently running task   |                                         |                                      |
        +=============================+=========================================+======================================+
        |    Has columns              | The StructuredDatasetType passed to the decoder will have the columns          |
        |    defined                  | as defined by the type annotation of the currently running task.               |
        |                             |                                                                                |
        |                             | Decoders **should** then subset the incoming data to the columns requested.    |
        |                             |                                                                                |
        +-----------------------------+-----------------------------------------+--------------------------------------+
        |   [] columns or None        | StructuredDatasetType passed to decoder | StructuredDatasetType passed to the  |
        |                             | will have the columns from the incoming | decoder will have an empty list of   |
        |                             | Literal. This is the scenario where     | columns.                             |
        |                             | the Literal returned by the running     |                                      |
        |                             | task will have more information than    |                                      |
        |                             | the running task's signature.           |                                      |
        +-----------------------------+-----------------------------------------+--------------------------------------+
        """
        # Detect annotations and extract out all the relevant information that the user might supply
        expected_python_type, column_dict, storage_fmt, pa_schema = extract_cols_and_format(expected_python_type)

        # The literal that we get in might be an old FlyteSchema.
        # We'll continue to support this for the time being. There is some duplicated logic here but let's
        # keep it copy/pasted for clarity
        if lv.scalar.schema is not None:
            schema_columns = lv.scalar.schema.type.columns

            # See the repeated logic below for comments
            if column_dict is None or len(column_dict) == 0:
                final_dataset_columns = []
                if schema_columns is not None and schema_columns != []:
                    for c in schema_columns:
                        final_dataset_columns.append(
                            StructuredDatasetType.DatasetColumn(
                                name=c.name,
                                literal_type=LiteralType(
                                    simple=convert_schema_type_to_structured_dataset_type(c.type),
                                ),
                            )
                        )
                # Dataframe will always be serialized to parquet file by FlyteSchema transformer
                new_sdt = StructuredDatasetType(columns=final_dataset_columns, format=PARQUET)
            else:
                final_dataset_columns = self._convert_ordered_dict_of_columns_to_list(column_dict)
                # Dataframe will always be serialized to parquet file by FlyteSchema transformer
                new_sdt = StructuredDatasetType(columns=final_dataset_columns, format=PARQUET)

            metad = literals.StructuredDatasetMetadata(structured_dataset_type=new_sdt)
            sd_literal = literals.StructuredDataset(
                uri=lv.scalar.schema.uri,
                metadata=metad,
            )

            if issubclass(expected_python_type, StructuredDataset):
                sd = StructuredDataset(dataframe=None, metadata=metad)
                sd._literal_sd = sd_literal
                return sd
            else:
                return self.open_as(ctx, sd_literal, expected_python_type, metad)

        # Start handling for StructuredDataset scalars, first look at the columns
        incoming_columns = lv.scalar.structured_dataset.metadata.structured_dataset_type.columns

        # If the incoming literal, also doesn't have columns, then we just have an empty list, so initialize here
        final_dataset_columns = []
        # If the current running task's input does not have columns defined, or has an empty list of columns
        if column_dict is None or len(column_dict) == 0:
            # but if it does, then we just copy it over
            if incoming_columns is not None and incoming_columns != []:
                final_dataset_columns = incoming_columns.copy()
        # If the current running task's input does have columns defined
        else:
            final_dataset_columns = self._convert_ordered_dict_of_columns_to_list(column_dict)

        new_sdt = StructuredDatasetType(
            columns=final_dataset_columns,
            format=lv.scalar.structured_dataset.metadata.structured_dataset_type.format,
            external_schema_type=lv.scalar.structured_dataset.metadata.structured_dataset_type.external_schema_type,
            external_schema_bytes=lv.scalar.structured_dataset.metadata.structured_dataset_type.external_schema_bytes,
        )
        metad = StructuredDatasetMetadata(structured_dataset_type=new_sdt)

        # A StructuredDataset type, for example
        #   t1(input_a: StructuredDataset)  # or
        #   t1(input_a: Annotated[StructuredDataset, my_cols])
        if issubclass(expected_python_type, StructuredDataset):
            sd = expected_python_type(
                dataframe=None,
                # Note here that the type being passed in
                metadata=metad,
            )
            sd._literal_sd = lv.scalar.structured_dataset
            sd.file_format = metad.structured_dataset_type.format
            return sd

        # If the requested type was not a StructuredDataset, then it means it was a plain dataframe type, which means
        # we should do the opening/downloading and whatever else it might entail right now. No iteration option here.
        return self.open_as(ctx, lv.scalar.structured_dataset, df_type=expected_python_type, updated_metadata=metad)

    def to_html(self, ctx: FlyteContext, python_val: typing.Any, expected_python_type: Type[T]) -> str:
        if isinstance(python_val, StructuredDataset):
            if python_val.dataframe is not None:
                df = python_val.dataframe
            else:
                # Here we only render column information by default instead of opening the structured dataset.
                col = typing.cast(StructuredDataset, python_val).columns()
                df = pd.DataFrame(col, ["column type"])
                return df.to_html()  # type: ignore
        else:
            df = python_val

        if type(df) in self.Renderers:
            return self.Renderers[type(df)].to_html(df)
        else:
            raise NotImplementedError(f"Could not find a renderer for {type(df)} in {self.Renderers}")

    def open_as(
        self,
        ctx: FlyteContext,
        sd: literals.StructuredDataset,
        df_type: Type[DF],
        updated_metadata: StructuredDatasetMetadata,
    ) -> DF:
        """
        :param ctx: A FlyteContext, useful in accessing the filesystem and other attributes
        :param sd:
        :param df_type:
        :param updated_metadata: New metadata type, since it might be different from the metadata in the literal.
        :return: dataframe. It could be pandas dataframe or arrow table, etc.
        """
        protocol = get_protocol(sd.uri)
        decoder = self.get_decoder(df_type, protocol, sd.metadata.structured_dataset_type.format)
        result = decoder.decode(ctx, sd, updated_metadata)
        if isinstance(result, types.GeneratorType):
            raise ValueError(f"Decoder {decoder} returned iterator {result} but whole value requested from {sd}")
        return result

    def iter_as(
        self,
        ctx: FlyteContext,
        sd: literals.StructuredDataset,
        df_type: Type[DF],
        updated_metadata: StructuredDatasetMetadata,
<<<<<<< HEAD
    ) -> Generator[DF, None, None]:
        protocol = get_protocol(sd.uri)
=======
    ) -> typing.Iterator[DF]:
        protocol = protocol_prefix(sd.uri)
>>>>>>> 707fc03b
        decoder = self.DECODERS[df_type][protocol][sd.metadata.structured_dataset_type.format]
        result: Union[DF, typing.Iterator[DF]] = decoder.decode(ctx, sd, updated_metadata)
        if not isinstance(result, types.GeneratorType):
            raise ValueError(f"Decoder {decoder} didn't return iterator {result} but should have from {sd}")
        return result

    def _get_dataset_column_literal_type(self, t: Type) -> type_models.LiteralType:
        if t in self._SUPPORTED_TYPES:
            return self._SUPPORTED_TYPES[t]
        if hasattr(t, "__origin__") and t.__origin__ == list:
            return type_models.LiteralType(collection_type=self._get_dataset_column_literal_type(t.__args__[0]))
        if hasattr(t, "__origin__") and t.__origin__ == dict:
            return type_models.LiteralType(map_value_type=self._get_dataset_column_literal_type(t.__args__[1]))
        raise AssertionError(f"type {t} is currently not supported by StructuredDataset")

    def _convert_ordered_dict_of_columns_to_list(
        self, column_map: typing.Optional[typing.OrderedDict[str, Type]]
    ) -> typing.List[StructuredDatasetType.DatasetColumn]:
        converted_cols: typing.List[StructuredDatasetType.DatasetColumn] = []
        if column_map is None or len(column_map) == 0:
            return converted_cols
        for k, v in column_map.items():
            lt = self._get_dataset_column_literal_type(v)
            converted_cols.append(StructuredDatasetType.DatasetColumn(name=k, literal_type=lt))
        return converted_cols

    def _get_dataset_type(self, t: typing.Union[Type[StructuredDataset], typing.Any]) -> StructuredDatasetType:
        original_python_type, column_map, storage_format, pa_schema = extract_cols_and_format(t)  # type: ignore

        # Get the column information
        converted_cols: typing.List[
            StructuredDatasetType.DatasetColumn
        ] = self._convert_ordered_dict_of_columns_to_list(column_map)

        return StructuredDatasetType(
            columns=converted_cols,
            format=storage_format,
            external_schema_type="arrow" if pa_schema else None,
            external_schema_bytes=typing.cast(pa.lib.Schema, pa_schema).to_string().encode() if pa_schema else None,
        )

    def get_literal_type(self, t: typing.Union[Type[StructuredDataset], typing.Any]) -> LiteralType:
        """
        Provide a concrete implementation so that writers of custom dataframe handlers since there's nothing that
        special about the literal type. Any dataframe type will always be associated with the structured dataset type.
        The other aspects of it - columns, external schema type, etc. can be read from associated metadata.

        :param t: The python dataframe type, which is mostly ignored.
        """
        return LiteralType(structured_dataset_type=self._get_dataset_type(t))

    def guess_python_type(self, literal_type: LiteralType) -> Type[StructuredDataset]:
        # todo: technically we should return the dataframe type specified in the constructor, but to do that,
        #   we'd have to store that, which we don't do today. See possibly #1363
        if literal_type.structured_dataset_type is not None:
            return StructuredDataset
        raise ValueError(f"StructuredDatasetTransformerEngine cannot reverse {literal_type}")


flyte_dataset_transformer = StructuredDatasetTransformerEngine()
TypeEngine.register(flyte_dataset_transformer)<|MERGE_RESOLUTION|>--- conflicted
+++ resolved
@@ -776,13 +776,8 @@
         sd: literals.StructuredDataset,
         df_type: Type[DF],
         updated_metadata: StructuredDatasetMetadata,
-<<<<<<< HEAD
-    ) -> Generator[DF, None, None]:
+    ) -> typing.Iterator[DF]:
         protocol = get_protocol(sd.uri)
-=======
-    ) -> typing.Iterator[DF]:
-        protocol = protocol_prefix(sd.uri)
->>>>>>> 707fc03b
         decoder = self.DECODERS[df_type][protocol][sd.metadata.structured_dataset_type.format]
         result: Union[DF, typing.Iterator[DF]] = decoder.decode(ctx, sd, updated_metadata)
         if not isinstance(result, types.GeneratorType):

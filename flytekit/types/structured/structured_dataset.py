--- conflicted
+++ resolved
@@ -817,7 +817,6 @@
         else:
             raise TypeTransformerFailedError(f"Unsupported binary format: `{binary_idl_object.tag}`")
 
-<<<<<<< HEAD
     def from_generic_idl(
         self, generic: Struct, expected_python_type: Type[T] | StructuredDataset
     ) -> T | StructuredDataset:
@@ -848,10 +847,7 @@
         python_val = json.loads(json_str)
         return self.dict_to_structured_dataset(dict_obj=python_val, expected_python_type=expected_python_type)
 
-    def to_python_value(
-=======
     async def async_to_python_value(
->>>>>>> f79f51d8
         self, ctx: FlyteContext, lv: Literal, expected_python_type: Type[T] | StructuredDataset
     ) -> T | StructuredDataset:
         """

--- conflicted
+++ resolved
@@ -748,11 +748,6 @@
                     uri = await ctx.file_access.async_put_raw_data(uri)
 
                 # Check the user-specified file_format
-<<<<<<< HEAD
-                # When users specify file_format for a StructuredDataset, the file_format information must be retained.
-                # For details, please refer to https://github.com/flyteorg/flyte/issues/6096.
-                if file_format != GENERIC_FORMAT:
-=======
                 # When users specify file_format for a StructuredDataset, the file_format should be retained conditionally.
                 # For details, please refer to https://github.com/flyteorg/flyte/issues/6096.
                 # Following illustrates why we can't always copy the user-specified file_format over:
@@ -767,7 +762,6 @@
                 # In this case, we expect sd2.file_format to be task-format (as shown in Annotated), not user-format.
                 # If we directly copy the user-specified file_format over, the type hint information will be missing.
                 if sdt.format == GENERIC_FORMAT and file_format != GENERIC_FORMAT:
->>>>>>> acfaa764
                     sdt.format = file_format
 
                 sd_model = literals.StructuredDataset(

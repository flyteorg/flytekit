# -*- coding: utf-8 -*-
#
from __future__ import (absolute_import, division, print_function,
                        unicode_literals)

import re
import sys

import statsd

from flytekit.configuration import statsd as _statsd_config

RESERVED_TAG_WORDS = frozenset(
<<<<<<< HEAD
    [
        "asg",
        "az",
        "backend",
        "canary",
        "host",
        "period",
        "region",
        "shard",
        "window",
        "source",
    ]
=======
    ["asg", "az", "backend", "canary", "host", "period", "region", "shard", "window", "source"]
>>>>>>> 83c10cca
)

# TODO should this be a whitelist instead?
FORBIDDEN_TAG_VALUE_CHARACTERS = re.compile("[|.:]")

_stats_client = None


class ScopeableStatsProxy(object):
    """
    A Proxy object for an underlying statsd client.
    Adds a new call, scope(prefix), which returns a new proxy to the same
    client which will prefix all calls to underlying methods with the scoped prefix:
    new_client = client.get_stats('a')
    new_client.incr('b') # Metric name = a.b
    This can be nested:
    newer_client = new_client.get_stats('subsystem')
    newer_client.incr('bad') # Metric name = a.subsystem.bad
    """

    # List of functions we will proxy and prefix the first string argument on
    EXTENDABLE_FUNC = ["incr", "decr", "timing", "timer", "gauge", "set"]

    def __init__(self, client, prefix=None):
        self._client = client
        self._scope_prefix = prefix
        for extendable_func in self.EXTENDABLE_FUNC:
            base_func = getattr(self._client, extendable_func)
            if base_func:
                setattr(self, extendable_func, self._create_wrapped_function(base_func))

    def _create_wrapped_function(self, base_func):
        if self._scope_prefix:

            def name_wrap(stat, *args, **kwargs):
                tags = kwargs.pop("tags", {})
                if kwargs.pop("per_host", False):
                    tags["_f"] = "i"

                if bool(tags):
                    stat = self._serialize_tags(stat, tags)
                return base_func(self._p_with_prefix(stat), *args, **kwargs)

        else:

            def name_wrap(stat, *args, **kwargs):
                tags = kwargs.pop("tags", {})
                if kwargs.pop("per_host", False):
                    tags["_f"] = "i"

                if bool(tags):
                    stat = self._serialize_tags(stat, tags)
                return base_func(stat, *args, **kwargs)

        return name_wrap

    def get_stats(self, name):
        if not self._scope_prefix or self._scope_prefix == "":
            prefix = name
        else:
            prefix = self._scope_prefix + "." + name

        return ScopeableStatsProxy(self._client, prefix)

    def pipeline(self):
        return ScopeableStatsProxy(self._client.pipeline(), self._scope_prefix)

    def _p_with_prefix(self, name):
        if name is None:
            return name
        return self._scope_prefix + "." + name

    def _is_ascii(self, name):
        if sys.version_info >= (3, 7):
            return name.isascii()
        try:
            return name and name.encode("ascii")
        except UnicodeEncodeError:
            return False

    def _serialize_tags(self, metric, tags=None):
        stat = metric
        if tags:
            for key in sorted(tags):
                try:
                    # Python 2.7, will throw UnicodeEncodeError
                    # Python 3.4+, will need ascii check,
                    # pystatsd  3.2.1 can handle ascii only (.encode with "ignore" can be lossy)
                    key = str(key)
                    # if the tags fail sanity check we will not serialize the tags, and simply return the metric.
                    if not self._is_ascii(key):
                        return stat
                    tag = FORBIDDEN_TAG_VALUE_CHARACTERS.sub("_", str(tags[key]))
                    if tag != "":
                        metric += ".__{0}={1}".format(key, tag)
                except UnicodeEncodeError:
                    # TODO: log warning here and possibly fail the entire request?
                    return stat

        return metric

    def __hasattr__(self, name):
        return hasattr(self._client, name)

    def __getattr__(self, name):
        return getattr(self._client, name)

    def __enter__(self):
        return ScopeableStatsProxy(self._client.__enter__(), self._scope_prefix)

    def __exit__(self, exc_type, exc_value, traceback):
        self._client.__exit__(exc_type, exc_value, traceback)


class StatsClientProxy(ScopeableStatsProxy):
    @property
    def _prefix(self):
        return self._scope_prefix


def _get_stats_client():
    global _stats_client
    if _stats_client is None:
        _stats_client = statsd.StatsClient(
            _statsd_config.HOST.get(), _statsd_config.PORT.get()
        )
    return _stats_client


def get_base_stats(prefix):
    return StatsClientProxy(_get_stats_client(), prefix=prefix)


def get_stats(prefix):
    return get_base_stats(prefix)<|MERGE_RESOLUTION|>--- conflicted
+++ resolved
@@ -1,7 +1,6 @@
 # -*- coding: utf-8 -*-
 #
-from __future__ import (absolute_import, division, print_function,
-                        unicode_literals)
+from __future__ import absolute_import, division, print_function, unicode_literals
 
 import re
 import sys
@@ -11,22 +10,7 @@
 from flytekit.configuration import statsd as _statsd_config
 
 RESERVED_TAG_WORDS = frozenset(
-<<<<<<< HEAD
-    [
-        "asg",
-        "az",
-        "backend",
-        "canary",
-        "host",
-        "period",
-        "region",
-        "shard",
-        "window",
-        "source",
-    ]
-=======
     ["asg", "az", "backend", "canary", "host", "period", "region", "shard", "window", "source"]
->>>>>>> 83c10cca
 )
 
 # TODO should this be a whitelist instead?
@@ -150,9 +134,7 @@
 def _get_stats_client():
     global _stats_client
     if _stats_client is None:
-        _stats_client = statsd.StatsClient(
-            _statsd_config.HOST.get(), _statsd_config.PORT.get()
-        )
+        _stats_client = statsd.StatsClient(_statsd_config.HOST.get(), _statsd_config.PORT.get())
     return _stats_client
 
 

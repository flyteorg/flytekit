--- conflicted
+++ resolved
@@ -15,7 +15,7 @@
 from flytekit.configuration.default_images import DefaultImages
 from flytekit.core import context_manager
 from flytekit.core.workflow import WorkflowBase
-from flytekit.exceptions.user import FlyteEntityNotExistException, FlyteValidationException
+from flytekit.exceptions.user import FlyteValidationException
 from flytekit.models import literals
 from flytekit.models.common import AuthRole
 from flytekit.models.types import StructuredDatasetType
@@ -140,8 +140,16 @@
             is_remote=True,
         )
 
-<<<<<<< HEAD
+        # TODO: leave a comment explaining why we need to register twice
+        StructuredDatasetTransformerEngine.register(
+            PandasToParquetDataProxyEncodingHandler(get_upload_url_fn), default_for_type=True
+        )
+        StructuredDatasetTransformerEngine.register(
+            PandasToParquetDataProxyEncodingHandler(get_upload_url_fn, kind=StructuredDataset), default_for_type=True
+        )
+
         remote = FlyteRemote(Config.auto(), default_project=project, default_domain=domain)
+
         wf = remote.register_script(
             wf_entity,
             project=project,
@@ -149,35 +157,6 @@
             image_config=image_config,
             destination_dir=destination_dir,
         )
-=======
-        # TODO: leave a comment explaining why we need to register twice
-        StructuredDatasetTransformerEngine.register(
-            PandasToParquetDataProxyEncodingHandler(get_upload_url_fn), default_for_type=True
-        )
-        StructuredDatasetTransformerEngine.register(
-            PandasToParquetDataProxyEncodingHandler(get_upload_url_fn, kind=StructuredDataset), default_for_type=True
-        )
-
-        _, version = script_mode.hash_file(filename)
-        remote = FlyteRemote(Config.auto(), default_project=project, default_domain=domain)
-
-        try:
-            wf = remote.fetch_workflow(
-                project=project,
-                domain=domain,
-                name=wf_entity.name,
-                version=version,
-            )
-        except FlyteEntityNotExistException:
-            wf = remote.register_script(
-                wf_entity,
-                project=project,
-                domain=domain,
-                image_config=image_config,
-                destination_dir=destination_dir,
-                version=version,
-            )
->>>>>>> a6363ca1
 
         options = Options(AuthRole(kubernetes_service_account=service_account))
         execution = remote.execute(
@@ -293,10 +272,10 @@
         self._create_upload_fn = create_upload_fn
 
     def encode(
-        self,
-        ctx: context_manager.FlyteContext,
-        structured_dataset: StructuredDataset,
-        structured_dataset_type: StructuredDatasetType,
+            self,
+            ctx: context_manager.FlyteContext,
+            structured_dataset: StructuredDataset,
+            structured_dataset_type: StructuredDatasetType,
     ) -> literals.StructuredDataset:
         local_path = structured_dataset.dataframe
 

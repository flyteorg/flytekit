--- conflicted
+++ resolved
@@ -42,290 +42,7 @@
 
 
 @dataclass
-<<<<<<< HEAD
-class DefaultConverter(object):
-    click_type: click.ParamType
-    primitive_type: typing.Optional[str] = None
-    scalar_type: typing.Optional[str] = None
-
-    def convert(self, value: typing.Any, python_type_hint: typing.Optional[typing.Type] = None) -> Scalar:
-        if self.primitive_type:
-            return Scalar(primitive=Primitive(**{self.primitive_type: value}))
-        if self.scalar_type:
-            return Scalar(**{self.scalar_type: value})
-
-        raise NotImplementedError("Not implemented yet!")
-
-
-class FlyteLiteralConverter(object):
-    name = "literal_type"
-
-    SIMPLE_TYPE_CONVERTER: typing.Dict[SimpleType, DefaultConverter] = {
-        SimpleType.FLOAT: DefaultConverter(click.FLOAT, primitive_type="float_value"),
-        SimpleType.INTEGER: DefaultConverter(click.INT, primitive_type="integer"),
-        SimpleType.STRING: DefaultConverter(click.STRING, primitive_type="string_value"),
-        SimpleType.BOOLEAN: DefaultConverter(click.BOOL, primitive_type="boolean"),
-        SimpleType.DURATION: DefaultConverter(DurationParamType(), primitive_type="duration"),
-        SimpleType.DATETIME: DefaultConverter(click.DateTime(), primitive_type="datetime"),
-    }
-
-    def __init__(
-        self,
-        ctx: click.Context,
-        flyte_ctx: FlyteContext,
-        literal_type: LiteralType,
-        python_type: typing.Type,
-        get_upload_url_fn: typing.Callable,
-    ):
-        self._remote = ctx.obj[REMOTE_FLAG_KEY]
-        self._literal_type = literal_type
-        self._python_type = python_type
-        self._create_upload_fn = get_upload_url_fn
-        self._flyte_ctx = flyte_ctx
-        self._click_type = click.UNPROCESSED
-
-        if self._literal_type.simple:
-            if self._literal_type.simple == SimpleType.STRUCT:
-                self._click_type = JsonParamType()
-                self._click_type.name = f"JSON object {self._python_type.__name__}"
-            elif self._literal_type.simple not in self.SIMPLE_TYPE_CONVERTER:
-                raise NotImplementedError(f"Type {self._literal_type.simple} is not supported in pyflyte run")
-            else:
-                self._converter = self.SIMPLE_TYPE_CONVERTER[self._literal_type.simple]
-                self._click_type = self._converter.click_type
-
-        if self._literal_type.enum_type:
-            self._converter = self.SIMPLE_TYPE_CONVERTER[SimpleType.STRING]
-            self._click_type = click.Choice(self._literal_type.enum_type.values)
-
-        if self._literal_type.structured_dataset_type:
-            self._click_type = DirParamType()
-
-        if self._literal_type.collection_type or self._literal_type.map_value_type:
-            self._click_type = JsonParamType()
-            if self._literal_type.collection_type:
-                self._click_type.name = "json list"
-            else:
-                self._click_type.name = "json dictionary"
-
-        if self._literal_type.blob:
-            if self._literal_type.blob.dimensionality == BlobType.BlobDimensionality.SINGLE:
-                if self._literal_type.blob.format == FlytePickleTransformer.PYTHON_PICKLE_FORMAT:
-                    self._click_type = PickleParamType()
-                else:
-                    self._click_type = FileParamType()
-            else:
-                self._click_type = DirParamType()
-
-    @property
-    def click_type(self) -> click.ParamType:
-        return self._click_type
-
-    def is_bool(self) -> bool:
-        if self._literal_type.simple:
-            return self._literal_type.simple == SimpleType.BOOLEAN
-        return False
-
-    def get_uri_for_dir(
-        self, ctx: typing.Optional[click.Context], value: Directory, remote_filename: typing.Optional[str] = None
-    ):
-        uri = value.dir_path
-
-        if self._remote and value.local:
-            md5, _, _ = script_mode.hash_file(value.local_file)
-            if not remote_filename:
-                remote_filename = value.local_file.name
-            remote = ctx.obj[FLYTE_REMOTE_INSTANCE_KEY]
-            _, native_url = remote.upload_file(value.local_file)
-            uri = native_url[: -len(remote_filename)]
-
-        return uri
-
-    def convert_to_structured_dataset(
-        self, ctx: typing.Optional[click.Context], param: typing.Optional[click.Parameter], value: Directory
-    ) -> Literal:
-
-        uri = self.get_uri_for_dir(ctx, value, "00000.parquet")
-
-        lit = Literal(
-            scalar=Scalar(
-                structured_dataset=literals.StructuredDataset(
-                    uri=uri,
-                    metadata=literals.StructuredDatasetMetadata(
-                        structured_dataset_type=self._literal_type.structured_dataset_type
-                    ),
-                ),
-            ),
-        )
-
-        return lit
-
-    def convert_to_blob(
-        self,
-        ctx: typing.Optional[click.Context],
-        param: typing.Optional[click.Parameter],
-        value: typing.Union[Directory, FileParam],
-    ) -> Literal:
-        if isinstance(value, Directory):
-            uri = self.get_uri_for_dir(ctx, value)
-        else:
-            uri = value.filepath
-            if self._remote and value.local:
-                fp = pathlib.Path(value.filepath)
-                remote = ctx.obj[FLYTE_REMOTE_INSTANCE_KEY]
-                _, uri = remote.upload_file(fp)
-
-        lit = Literal(
-            scalar=Scalar(
-                blob=Blob(
-                    metadata=BlobMetadata(type=self._literal_type.blob),
-                    uri=uri,
-                ),
-            ),
-        )
-
-        return lit
-
-    def convert_to_union(
-        self, ctx: typing.Optional[click.Context], param: typing.Optional[click.Parameter], value: typing.Any
-    ) -> Literal:
-        lt = self._literal_type
-        for i in range(len(self._literal_type.union_type.variants)):
-            variant = self._literal_type.union_type.variants[i]
-            python_type = get_args(self._python_type)[i]
-            converter = FlyteLiteralConverter(
-                ctx,
-                self._flyte_ctx,
-                variant,
-                python_type,
-                self._create_upload_fn,
-            )
-            try:
-                # Here we use click converter to convert the input in command line to native python type,
-                # and then use flyte converter to convert it to literal.
-                python_val = converter._click_type.convert(value, param, ctx)
-                literal = converter.convert_to_literal(ctx, param, python_val)
-                return Literal(scalar=Scalar(union=Union(literal, variant)))
-            except (Exception or AttributeError) as e:
-                logging.debug(f"Failed to convert python type {python_type} to literal type {variant}", e)
-        raise ValueError(f"Failed to convert python type {self._python_type} to literal type {lt}")
-
-    def convert_to_list(
-        self, ctx: typing.Optional[click.Context], param: typing.Optional[click.Parameter], value: list
-    ) -> Literal:
-        """
-        Convert a python list into a Flyte Literal
-        """
-        if not value:
-            raise click.BadParameter("Expected non-empty list")
-        if not isinstance(value, list):
-            raise click.BadParameter(f"Expected json list '[...]', parsed value is {type(value)}")
-        converter = FlyteLiteralConverter(
-            ctx,
-            self._flyte_ctx,
-            self._literal_type.collection_type,
-            type(value[0]),
-            self._create_upload_fn,
-        )
-        lt = Literal(collection=LiteralCollection([]))
-        for v in value:
-            click_val = converter._click_type.convert(v, param, ctx)
-            lt.collection.literals.append(converter.convert_to_literal(ctx, param, click_val))
-        return lt
-
-    def convert_to_map(
-        self, ctx: typing.Optional[click.Context], param: typing.Optional[click.Parameter], value: dict
-    ) -> Literal:
-        """
-        Convert a python dict into a Flyte Literal.
-        It is assumed that the click parameter type is a JsonParamType. The map is also assumed to be univariate.
-        """
-        if not value:
-            raise click.BadParameter("Expected non-empty dict")
-        if not isinstance(value, dict):
-            raise click.BadParameter(f"Expected json dict '{{...}}', parsed value is {type(value)}")
-        converter = FlyteLiteralConverter(
-            ctx,
-            self._flyte_ctx,
-            self._literal_type.map_value_type,
-            type(value[list(value.keys())[0]]),
-            self._create_upload_fn,
-        )
-        lt = Literal(map=LiteralMap({}))
-        for k, v in value.items():
-            click_val = converter._click_type.convert(v, param, ctx)
-            lt.map.literals[k] = converter.convert_to_literal(ctx, param, click_val)
-        return lt
-
-    def convert_to_struct(
-        self,
-        ctx: typing.Optional[click.Context],
-        param: typing.Optional[click.Parameter],
-        value: typing.Union[dict, typing.Any],
-    ) -> Literal:
-        """
-        Convert the loaded json object to a Flyte Literal struct type.
-        """
-        if type(value) != self._python_type:
-            o = cast(DataClassJsonMixin, self._python_type).from_json(json.dumps(value))
-        else:
-            o = value
-        return TypeEngine.to_literal(self._flyte_ctx, o, self._python_type, self._literal_type)
-
-    def convert_to_literal(
-        self, ctx: typing.Optional[click.Context], param: typing.Optional[click.Parameter], value: typing.Any
-    ) -> Literal:
-        if self._literal_type.structured_dataset_type:
-            return self.convert_to_structured_dataset(ctx, param, value)
-
-        if self._literal_type.blob:
-            return self.convert_to_blob(ctx, param, value)
-
-        if self._literal_type.collection_type:
-            return self.convert_to_list(ctx, param, value)
-
-        if self._literal_type.map_value_type:
-            return self.convert_to_map(ctx, param, value)
-
-        if self._literal_type.union_type:
-            return self.convert_to_union(ctx, param, value)
-
-        if self._literal_type.simple or self._literal_type.enum_type:
-            if self._literal_type.simple and self._literal_type.simple == SimpleType.STRUCT:
-                return self.convert_to_struct(ctx, param, value)
-            return Literal(scalar=self._converter.convert(value, self._python_type))
-
-        if self._literal_type.schema:
-            raise DeprecationWarning("Schema Types are not supported in pyflyte run. Use StructuredDataset instead.")
-
-        raise NotImplementedError(
-            f"CLI parsing is not available for Python Type:`{self._python_type}`, LiteralType:`{self._literal_type}`."
-        )
-
-    def convert(self, ctx, param, value) -> typing.Union[Literal, typing.Any]:
-        try:
-            lit = self.convert_to_literal(ctx, param, value)
-            if not self._remote:
-                return TypeEngine.to_python_value(self._flyte_ctx, lit, self._python_type)
-            return lit
-        except click.BadParameter:
-            raise
-        except Exception as e:
-            raise click.BadParameter(f"Failed to convert param {param}, {value} to {self._python_type}") from e
-
-
-def to_click_option(
-    ctx: click.Context,
-    flyte_ctx: FlyteContext,
-    input_name: str,
-    literal_var: Variable,
-    python_type: typing.Type,
-    default_val: typing.Any,
-    get_upload_url_fn: typing.Callable,
-) -> click.Option:
-=======
 class RunLevelComputedParams:
->>>>>>> c4135707
     """
     This class is used to store the computed parameters that are used to run a workflow / task / launchplan.
     Computed parameters are created during the execution
@@ -538,9 +255,10 @@
     computed_params: RunLevelComputedParams = field(default_factory=RunLevelComputedParams)
     _remote: typing.Optional[FlyteRemote] = None
 
-    def remote_instance(self) -> FlyteRemote:
+    def remote_instance(self, data_upload_location: typing.Optional[str] = None) -> FlyteRemote:
+        # TODO we have to check if the previous remote was for the same data upload location
         if self._remote is None:
-            self._remote = get_remote(self.config_file, self.project, self.domain)
+            self._remote = get_remote(self.config_file, self.project, self.domain, data_upload_location)
         return self._remote
 
     @property
@@ -957,12 +675,12 @@
         """
 
         # If this is a remote execution, which we should know at this point, then create the remote object
-        r = run_level_params.remote_instance()
+        r = run_level_params.remote_instance(data_upload_location="flyte://data")
         get_upload_url_fn = functools.partial(
             r.client.get_upload_signed_url, project=run_level_params.project, domain=run_level_params.domain
         )
 
-        flyte_ctx = context_manager.FlyteContextManager.current_context()
+        flyte_ctx = r.context
 
         # Add options for each of the workflow inputs
         params = []
@@ -1017,23 +735,12 @@
 
         run_level_params: RunLevelParams = ctx.obj
 
-<<<<<<< HEAD
-        # If this is a remote execution, which we should know at this point, then create the remote object
-        p = ctx.obj[RUN_LEVEL_PARAMS_KEY].get(CTX_PROJECT)
-        d = ctx.obj[RUN_LEVEL_PARAMS_KEY].get(CTX_DOMAIN)
-        r = get_and_save_remote_with_click_context(ctx, p, d, data_upload_location="flyte://data")
-        get_upload_url_fn = functools.partial(r.client.get_upload_signed_url, project=p, domain=d)
-
-        # flyte_ctx = context_manager.FlyteContextManager.current_context()
-        flyte_ctx = r.context
-=======
         # update computed params
         run_level_params.computed_params.project_root = project_root
         run_level_params.computed_params.module = module
 
         if self._should_delete:
             run_level_params.computed_params.temp_file_name = self._filename
->>>>>>> c4135707
 
         entity = load_naive_entity(module, exe_entity, project_root)
 

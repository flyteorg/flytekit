import asyncio
import importlib
import inspect
import json
import os
import pathlib
import sys
import tempfile
import typing
import typing as t
from dataclasses import dataclass, field, fields
from typing import Iterator, get_args

import rich_click as click
<<<<<<< HEAD
import yaml
from click import Context
=======
>>>>>>> bcfbb80e
from mashumaro.codecs.json import JSONEncoder
from rich.progress import Progress
from typing_extensions import get_origin

from flytekit import Annotations, FlyteContext, FlyteContextManager, Labels, Literal
from flytekit.clis.sdk_in_container.helpers import patch_image_config
from flytekit.clis.sdk_in_container.utils import (
    PyFlyteParams,
    domain_option,
    get_option_from_metadata,
    make_click_option_field,
    pretty_print_exception,
    project_option,
)
from flytekit.configuration import (
    DefaultImages,
    FastSerializationSettings,
    ImageConfig,
    SerializationSettings,
)
from flytekit.configuration import (
    DefaultImages,
    FastSerializationSettings,
    ImageConfig,
    SerializationSettings,
)
from flytekit.configuration.plugin import get_plugin
from flytekit.core import context_manager
from flytekit.core.artifact import ArtifactQuery
from flytekit.core.base_task import PythonTask
from flytekit.core.data_persistence import FileAccessProvider
from flytekit.core.type_engine import TypeEngine
from flytekit.core.workflow import PythonFunctionWorkflow, WorkflowBase
from flytekit.exceptions.system import FlyteSystemException
from flytekit.interaction.click_types import (
    FlyteLiteralConverter,
    key_value_callback,
    labels_callback,
)
from flytekit.interaction.click_types import (
    FlyteLiteralConverter,
    key_value_callback,
    labels_callback,
)
from flytekit.interaction.string_literals import literal_string_repr
from flytekit.loggers import logger
from flytekit.models import security
from flytekit.models.common import RawOutputDataConfig
from flytekit.models.interface import Parameter, Variable
from flytekit.models.types import SimpleType
from flytekit.remote import (
    FlyteLaunchPlan,
    FlyteRemote,
    FlyteTask,
    FlyteWorkflow,
    remote_fs,
)
from flytekit.remote import (
    FlyteLaunchPlan,
    FlyteRemote,
    FlyteTask,
    FlyteWorkflow,
    remote_fs,
)
from flytekit.remote.executions import FlyteWorkflowExecution
from flytekit.tools import module_loader
from flytekit.tools.script_mode import _find_project_root, compress_scripts
from flytekit.tools.translator import Options


@dataclass
class RunLevelComputedParams:
    """
    This class is used to store the computed parameters that are used to run a workflow / task / launchplan.
    Computed parameters are created during the execution
    """

    project_root: typing.Optional[str] = None
    module: typing.Optional[str] = None
    temp_file_name: typing.Optional[str] = (
        None  # Used to store the temporary location of the file downloaded
    )


@dataclass
class RunLevelParams(PyFlyteParams):
    """
    This class is used to store the parameters that are used to run a workflow / task / launchplan.
    """

    project: str = make_click_option_field(project_option)
    domain: str = make_click_option_field(domain_option)
    destination_dir: str = make_click_option_field(
        click.Option(
            param_decls=["--destination-dir", "destination_dir"],
            required=False,
            type=str,
            default=".",
            show_default=True,
            help="Directory inside the image where the tar file containing the code will be copied to",
        )
    )
    copy_all: bool = make_click_option_field(
        click.Option(
            param_decls=["--copy-all", "copy_all"],
            required=False,
            is_flag=True,
            default=False,
            show_default=True,
            help="Copy all files in the source root directory to the destination directory",
        )
    )
    image_config: ImageConfig = make_click_option_field(
        click.Option(
            param_decls=["-i", "--image", "image_config"],
            required=False,
            multiple=True,
            type=click.UNPROCESSED,
            callback=ImageConfig.validate_image,
            default=[DefaultImages.default_image()],
            show_default=True,
            help="Image used to register and run.",
        )
    )
    service_account: str = make_click_option_field(
        click.Option(
            param_decls=["--service-account", "service_account"],
            required=False,
            type=str,
            default="",
            help="Service account used when executing this workflow",
        )
    )
    wait_execution: bool = make_click_option_field(
        click.Option(
            param_decls=["--wait-execution", "wait_execution"],
            required=False,
            is_flag=True,
            default=False,
            show_default=True,
            help="Whether to wait for the execution to finish",
        )
    )
    dump_snippet: bool = make_click_option_field(
        click.Option(
            param_decls=["--dump-snippet", "dump_snippet"],
            required=False,
            is_flag=True,
            default=False,
            show_default=True,
            help="Whether to dump a code snippet instructing how to load the workflow execution using flyteremote",
        )
    )
    overwrite_cache: bool = make_click_option_field(
        click.Option(
            param_decls=["--overwrite-cache", "overwrite_cache"],
            required=False,
            is_flag=True,
            default=False,
            show_default=True,
            help="Whether to overwrite the cache if it already exists",
        )
    )
    envvars: typing.Dict[str, str] = make_click_option_field(
        click.Option(
            param_decls=["--envvars", "--env"],
            required=False,
            multiple=True,
            type=str,
            show_default=True,
            callback=key_value_callback,
            help="Environment variables to set in the container, of the format `ENV_NAME=ENV_VALUE`",
        )
    )
    tags: typing.List[str] = make_click_option_field(
        click.Option(
            param_decls=["--tags", "--tag"],
            required=False,
            multiple=True,
            type=str,
            show_default=True,
            help="Tags to set for the execution",
        )
    )
    name: str = make_click_option_field(
        click.Option(
            param_decls=["--name"],
            required=False,
            type=str,
            show_default=True,
            help="Name to assign to this execution",
        )
    )
    labels: typing.Dict[str, str] = make_click_option_field(
        click.Option(
            param_decls=["--labels", "--label"],
            required=False,
            multiple=True,
            type=str,
            show_default=True,
            callback=labels_callback,
            help="Labels to be attached to the execution of the format `label_key=label_value`.",
        )
    )
    annotations: typing.Dict[str, str] = make_click_option_field(
        click.Option(
            param_decls=["--annotations", "--annotation"],
            required=False,
            multiple=True,
            type=str,
            show_default=True,
            callback=key_value_callback,
            help="Annotations to be attached to the execution of the format `key=value`.",
        )
    )
    raw_output_data_prefix: str = make_click_option_field(
        click.Option(
            param_decls=["--raw-output-data-prefix", "--raw-data-prefix"],
            required=False,
            type=str,
            show_default=True,
            help="File Path prefix to store raw output data."
            " Examples are file://, s3://, gs:// etc as supported by fsspec."
            " If not specified, raw data will be stored in default configured location in remote of locally"
            " to temp file system."
            + click.style(
                "Note, this is not metadata, but only the raw data location "
                "used to store Flytefile, Flytedirectory, Structuredataset,"
                " dataframes"
            ),
        )
    )
    max_parallelism: int = make_click_option_field(
        click.Option(
            param_decls=["--max-parallelism"],
            required=False,
            type=int,
            show_default=True,
            help="Number of nodes of a workflow that can be executed in parallel. If not specified,"
            " project/domain defaults are used. If 0 then it is unlimited.",
        )
    )
    disable_notifications: bool = make_click_option_field(
        click.Option(
            param_decls=["--disable-notifications"],
            required=False,
            is_flag=True,
            default=False,
            show_default=True,
            help="Should notifications be disabled for this execution.",
        )
    )
    remote: bool = make_click_option_field(
        click.Option(
            param_decls=["-r", "--remote"],
            required=False,
            is_flag=True,
            default=False,
            is_eager=True,
            show_default=True,
            help="Whether to register and run the workflow on a Flyte deployment",
        )
    )
    limit: int = make_click_option_field(
        click.Option(
            param_decls=["--limit"],
            required=False,
            type=int,
            default=50,
            show_default=True,
            help="Use this to limit number of entities to fetch",
        )
    )
    cluster_pool: str = make_click_option_field(
        click.Option(
            param_decls=["--cluster-pool", "cluster_pool"],
            required=False,
            type=str,
            default="",
            help="Assign newly created execution to a given cluster pool",
        )
    )
    execution_cluster_label: str = make_click_option_field(
        click.Option(
            param_decls=["--execution-cluster-label", "--ecl"],
            required=False,
            type=str,
            default="",
            help="Assign newly created execution to a given execution cluster label",
        )
    )

    computed_params: RunLevelComputedParams = field(
        default_factory=RunLevelComputedParams
    )
    _remote: typing.Optional[FlyteRemote] = None

    def remote_instance(self) -> FlyteRemote:
        if self._remote is None:
            data_upload_location = None
            if self.is_remote:
                data_upload_location = remote_fs.REMOTE_PLACEHOLDER
            self._remote = get_plugin().get_remote(
                self.config_file, self.project, self.domain, data_upload_location
            )
        return self._remote

    @property
    def is_remote(self) -> bool:
        return self.remote

    @classmethod
    def from_dict(cls, d: typing.Dict[str, typing.Any]) -> "RunLevelParams":
        return cls(**d)

    @classmethod
    def options(cls) -> typing.List[click.Option]:
        """
        Return the set of base parameters added to every pyflyte run workflow subcommand.
        """
        return [get_option_from_metadata(f.metadata) for f in fields(cls) if f.metadata]


def load_naive_entity(
    module_name: str, entity_name: str, project_root: str
) -> typing.Union[WorkflowBase, PythonTask]:
    """
    Load the workflow of a script file.
    N.B.: it assumes that the file is self-contained, in other words, there are no relative imports.
    """
    flyte_ctx_builder = (
        context_manager.FlyteContextManager.current_context().new_builder()
    )
    with context_manager.FlyteContextManager.with_context(flyte_ctx_builder):
        with module_loader.add_sys_path(project_root):
            importlib.import_module(module_name)
    return module_loader.load_object_from_module(f"{module_name}.{entity_name}")


def dump_flyte_remote_snippet(
    execution: FlyteWorkflowExecution, project: str, domain: str
):
    click.secho(
        f"""
In order to have programmatic access to the execution, use the following snippet:

from flytekit.configuration import Config
from flytekit.remote import FlyteRemote
remote = FlyteRemote(Config.auto(), default_project="{project}", default_domain="{domain}")
exec = remote.fetch_execution(name="{execution.id.name}")
remote.sync(exec)
print(exec.outputs)
    """
    )


class Entities(typing.NamedTuple):
    """
    NamedTuple to group all entities in a file
    """

    workflows: typing.List[str]
    tasks: typing.List[str]

    def all(self) -> typing.List[str]:
        e = []
        e.extend(self.workflows)
        e.extend(self.tasks)
        return e


def get_entities_in_file(filename: pathlib.Path, should_delete: bool) -> Entities:
    """
    Returns a list of flyte workflow names and list of Flyte tasks in a file.
    """
    flyte_ctx = context_manager.FlyteContextManager.current_context().new_builder()
    if filename.is_relative_to(pathlib.Path.cwd()):
        additional_path = str(pathlib.Path.cwd())
    else:
        additional_path = _find_project_root(filename)
    module_name = str(filename.relative_to(additional_path).with_suffix("")).replace(
        os.path.sep, "."
    )
    with context_manager.FlyteContextManager.with_context(flyte_ctx):
        with module_loader.add_sys_path(additional_path):
            importlib.import_module(module_name)

    workflows = []
    tasks = []
    module = importlib.import_module(module_name)
    for name in dir(module):
        o = module.__dict__[name]
        if isinstance(o, WorkflowBase):
            workflows.append(name)
        elif isinstance(o, PythonTask):
            tasks.append(name)

    if should_delete and os.path.exists(filename):
        os.remove(filename)
    return Entities(workflows, tasks)


def to_click_option(
    ctx: click.Context,
    flyte_ctx: FlyteContext,
    input_name: str,
    literal_var: Variable,
    python_type: typing.Type,
    default_val: typing.Any,
    required: bool,
) -> click.Option:
    """
    This handles converting workflow input types to supported click parameters with callbacks to initialize
    the input values to their expected types.
    """
    run_level_params: RunLevelParams = ctx.obj

    literal_converter = FlyteLiteralConverter(
        flyte_ctx,
        literal_type=literal_var.type,
        python_type=python_type,
        is_remote=run_level_params.is_remote,
    )

    if literal_converter.is_bool() and not default_val:
        default_val = False

    description_extra = ""
    if literal_var.type.simple == SimpleType.STRUCT:
        if default_val and not isinstance(default_val, ArtifactQuery):
            if type(default_val) == dict or type(default_val) == list:
                default_val = json.dumps(default_val)
            else:
                encoder = JSONEncoder(python_type)
                default_val = encoder.encode(default_val)
        if literal_var.type.metadata:
            description_extra = f": {json.dumps(literal_var.type.metadata)}"

    # If a query has been specified, the input is never strictly required at this layer
    required = (
        False if default_val and isinstance(default_val, ArtifactQuery) else required
    )

    return click.Option(
        param_decls=[f"--{input_name}"],
        type=literal_converter.click_type,
        is_flag=literal_converter.is_bool(),
        default=default_val,
        show_default=True,
        required=required,
        help=literal_var.description + description_extra,
        callback=literal_converter.convert,
    )


def options_from_run_params(run_level_params: RunLevelParams) -> Options:
    return Options(
        labels=Labels(run_level_params.labels) if run_level_params.labels else None,
        annotations=(
            Annotations(run_level_params.annotations)
            if run_level_params.annotations
            else None
        ),
        raw_output_data_config=(
            RawOutputDataConfig(
                output_location_prefix=run_level_params.raw_output_data_prefix
            )
            if run_level_params.raw_output_data_prefix
            else None
        ),
        max_parallelism=run_level_params.max_parallelism,
        disable_notifications=run_level_params.disable_notifications,
        security_context=(
            security.SecurityContext(
                run_as=security.Identity(
                    k8s_service_account=run_level_params.service_account
                )
            )
            if run_level_params.service_account
            else None
        ),
        notifications=[],
    )


def run_remote(
    remote: FlyteRemote,
    entity: typing.Union[FlyteWorkflow, FlyteTask, FlyteLaunchPlan],
    project: str,
    domain: str,
    inputs: typing.Dict[str, typing.Any],
    run_level_params: RunLevelParams,
    type_hints: typing.Optional[typing.Dict[str, typing.Type]] = None,
):
    """
    Helper method that executes the given remote FlyteLaunchplan, FlyteWorkflow or FlyteTask
    """

    execution = remote.execute(
        entity,
        inputs=inputs,
        project=project,
        domain=domain,
        execution_name=run_level_params.name,
        wait=run_level_params.wait_execution,
        options=options_from_run_params(run_level_params),
        type_hints=type_hints,
        overwrite_cache=run_level_params.overwrite_cache,
        envs=run_level_params.envvars,
        tags=run_level_params.tags,
        cluster_pool=run_level_params.cluster_pool,
        execution_cluster_label=run_level_params.execution_cluster_label,
    )

    console_url = remote.generate_console_url(execution)
    s = (
        click.style("\n[✔] ", fg="green")
        + "Go to "
        + click.style(console_url, fg="cyan")
        + " to see execution in the console."
    )
    click.echo(s)

    if run_level_params.dump_snippet:
        dump_flyte_remote_snippet(execution, project, domain)


def _update_flyte_context(params: RunLevelParams) -> FlyteContext.Builder:
    # Update the flyte context for the local execution.
    ctx = FlyteContextManager.current_context()
    output_prefix = params.raw_output_data_prefix
    if not ctx.file_access.is_remote(output_prefix):
        return ctx.current_context().new_builder()

    file_access = FileAccessProvider(
        local_sandbox_dir=tempfile.mkdtemp(prefix="flyte"),
        raw_output_prefix=output_prefix,
        local_sandbox_dir=tempfile.mkdtemp(prefix="flyte"),
        raw_output_prefix=output_prefix,
    )

    # The task might run on a remote machine if raw_output_prefix is a remote path,
    # so workflow file needs to be uploaded to the remote location to make pyflyte-fast-execute work.
    if output_prefix and ctx.file_access.is_remote(output_prefix):
        with tempfile.TemporaryDirectory() as tmp_dir:
            archive_fname = pathlib.Path(os.path.join(tmp_dir, "script_mode.tar.gz"))
            compress_scripts(
                params.computed_params.project_root,
                str(archive_fname),
                params.computed_params.module,
            )
            compress_scripts(
                params.computed_params.project_root,
                str(archive_fname),
                params.computed_params.module,
            )
            remote_dir = file_access.get_random_remote_directory()
            remote_archive_fname = f"{remote_dir}/script_mode.tar.gz"
            file_access.put_data(str(archive_fname), remote_archive_fname)

        ctx_builder = ctx.with_file_access(ctx.file_access).with_serialization_settings(
            SerializationSettings(
                source_root=params.computed_params.project_root,
                image_config=params.image_config,
                fast_serialization_settings=FastSerializationSettings(
                    enabled=True,
                    destination_dir=params.destination_dir,
                    distribution_location=remote_archive_fname,
                ),
            )
        )
        return ctx_builder.with_file_access(file_access)


def is_optional(_type):
    """
    Checks if the given type is Optional Type
    """
    return typing.get_origin(_type) is typing.Union and type(None) in typing.get_args(
        _type
    )


def run_command(
    ctx: click.Context, entity: typing.Union[PythonFunctionWorkflow, PythonTask]
):
    """
    Returns a function that is used to implement WorkflowCommand and execute a flyte workflow.
    """

    def _run(*args, **kwargs):
        """
        Click command function that is used to execute a flyte workflow from the given entity in the file.
        """
        # By the time we get to this function, all the loading has already happened

        run_level_params: RunLevelParams = ctx.obj
<<<<<<< HEAD
        entity_type = (
            "workflow" if isinstance(entity, PythonFunctionWorkflow) else "task"
        )
=======
        entity_type = "workflow" if isinstance(entity, PythonFunctionWorkflow) else "task"
>>>>>>> bcfbb80e
        logger.debug(f"Running {entity_type} {entity.name} with input {kwargs}")

        click.secho(
            f"Running Execution on {'Remote' if run_level_params.is_remote else 'local'}.",
            fg="cyan",
        )
        click.secho(
            f"Running Execution on {'Remote' if run_level_params.is_remote else 'local'}.",
            fg="cyan",
        )
        try:
            inputs = {}
            for input_name, v in entity.python_interface.inputs_with_defaults.items():
                processed_click_value = kwargs.get(input_name)
                optional_v = False

                skip_default_value_selection = False
                if processed_click_value is None and isinstance(v, typing.Tuple):
                    if entity_type == "workflow" and hasattr(v[0], "__args__"):
                        origin_base_type = get_origin(v[0])
<<<<<<< HEAD
                        if inspect.isclass(origin_base_type) and issubclass(
                            origin_base_type, Iterator
                        ):  # Iterator
                            args = getattr(v[0], "__args__")
                            if (
                                isinstance(args, tuple)
                                and get_origin(args[0]) is typing.Union
                            ):  # Iterator[JSON]
                                logger.debug(
                                    f"Detected Iterator[JSON] in {entity.name} input annotations..."
                                )
=======
                        if inspect.isclass(origin_base_type) and issubclass(origin_base_type, Iterator):  # Iterator
                            args = getattr(v[0], "__args__")
                            if isinstance(args, tuple) and get_origin(args[0]) is typing.Union:  # Iterator[JSON]
                                logger.debug(f"Detected Iterator[JSON] in {entity.name} input annotations...")
>>>>>>> bcfbb80e
                                skip_default_value_selection = True

                    if not skip_default_value_selection:
                        optional_v = is_optional(v[0])
                        if len(v) == 2:
                            processed_click_value = v[1]
                if isinstance(processed_click_value, ArtifactQuery):
                    if run_level_params.is_remote:
                        click.secho(
                            click.style(
                                f"Input '{input_name}' not passed, supported backends will query"
                                f" for {processed_click_value.get_str(**kwargs)}",
                                bold=True,
                            )
                        )
                        continue
                    else:
                        raise click.UsageError(
                            f"Default for '{input_name}' is a query, which must be specified when running locally."
                        )
                if processed_click_value is not None or optional_v:
                    inputs[input_name] = processed_click_value
                if processed_click_value is None and v[0] == bool:
                    inputs[input_name] = False

            if not run_level_params.is_remote:
                with FlyteContextManager.with_context(
                    _update_flyte_context(run_level_params)
                ):
                    if run_level_params.envvars:
                        for env_var, value in run_level_params.envvars.items():
                            os.environ[env_var] = value
                    if run_level_params.overwrite_cache:
                        os.environ["FLYTE_LOCAL_CACHE_OVERWRITE"] = "true"
                    output = entity(**inputs)
                    if inspect.iscoroutine(output):
                        # TODO: make eager mode workflows run with local-mode
                        output = asyncio.run(output)
                    click.echo(output)
                    return

            remote = run_level_params.remote_instance()
            config_file = run_level_params.config_file

            image_config = run_level_params.image_config
            image_config = patch_image_config(config_file, image_config)

            with context_manager.FlyteContextManager.with_context(
                remote.context.new_builder()
            ):
                remote_entity = remote.register_script(
                    entity,
                    project=run_level_params.project,
                    domain=run_level_params.domain,
                    image_config=image_config,
                    destination_dir=run_level_params.destination_dir,
                    source_path=run_level_params.computed_params.project_root,
                    module_name=run_level_params.computed_params.module,
                    copy_all=run_level_params.copy_all,
                )

                run_remote(
                    remote,
                    remote_entity,
                    run_level_params.project,
                    run_level_params.domain,
                    inputs,
                    run_level_params,
                    type_hints=entity.python_interface.inputs,
                )
        finally:
            if run_level_params.computed_params.temp_file_name:
                os.remove(run_level_params.computed_params.temp_file_name)

    return _run


class DynamicEntityLaunchCommand(click.RichCommand):
    """
    This is a dynamic command that is created for each launch plan. This is used to execute a launch plan.
    It will fetch the launch plan from remote and create parameters from all the inputs of the launch plan.
    """

    LP_LAUNCHER = "lp"
    TASK_LAUNCHER = "task"

    def __init__(self, name: str, h: str, entity_name: str, launcher: str, **kwargs):
        super().__init__(name=name, help=h, **kwargs)
        self._entity_name = entity_name
        self._launcher = launcher
        self._entity = None

    def _fetch_entity(
        self, ctx: click.Context
    ) -> typing.Union[FlyteLaunchPlan, FlyteTask]:
        if self._entity:
            return self._entity
        run_level_params: RunLevelParams = ctx.obj
        r = run_level_params.remote_instance()
        if self._launcher == self.LP_LAUNCHER:
            entity = r.fetch_launch_plan(
                run_level_params.project, run_level_params.domain, self._entity_name
            )
        else:
            entity = r.fetch_task(
                run_level_params.project, run_level_params.domain, self._entity_name
            )
        self._entity = entity
        return entity

    def _get_params(
        self,
        ctx: click.Context,
        inputs: typing.Dict[str, Variable],
        native_inputs: typing.Dict[str, type],
        fixed: typing.Optional[typing.Dict[str, Literal]] = None,
        defaults: typing.Optional[typing.Dict[str, Parameter]] = None,
    ) -> typing.List["click.Parameter"]:
        params = []
        flyte_ctx = ctx.obj.remote_instance().context
        for name, var in inputs.items():
            if fixed and name in fixed:
                continue
            required = True
            default_val = None
            if defaults and name in defaults:
                if not defaults[name].required:
                    required = False
                    default_val = (
                        literal_string_repr(defaults[name].default)
                        if defaults[name].default
                        else None
                    )
            params.append(
                to_click_option(
                    ctx,
                    flyte_ctx,
                    name,
                    var,
                    native_inputs[name],
                    default_val,
                    required,
                )
            )
        return params

    def get_params(self, ctx: click.Context) -> typing.List["click.Parameter"]:
        ctx.obj.remote = True
        if not self.params:
            self.params = []
            entity = self._fetch_entity(ctx)
            if entity.interface:
                if entity.interface.inputs:
                    types = TypeEngine.guess_python_types(entity.interface.inputs)
                    if isinstance(entity, FlyteLaunchPlan):
                        self.params = self._get_params(
                            ctx,
                            entity.interface.inputs,
                            types,
                            entity.fixed_inputs.literals,
                            entity.default_inputs.parameters,
                        )
                    else:
                        self.params = self._get_params(
                            ctx, entity.interface.inputs, types
                        )

        return super().get_params(ctx)

    def invoke(self, ctx: click.Context) -> typing.Any:
        """
        Default or None values should be ignored. Only values that are provided by the user should be passed to the
        remote execution.
        """
        run_level_params: RunLevelParams = ctx.obj
        r = run_level_params.remote_instance()
        entity = self._fetch_entity(ctx)
        run_remote(
            r,
            entity,
            run_level_params.project,
            run_level_params.domain,
            ctx.params,
            run_level_params,
            type_hints=(
                entity.python_interface.inputs if entity.python_interface else None
            ),
        )


class RemoteEntityGroup(click.RichGroup):
    """
    click multicommand that retrieves launchplans from a remote flyte instance and executes them.
    """

    LAUNCHPLAN_COMMAND = "remote-launchplan"
    WORKFLOW_COMMAND = "remote-workflow"
    TASK_COMMAND = "remote-task"

    def __init__(self, command_name: str):
        super().__init__(
            name=command_name,
            help=f"Retrieve {command_name} from a remote flyte instance and execute them.",
        )
        self._command_name = command_name
        self._entities = []

    def _get_entities(
        self, r: FlyteRemote, project: str, domain: str, limit: int
    ) -> typing.List[str]:
        """
        Retreieves the right entities from the remote flyte instance.
        """
        if self._command_name == self.LAUNCHPLAN_COMMAND:
            lps = r.client.list_launch_plan_ids_paginated(
                project=project, domain=domain, limit=limit
            )
            return [l.name for l in lps[0]]
        elif self._command_name == self.WORKFLOW_COMMAND:
            wfs = r.client.list_workflow_ids_paginated(
                project=project, domain=domain, limit=limit
            )
            return [w.name for w in wfs[0]]
        elif self._command_name == self.TASK_COMMAND:
            tasks = r.client.list_task_ids_paginated(
                project=project, domain=domain, limit=limit
            )
            return [t.name for t in tasks[0]]
        return []

    def list_commands(self, ctx):
        if self._entities or ctx.obj is None:
            return self._entities

        run_level_params: RunLevelParams = ctx.obj
        r = run_level_params.remote_instance()
        progress = Progress(transient=True)
        task = progress.add_task(
            f"[cyan]Gathering [{run_level_params.limit}] remote LaunchPlans...",
            total=None,
        )
        task = progress.add_task(
            f"[cyan]Gathering [{run_level_params.limit}] remote LaunchPlans...",
            total=None,
        )
        with progress:
            progress.start_task(task)
            try:
                self._entities = self._get_entities(
                    r,
                    run_level_params.project,
                    run_level_params.domain,
                    run_level_params.limit,
                    r,
                    run_level_params.project,
                    run_level_params.domain,
                    run_level_params.limit,
                )
                return self._entities
            except FlyteSystemException as e:
                pretty_print_exception(e)
                return []

    def get_command(self, ctx, name):
        if self._command_name in [self.LAUNCHPLAN_COMMAND, self.WORKFLOW_COMMAND]:
            return DynamicEntityLaunchCommand(
                name=name,
                h=f"Execute a {self._command_name}.",
                entity_name=name,
                launcher=DynamicEntityLaunchCommand.LP_LAUNCHER,
            )
        return DynamicEntityLaunchCommand(
            name=name,
            h=f"Execute a {self._command_name}.",
            entity_name=name,
            launcher=DynamicEntityLaunchCommand.TASK_LAUNCHER,
        )


class YamlFileReadingCommand(click.RichCommand):
    def __init__(
        self,
        name: str,
        params: typing.List[click.Option],
        help: str,
        callback: typing.Callable = None,
    ):
        params.append(
            click.Option(
                ["--inputs-file"],
                required=False,
                type=click.Path(exists=True, dir_okay=False, resolve_path=True),
                help="Path to a YAML | JSON file containing inputs for the workflow.",
            )
        )
        super().__init__(name=name, params=params, callback=callback, help=help)

    def parse_args(self, ctx: Context, args: t.List[str]) -> t.List[str]:
        def load_inputs(f: str) -> t.Dict[str, str]:
            try:
                inputs = yaml.safe_load(f)
            except yaml.YAMLError as e:
                yaml_e = e
                try:
                    inputs = json.loads(f)
                except json.JSONDecodeError as e:
                    raise click.BadParameter(
                        message=f"Could not load the inputs file. Please make sure it is a valid JSON or YAML file."
                        f"\n json error: {e},"
                        f"\n yaml error: {yaml_e}",
                        param_hint="--inputs-file",
                    )

            return inputs

        inputs = {}
        if "--inputs-file" in args:
            idx = args.index("--inputs-file")
            args.pop(idx)
            f = args.pop(idx)
            with open(f, "r") as f:
                inputs = load_inputs(f.read())
        elif not sys.stdin.isatty():
            f = sys.stdin.read()
            if f != "":
                inputs = load_inputs(f)

        new_args = []
        for k, v in inputs.items():
            if isinstance(v, str):
                new_args.extend([f"--{k}", v])
            elif isinstance(v, bool):
                if v:
                    new_args.append(f"--{k}")
            else:
                v = json.dumps(v)
                new_args.extend([f"--{k}", v])
        new_args.extend(args)
        args = new_args

        return super().parse_args(ctx, args)


class WorkflowCommand(click.RichGroup):
    """
    click multicommand at the python file layer, subcommands should be all the workflows in the file.
    """

    def __init__(self, filename: str, *args, **kwargs):
        super().__init__(*args, **kwargs)

        ctx = context_manager.FlyteContextManager.current_context()
        if ctx.file_access.is_remote(filename):
            local_path = os.path.join(os.path.curdir, filename.rsplit("/", 1)[1])
            ctx.file_access.download(filename, local_path)
            self._filename = pathlib.Path(local_path).resolve()
            self._should_delete = True
        else:
            self._filename = pathlib.Path(filename).resolve()
            self._should_delete = False
        self._entities = None

    def list_commands(self, ctx):
        if self._entities:
            return self._entities.all()
        entities = get_entities_in_file(self._filename, self._should_delete)
        self._entities = entities
        return entities.all()

    def _create_command(
        self,
        ctx: click.Context,
        entity_name: str,
        run_level_params: RunLevelParams,
        loaded_entity: [PythonTask, WorkflowBase],
        is_workflow: bool,
    ):
        """
        Delegate that creates the command for a given entity.
        """

        # If this is a remote execution, which we should know at this point, then create the remote object
        r = run_level_params.remote_instance()
        flyte_ctx = r.context

        # Add options for each of the workflow inputs
        params = []
        for (
            input_name,
            input_type_val,
        ) in loaded_entity.python_interface.inputs_with_defaults.items():
            literal_var = loaded_entity.interface.inputs.get(input_name)
            python_type, default_val = input_type_val
            required = type(None) not in get_args(python_type) and default_val is None
            params.append(
                to_click_option(
                    ctx,
                    flyte_ctx,
                    input_name,
                    literal_var,
                    python_type,
                    default_val,
                    required,
                )
            )

        entity_type = "Workflow" if is_workflow else "Task"
        h = f"{click.style(entity_type, bold=True)} ({run_level_params.computed_params.module}.{entity_name})"
        if loaded_entity.__doc__:
            h = h + click.style(f"{loaded_entity.__doc__}", dim=True)
        cmd = YamlFileReadingCommand(
            name=entity_name,
            params=params,
            help=h,
            callback=run_command(ctx, loaded_entity),
        )
        return cmd

    def get_command(self, ctx, exe_entity):
        """
        This command uses the filename with which this command was created, and the string name of the entity passed
          after the Python filename on the command line, to load the Python object, and then return the Command that
          click should run.
        :param ctx: The click Context object.
        :param exe_entity: string of the flyte entity provided by the user. Should be the name of a workflow, or task
          function.
        :return:
        """
        is_workflow = False
        if self._entities:
            is_workflow = exe_entity in self._entities.workflows
        if not os.path.exists(self._filename):
            click.secho(f"File {self._filename} does not exist.", fg="red")
            exit(1)

        project_root = _find_project_root(self._filename)

        # Find the relative path for the filename relative to the root of the project.
        # N.B.: by construction project_root will necessarily be an ancestor of the filename passed in as
        # a parameter.
        rel_path = self._filename.relative_to(project_root)
        module = os.path.splitext(rel_path)[0].replace(os.path.sep, ".")

        run_level_params: RunLevelParams = ctx.obj

        # update computed params
        run_level_params.computed_params.project_root = project_root
        run_level_params.computed_params.module = module

        if self._should_delete:
            run_level_params.computed_params.temp_file_name = self._filename

        entity = load_naive_entity(module, exe_entity, project_root)

        return self._create_command(
            ctx, exe_entity, run_level_params, entity, is_workflow
        )


class RunCommand(click.RichGroup):
    """
    A click command group for registering and executing flyte workflows & tasks in a file.
    """

    _run_params: typing.Type[RunLevelParams] = RunLevelParams

    def __init__(self, *args, **kwargs):
        if "params" not in kwargs:
            params = self._run_params.options()
            kwargs["params"] = params
        super().__init__(*args, **kwargs)
        self._files = []

    def list_commands(self, ctx, add_remote: bool = True):
        if self._files:
            return self._files
        self._files = [
            str(p) for p in pathlib.Path(".").glob("*.py") if str(p) != "__init__.py"
        ]
        self._files = sorted(self._files)
        if add_remote:
            self._files = self._files + [
                RemoteEntityGroup.LAUNCHPLAN_COMMAND,
                RemoteEntityGroup.WORKFLOW_COMMAND,
                RemoteEntityGroup.TASK_COMMAND,
            ]
        return self._files

    def get_command(self, ctx, filename):
        if ctx.obj is None:
            ctx.obj = {}
        if not isinstance(ctx.obj, self._run_params):
            params = {}
            params.update(ctx.params)
            params.update(ctx.obj)
            ctx.obj = self._run_params.from_dict(params)
        if filename == RemoteEntityGroup.LAUNCHPLAN_COMMAND:
            return RemoteEntityGroup(RemoteEntityGroup.LAUNCHPLAN_COMMAND)
        elif filename == RemoteEntityGroup.WORKFLOW_COMMAND:
            return RemoteEntityGroup(RemoteEntityGroup.WORKFLOW_COMMAND)
        elif filename == RemoteEntityGroup.TASK_COMMAND:
            return RemoteEntityGroup(RemoteEntityGroup.TASK_COMMAND)
        return WorkflowCommand(
            filename, name=filename, help=f"Run a [workflow|task] from {filename}"
        )


_run_help = """
This command can execute either a workflow or a task from the command line, allowing for fully self-contained scripts.
Tasks and workflows can be imported from other files.

Note: This command is compatible with regular Python packages, but not with namespace packages.
When determining the root of your project, it identifies the first folder without an ``__init__.py`` file.
"""

run = RunCommand(
    name="run",
    help=_run_help,
)<|MERGE_RESOLUTION|>--- conflicted
+++ resolved
@@ -10,15 +10,14 @@
 import typing as t
 from dataclasses import dataclass, field, fields
 from typing import Iterator, get_args
+from typing import Iterator, get_args
 
 import rich_click as click
-<<<<<<< HEAD
 import yaml
 from click import Context
-=======
->>>>>>> bcfbb80e
 from mashumaro.codecs.json import JSONEncoder
 from rich.progress import Progress
+from typing_extensions import get_origin
 from typing_extensions import get_origin
 
 from flytekit import Annotations, FlyteContext, FlyteContextManager, Labels, Literal
@@ -452,6 +451,8 @@
             else:
                 encoder = JSONEncoder(python_type)
                 default_val = encoder.encode(default_val)
+                encoder = JSONEncoder(python_type)
+                default_val = encoder.encode(default_val)
         if literal_var.type.metadata:
             description_extra = f": {json.dumps(literal_var.type.metadata)}"
 
@@ -614,13 +615,9 @@
         # By the time we get to this function, all the loading has already happened
 
         run_level_params: RunLevelParams = ctx.obj
-<<<<<<< HEAD
         entity_type = (
             "workflow" if isinstance(entity, PythonFunctionWorkflow) else "task"
         )
-=======
-        entity_type = "workflow" if isinstance(entity, PythonFunctionWorkflow) else "task"
->>>>>>> bcfbb80e
         logger.debug(f"Running {entity_type} {entity.name} with input {kwargs}")
 
         click.secho(
@@ -638,10 +635,11 @@
                 optional_v = False
 
                 skip_default_value_selection = False
+
+                skip_default_value_selection = False
                 if processed_click_value is None and isinstance(v, typing.Tuple):
                     if entity_type == "workflow" and hasattr(v[0], "__args__"):
                         origin_base_type = get_origin(v[0])
-<<<<<<< HEAD
                         if inspect.isclass(origin_base_type) and issubclass(
                             origin_base_type, Iterator
                         ):  # Iterator
@@ -653,12 +651,6 @@
                                 logger.debug(
                                     f"Detected Iterator[JSON] in {entity.name} input annotations..."
                                 )
-=======
-                        if inspect.isclass(origin_base_type) and issubclass(origin_base_type, Iterator):  # Iterator
-                            args = getattr(v[0], "__args__")
-                            if isinstance(args, tuple) and get_origin(args[0]) is typing.Union:  # Iterator[JSON]
-                                logger.debug(f"Detected Iterator[JSON] in {entity.name} input annotations...")
->>>>>>> bcfbb80e
                                 skip_default_value_selection = True
 
                     if not skip_default_value_selection:

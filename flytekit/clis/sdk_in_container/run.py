--- conflicted
+++ resolved
@@ -516,16 +516,8 @@
     if output_prefix and ctx.file_access.is_remote(output_prefix):
         with tempfile.TemporaryDirectory() as tmp_dir:
             archive_fname = pathlib.Path(os.path.join(tmp_dir, "script_mode.tar.gz"))
-<<<<<<< HEAD
-            compress_scripts(
-                params.computed_params.project_root,
-                str(archive_fname),
-                params.computed_params.module,
-            )
-=======
             modules = get_all_modules(params.computed_params.project_root, params.computed_params.module)
             compress_scripts(params.computed_params.project_root, str(archive_fname), modules)
->>>>>>> bc2e000c
             remote_dir = file_access.get_random_remote_directory()
             remote_archive_fname = f"{remote_dir}/script_mode.tar.gz"
             file_access.put_data(str(archive_fname), remote_archive_fname)

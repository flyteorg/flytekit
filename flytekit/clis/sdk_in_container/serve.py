import importlib
import os
import sys
from concurrent import futures

import grpc
import rich_click as click
from flyteidl.service import agent_pb2
from flyteidl.service.agent_pb2_grpc import (
    add_AgentMetadataServiceServicer_to_server,
    add_AsyncAgentServiceServicer_to_server,
    add_SyncAgentServiceServicer_to_server,
)
from rich.console import Console
from rich.table import Table


@click.group("serve")
@click.pass_context
def serve(ctx: click.Context):
    """
    Start the specific service.
    """
    pass


@serve.command()
@click.option(
    "--port",
    default="8000",
    is_flag=False,
    type=int,
    help="Grpc port for the agent service",
)
@click.option(
    "--prometheus_port",
    default="9090",
    is_flag=False,
    type=int,
    help="Prometheus port for the agent service",
)
@click.option(
    "--worker",
    default="10",
    is_flag=False,
    type=int,
    help="Number of workers for the grpc server",
)
@click.option(
    "--timeout",
    default=None,
    is_flag=False,
    type=int,
    help="It will wait for the specified number of seconds before shutting down grpc server. It should only be used "
    "for testing.",
)
@click.option(
    "--modules",
    required=False,
    multiple=True,
    type=str,
    help="List of additional files or module that defines the agent",
)
@click.pass_context
def agent(_: click.Context, port, prometheus_port, worker, timeout, modules):
    """
    Start a grpc server for the agent service.
    """
    import asyncio

<<<<<<< HEAD
    from flytekit.extras.webhook import WebhookTask  # noqa: F401
=======
    working_dir = os.getcwd()
    if all(os.path.realpath(path) != working_dir for path in sys.path):
        sys.path.append(working_dir)
    for m in modules:
        importlib.import_module(m)
>>>>>>> 9acab295

    asyncio.run(_start_grpc_server(port, prometheus_port, worker, timeout))


async def _start_grpc_server(port: int, prometheus_port: int, worker: int, timeout: int):
    from flytekit.extend.backend.agent_service import AgentMetadataService, AsyncAgentService, SyncAgentService

    click.secho("🚀 Starting the agent service...")
    _start_http_server(prometheus_port)

    print_agents_metadata()

    server = grpc.aio.server(futures.ThreadPoolExecutor(max_workers=worker))

    add_AsyncAgentServiceServicer_to_server(AsyncAgentService(), server)
    add_SyncAgentServiceServicer_to_server(SyncAgentService(), server)
    add_AgentMetadataServiceServicer_to_server(AgentMetadataService(), server)
    _start_health_check_server(server, worker)

    server.add_insecure_port(f"[::]:{port}")
    await server.start()
    await server.wait_for_termination(timeout)


def _start_http_server(prometheus_port: int):
    try:
        from prometheus_client import start_http_server

        click.secho("Starting up the server to expose the prometheus metrics...")
        start_http_server(prometheus_port)
    except ImportError as e:
        click.secho(f"Failed to start the prometheus server with error {e}", fg="red")


def _start_health_check_server(server: grpc.Server, worker: int):
    try:
        from grpc_health.v1 import health, health_pb2, health_pb2_grpc

        health_servicer = health.HealthServicer(
            experimental_non_blocking=True,
            experimental_thread_pool=futures.ThreadPoolExecutor(max_workers=worker),
        )

        for service in agent_pb2.DESCRIPTOR.services_by_name.values():
            health_servicer.set(service.full_name, health_pb2.HealthCheckResponse.SERVING)
        health_servicer.set(health.SERVICE_NAME, health_pb2.HealthCheckResponse.SERVING)

        health_pb2_grpc.add_HealthServicer_to_server(health_servicer, server)

    except ImportError as e:
        click.secho(f"Failed to start the health check servicer with error {e}", fg="red")


def print_agents_metadata():
    from flytekit.extend.backend.base_agent import AgentRegistry

    agents = AgentRegistry.list_agents()

    table = Table(title="Agent Metadata")
    table.add_column("Agent Name", style="cyan", no_wrap=True)
    table.add_column("Support Task Types", style="cyan")
    table.add_column("Is Sync", style="green")

    for a in agents:
        categories = ""
        for c in a.supported_task_categories:
            categories += f"{c.name} (v{c.version}) "
        table.add_row(a.name, categories, str(a.is_sync))

    console = Console()
    console.print(table)<|MERGE_RESOLUTION|>--- conflicted
+++ resolved
@@ -68,15 +68,13 @@
     """
     import asyncio
 
-<<<<<<< HEAD
     from flytekit.extras.webhook import WebhookTask  # noqa: F401
-=======
+
     working_dir = os.getcwd()
     if all(os.path.realpath(path) != working_dir for path in sys.path):
         sys.path.append(working_dir)
     for m in modules:
         importlib.import_module(m)
->>>>>>> 9acab295
 
     asyncio.run(_start_grpc_server(port, prometheus_port, worker, timeout))
 

import os
import sys
import typing

import rich_click as click

from flytekit.clis.helpers import display_help_with_error
from flytekit.clis.sdk_in_container import constants
from flytekit.clis.sdk_in_container.helpers import (
    get_and_save_remote_with_click_context,
    parse_copy,
    patch_image_config,
)
from flytekit.clis.sdk_in_container.utils import domain_option_dec, project_option_dec
from flytekit.configuration import ImageConfig
from flytekit.configuration.default_images import DefaultImages
from flytekit.constants import CopyFileDetection
from flytekit.core.resources import Resources, ResourceSpec
from flytekit.interaction.click_types import key_value_callback, resource_callback
from flytekit.loggers import logger
from flytekit.tools import repo

_register_help = """
This command is similar to ``package`` but instead of producing a zip file, all your Flyte entities are compiled,
and then sent to the backend specified by your config file. Think of this as combining the ``pyflyte package``
and the ``flytectl register`` steps in one command. This is why you see switches you'd normally use with flytectl
like service account here.

Note: This command runs "fast" register by default.
This means that a zip is created from the detected root of the packages given and uploaded. Just like with
``pyflyte run``, tasks registered from this command will download and unzip that code package before running.

Note: This command only works on regular Python packages, not namespace packages. When determining
the root of your project, it finds the first folder that does not have a ``__init__.py`` file.
"""

_original_secho = click.secho
_original_log_level = logger.level


@click.command("register", help=_register_help)
@project_option_dec
@domain_option_dec
@click.option(
    "-i",
    "--image",
    "image_config",
    required=False,
    multiple=True,
    type=click.UNPROCESSED,
    callback=ImageConfig.validate_image,
    default=[DefaultImages.default_image()],
    help="A fully qualified tag for an docker image, for example ``somedocker.com/myimage:someversion123``. This is a "
    "multi-option and can be of the form ``--image xyz.io/docker:latest"
    " --image my_image=xyz.io/docker2:latest``. Note, the ``name=image_uri``. The name is optional, if not "
    "provided the image will be used as the default image. All the names have to be unique, and thus "
    "there can only be one ``--image`` option with no name.",
)
@click.option(
    "-o",
    "--output",
    required=False,
    type=click.Path(dir_okay=True, file_okay=False, writable=True, resolve_path=True),
    default=None,
    help="Directory to write the output tar file containing the protobuf definitions",
)
@click.option(
    "-D",
    "--destination-dir",
    required=False,
    type=str,
    default="/root",
    help="Directory inside the image where the tar file containing the code will be copied to",
)
@click.option(
    "--service-account",
    required=False,
    type=str,
    default="",
    help="Service account used when creating launch plans",
)
@click.option(
    "--raw-data-prefix",
    required=False,
    type=str,
    default="",
    help="Raw output data prefix when creating launch plans, where offloaded data will be stored",
)
@click.option(
    "-v",
    "--version",
    required=False,
    type=str,
    help="Version the package or module is registered with",
)
@click.option(
    "--deref-symlinks",
    default=False,
    is_flag=True,
    help="Enables symlink dereferencing when packaging files in fast registration",
)
@click.option(
    "--non-fast",
    default=False,
    is_flag=True,
    help="[Deprecated, see --copy] Skip zipping and uploading the package. You should specify --copy none instead",
)
@click.option(
    "--copy",
    required=False,
    type=click.Choice(["all", "auto", "none"], case_sensitive=False),
    default="all",
    show_default=True,
    callback=parse_copy,
    help="Specify how and whether to use fast register"
    " 'all' is the current behavior copying all files from root, 'auto' copies only loaded Python modules"
    " 'none' means no files are copied, i.e. don't use fast register",
)
@click.option(
    "--dry-run",
    default=False,
    is_flag=True,
    help="Execute registration in dry-run mode. Skips actual registration to remote",
)
@click.option(
    "--activate-launchplans",
    "--activate-launchplan",
    default=False,
    is_flag=True,
    help="Activate newly registered Launchplans. This operation deactivates previous versions of Launchplans.",
)
@click.option(
    "--env",
    "--envvars",
    required=False,
    multiple=True,
    type=str,
    callback=key_value_callback,
    help="Environment variables to set in the container, of the format `ENV_NAME=ENV_VALUE`",
)
@click.option(
    "--resource-requests",
    required=False,
    type=str,
    callback=resource_callback,
    help="Override default task resource requests for tasks that have no statically defined resource requests in their task decorator. "
    "Example usage: --resource-requests 'cpu=1,mem=2Gi,gpu=1'",
)
@click.option(
    "--resource-limits",
    required=False,
    type=str,
    callback=resource_callback,
    help="Override default task resource limits for tasks that have no statically defined resource limits in their task decorator. "
    "Example usage: --resource-limits 'cpu=1,mem=2Gi,gpu=1'",
)
@click.option(
    "--skip-errors",
    "--skip-error",
    default=False,
    is_flag=True,
    help="Skip errors during registration. This is useful when registering multiple packages and you want to skip "
    "errors for some packages.",
)
@click.option(
    "--summary-format",
    "-f",
    required=False,
    type=click.Choice(["json", "yaml"], case_sensitive=False),
    default=None,
    help="Output format for registration summary. Lists registered workflows, tasks, and launch plans. 'json' and 'yaml' supported.",
)
@click.option(
    "--quiet",
    is_flag=True,
    default=False,
    help="Suppress output messages, only displaying errors.",
)
@click.argument("package-or-module", type=click.Path(exists=True, readable=True, resolve_path=True), nargs=-1)
@click.pass_context
def register(
    ctx: click.Context,
    project: str,
    domain: str,
    image_config: ImageConfig,
    output: str,
    destination_dir: str,
    service_account: str,
    raw_data_prefix: str,
    version: typing.Optional[str],
    deref_symlinks: bool,
    non_fast: bool,
    copy: typing.Optional[CopyFileDetection],
    package_or_module: typing.Tuple[str],
    dry_run: bool,
    activate_launchplans: bool,
    env: typing.Optional[typing.Dict[str, str]],
    resource_requests: typing.Optional[Resources],
    resource_limits: typing.Optional[Resources],
    skip_errors: bool,
    summary_format: typing.Optional[str],
    quiet: bool,
):
    """
    see help
    """

    if summary_format is not None:
        quiet = True

    if quiet:
        # Mute all secho output through monkey patching
        click.secho = lambda *args, **kw: None
        # Output only log at ERROR or CRITICAL level
        logger.setLevel("ERROR")

    # Set the relevant copy option if non_fast is set, this enables the individual file listing behavior
    # that the copy flag uses.

    if non_fast:
        click.secho("The --non-fast flag is deprecated, please use --copy none instead", fg="yellow")
        if "--copy" in sys.argv:
            raise click.BadParameter(
                click.style(
                    "Cannot use both --non-fast and --copy flags together. Please move to --copy.",
                    fg="red",
                )
            )
        copy = CopyFileDetection.NO_COPY
    if copy == CopyFileDetection.NO_COPY and not version:
        raise ValueError("Version is a required parameter in case --copy none is specified.")

    show_files = ctx.obj[constants.CTX_VERBOSE] > 0

    pkgs = ctx.obj[constants.CTX_PACKAGES]
    if not pkgs:
        logger.debug("No pkgs")
    if pkgs:
        raise ValueError("Unimplemented, just specify pkgs like folder/files as args at the end of the command")

    if len(package_or_module) == 0:
        display_help_with_error(
            ctx,
            "Missing argument 'PACKAGE_OR_MODULE...', at least one PACKAGE_OR_MODULE is required but multiple can be passed",
        )

<<<<<<< HEAD
    try:
        # Use extra images in the config file if that file exists
        config_file = ctx.obj.get(constants.CTX_CONFIG_FILE)
        if config_file:
            image_config = patch_image_config(config_file, image_config)

        click.secho(
            f"Running pyflyte register from {os.getcwd()} "
            f"with images {image_config} "
            f"and image destination folder {destination_dir} "
            f"on {len(package_or_module)} package(s) {package_or_module}",
            dim=True,
        )

        # Create and save FlyteRemote,
        remote = get_and_save_remote_with_click_context(ctx, project, domain, data_upload_location="flyte://data")
        click.secho(f"Registering against {remote.config.platform.endpoint}")
        repo.register(
            project,
            domain,
            image_config,
            output,
            destination_dir,
            service_account,
            raw_data_prefix,
            version,
            deref_symlinks,
            copy_style=copy,
            package_or_module=package_or_module,
            remote=remote,
            env=env,
            summary_format=summary_format,
            quiet=quiet,
            dry_run=dry_run,
            activate_launchplans=activate_launchplans,
            skip_errors=skip_errors,
            show_files=show_files,
            verbosity=ctx.obj[constants.CTX_VERBOSE],
        )
    finally:
        # Restore original secho
        click.secho = _original_secho
        logger.setLevel(_original_log_level)
=======
    # Use extra images in the config file if that file exists
    config_file = ctx.obj.get(constants.CTX_CONFIG_FILE)
    if config_file:
        image_config = patch_image_config(config_file, image_config)

    click.secho(
        f"Running pyflyte register from {os.getcwd()} "
        f"with images {image_config} "
        f"and image destination folder {destination_dir} "
        f"on {len(package_or_module)} package(s) {package_or_module}",
        dim=True,
    )

    # Create and save FlyteRemote,
    remote = get_and_save_remote_with_click_context(ctx, project, domain, data_upload_location="flyte://data")
    click.secho(f"Registering against {remote.config.platform.endpoint}")
    repo.register(
        project,
        domain,
        image_config,
        output,
        destination_dir,
        service_account,
        raw_data_prefix,
        version,
        deref_symlinks,
        copy_style=copy,
        package_or_module=package_or_module,
        remote=remote,
        env=env,
        default_resources=ResourceSpec(
            requests=resource_requests or Resources(), limits=resource_limits or Resources()
        ),
        dry_run=dry_run,
        activate_launchplans=activate_launchplans,
        skip_errors=skip_errors,
        show_files=show_files,
        verbosity=ctx.obj[constants.CTX_VERBOSE],
    )
>>>>>>> ff4c79c5
<|MERGE_RESOLUTION|>--- conflicted
+++ resolved
@@ -244,7 +244,6 @@
             "Missing argument 'PACKAGE_OR_MODULE...', at least one PACKAGE_OR_MODULE is required but multiple can be passed",
         )
 
-<<<<<<< HEAD
     try:
         # Use extra images in the config file if that file exists
         config_file = ctx.obj.get(constants.CTX_CONFIG_FILE)
@@ -278,6 +277,9 @@
             env=env,
             summary_format=summary_format,
             quiet=quiet,
+            default_resources=ResourceSpec(
+                requests=resource_requests or Resources(), limits=resource_limits or Resources()
+            ),
             dry_run=dry_run,
             activate_launchplans=activate_launchplans,
             skip_errors=skip_errors,
@@ -287,45 +289,4 @@
     finally:
         # Restore original secho
         click.secho = _original_secho
-        logger.setLevel(_original_log_level)
-=======
-    # Use extra images in the config file if that file exists
-    config_file = ctx.obj.get(constants.CTX_CONFIG_FILE)
-    if config_file:
-        image_config = patch_image_config(config_file, image_config)
-
-    click.secho(
-        f"Running pyflyte register from {os.getcwd()} "
-        f"with images {image_config} "
-        f"and image destination folder {destination_dir} "
-        f"on {len(package_or_module)} package(s) {package_or_module}",
-        dim=True,
-    )
-
-    # Create and save FlyteRemote,
-    remote = get_and_save_remote_with_click_context(ctx, project, domain, data_upload_location="flyte://data")
-    click.secho(f"Registering against {remote.config.platform.endpoint}")
-    repo.register(
-        project,
-        domain,
-        image_config,
-        output,
-        destination_dir,
-        service_account,
-        raw_data_prefix,
-        version,
-        deref_symlinks,
-        copy_style=copy,
-        package_or_module=package_or_module,
-        remote=remote,
-        env=env,
-        default_resources=ResourceSpec(
-            requests=resource_requests or Resources(), limits=resource_limits or Resources()
-        ),
-        dry_run=dry_run,
-        activate_launchplans=activate_launchplans,
-        skip_errors=skip_errors,
-        show_files=show_files,
-        verbosity=ctx.obj[constants.CTX_VERBOSE],
-    )
->>>>>>> ff4c79c5
+        logger.setLevel(_original_log_level)
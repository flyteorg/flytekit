import os
import typing

import click

from flytekit.clis.helpers import display_help_with_error
from flytekit.clis.sdk_in_container import constants
<<<<<<< HEAD
from flytekit.clis.sdk_in_container.helpers import get_and_save_remote_with_click_context
from flytekit.configuration import ImageConfig
=======
from flytekit.clis.sdk_in_container.helpers import get_and_save_remote_with_click_context, patch_image_config
from flytekit.configuration import FastSerializationSettings, ImageConfig, SerializationSettings
>>>>>>> 36dd82bf
from flytekit.configuration.default_images import DefaultImages
from flytekit.loggers import cli_logger
from flytekit.tools import repo

_register_help = """
This command is similar to package but instead of producing a zip file, all your Flyte entities are compiled,
and then sent to the backend specified by your config file. Think of this as combining the pyflyte package
and the flytectl register step in one command. This is why you see switches you'd normally use with flytectl
like service account here.

Note: This command runs "fast" register by default. Future work to come to add a non-fast version.
This means that a zip is created from the detected root of the packages given, and uploaded. Just like with
pyflyte run, tasks registered from this command will download and unzip that code package before running.

Note: This command only works on regular Python packages, not namespace packages. When determining
      the root of your project, it finds the first folder that does not have an __init__.py file.
"""


@click.command("register", help=_register_help)
@click.option(
    "-p",
    "--project",
    required=False,
    type=str,
    default="flytesnacks",
    help="Project to register and run this workflow in",
)
@click.option(
    "-d",
    "--domain",
    required=False,
    type=str,
    default="development",
    help="Domain to register and run this workflow in",
)
@click.option(
    "-i",
    "--image",
    "image_config",
    required=False,
    multiple=True,
    type=click.UNPROCESSED,
    callback=ImageConfig.validate_image,
    default=[DefaultImages.default_image()],
    help="A fully qualified tag for an docker image, e.g. somedocker.com/myimage:someversion123. This is a "
    "multi-option and can be of the form --image xyz.io/docker:latest "
    "--image my_image=xyz.io/docker2:latest. Note, the `name=image_uri`. The name is optional, if not "
    "provided the image will be used as the default image. All the names have to be unique, and thus "
    "there can only be one --image option with no name.",
)
@click.option(
    "-o",
    "--output",
    required=False,
    type=click.Path(dir_okay=True, file_okay=False, writable=True, resolve_path=True),
    default=None,
    help="Directory to write the output zip file containing the protobuf definitions",
)
@click.option(
    "-d",
    "--destination-dir",
    required=False,
    type=str,
    default="/root",
    help="Directory inside the image where the tar file containing the code will be copied to",
)
@click.option(
    "--service-account",
    required=False,
    type=str,
    default="",
    help="Service account used when creating launch plans",
)
@click.option(
    "--raw-data-prefix",
    required=False,
    type=str,
    default="",
    help="Raw output data prefix when creating launch plans, where offloaded data will be stored",
)
@click.option(
    "-v",
    "--version",
    required=False,
    type=str,
    help="Version the package or module is registered with",
)
@click.option(
    "--deref-symlinks",
    default=False,
    is_flag=True,
    help="Enables symlink dereferencing when packaging files in fast registration",
)
@click.option(
    "--non-fast",
    default=False,
    is_flag=True,
    help="Enables to skip zipping and uploading the package",
)
@click.argument("package-or-module", type=click.Path(exists=True, readable=True, resolve_path=True), nargs=-1)
@click.pass_context
def register(
    ctx: click.Context,
    project: str,
    domain: str,
    image_config: ImageConfig,
    output: str,
    destination_dir: str,
    service_account: str,
    raw_data_prefix: str,
    version: typing.Optional[str],
    deref_symlinks: bool,
    non_fast: bool,
    package_or_module: typing.Tuple[str],
):
    """
    see help
    """
    pkgs = ctx.obj[constants.CTX_PACKAGES]
    if not pkgs:
        cli_logger.debug("No pkgs")
    if pkgs:
        raise ValueError("Unimplemented, just specify pkgs like folder/files as args at the end of the command")

    if non_fast and not version:
        raise ValueError("Version is a required parameter in case --non-fast is specified.")

    if len(package_or_module) == 0:
        display_help_with_error(
            ctx,
            "Missing argument 'PACKAGE_OR_MODULE...', at least one PACKAGE_OR_MODULE is required but multiple can be passed",
        )

<<<<<<< HEAD
    click.secho(
=======
    # Use extra images in the config file if that file exists
    config_file = ctx.obj.get(constants.CTX_CONFIG_FILE)
    if config_file:
        image_config = patch_image_config(config_file, image_config)

    cli_logger.debug(
>>>>>>> 36dd82bf
        f"Running pyflyte register from {os.getcwd()} "
        f"with images {image_config} "
        f"and image destination folder {destination_dir} "
        f"on {len(package_or_module)} package(s) {package_or_module}",
        dim=True,
    )

    # Create and save FlyteRemote,
    remote = get_and_save_remote_with_click_context(ctx, project, domain)
<<<<<<< HEAD
    repo.register(
        project,
        domain,
        image_config,
        output,
        destination_dir,
        service_account,
        raw_data_prefix,
        version,
        deref_symlinks,
        fast=not non_fast,
        package_or_module=package_or_module,
        remote=remote,
    )
=======

    detected_root = find_common_root(package_or_module)
    cli_logger.debug(f"Using {detected_root} as root folder for project")

    # Create a zip file containing all the entries.
    zip_file = fast_package(detected_root, output, deref_symlinks)
    md5_bytes, _ = hash_file(pathlib.Path(zip_file))

    fast_serialization_settings = None
    if non_fast is False:
        # Upload zip file to Admin using FlyteRemote.
        md5_bytes, native_url = remote._upload_file(pathlib.Path(zip_file))
        cli_logger.debug(f"Uploaded zip {zip_file} to {native_url}")
        fast_serialization_settings = FastSerializationSettings(
            enabled=not non_fast,
            destination_dir=destination_dir,
            distribution_location=native_url,
        )

    # Create serialization settings
    # Todo: Rely on default Python interpreter for now, this will break custom Spark containers
    serialization_settings = SerializationSettings(
        project=project,
        domain=domain,
        image_config=image_config,
        fast_serialization_settings=fast_serialization_settings,
    )

    options = Options.default_from(k8s_service_account=service_account, raw_data_prefix=raw_data_prefix)

    # Load all the entities
    registerable_entities = load_packages_and_modules(
        serialization_settings, detected_root, list(package_or_module), options
    )
    if len(registerable_entities) == 0:
        display_help_with_error(ctx, "No Flyte entities were detected. Aborting!")
    cli_logger.info(f"Found and serialized {len(registerable_entities)} entities")

    if not version:
        version = remote._version_from_hash(md5_bytes, serialization_settings, service_account, raw_data_prefix)  # noqa
        cli_logger.info(f"Computed version is {version}")

    click.echo(
        f"Registering entities under version {version} using the following serialization settings = {serialization_settings}"
    )

    # Register using repo code
    repo_register(registerable_entities, project, domain, version, remote.client)
>>>>>>> 36dd82bf
<|MERGE_RESOLUTION|>--- conflicted
+++ resolved
@@ -5,13 +5,8 @@
 
 from flytekit.clis.helpers import display_help_with_error
 from flytekit.clis.sdk_in_container import constants
-<<<<<<< HEAD
-from flytekit.clis.sdk_in_container.helpers import get_and_save_remote_with_click_context
+from flytekit.clis.sdk_in_container.helpers import get_and_save_remote_with_click_context, patch_image_config
 from flytekit.configuration import ImageConfig
-=======
-from flytekit.clis.sdk_in_container.helpers import get_and_save_remote_with_click_context, patch_image_config
-from flytekit.configuration import FastSerializationSettings, ImageConfig, SerializationSettings
->>>>>>> 36dd82bf
 from flytekit.configuration.default_images import DefaultImages
 from flytekit.loggers import cli_logger
 from flytekit.tools import repo
@@ -146,16 +141,12 @@
             "Missing argument 'PACKAGE_OR_MODULE...', at least one PACKAGE_OR_MODULE is required but multiple can be passed",
         )
 
-<<<<<<< HEAD
-    click.secho(
-=======
     # Use extra images in the config file if that file exists
     config_file = ctx.obj.get(constants.CTX_CONFIG_FILE)
     if config_file:
         image_config = patch_image_config(config_file, image_config)
 
-    cli_logger.debug(
->>>>>>> 36dd82bf
+    click.secho(
         f"Running pyflyte register from {os.getcwd()} "
         f"with images {image_config} "
         f"and image destination folder {destination_dir} "
@@ -165,7 +156,6 @@
 
     # Create and save FlyteRemote,
     remote = get_and_save_remote_with_click_context(ctx, project, domain)
-<<<<<<< HEAD
     repo.register(
         project,
         domain,
@@ -179,54 +169,4 @@
         fast=not non_fast,
         package_or_module=package_or_module,
         remote=remote,
-    )
-=======
-
-    detected_root = find_common_root(package_or_module)
-    cli_logger.debug(f"Using {detected_root} as root folder for project")
-
-    # Create a zip file containing all the entries.
-    zip_file = fast_package(detected_root, output, deref_symlinks)
-    md5_bytes, _ = hash_file(pathlib.Path(zip_file))
-
-    fast_serialization_settings = None
-    if non_fast is False:
-        # Upload zip file to Admin using FlyteRemote.
-        md5_bytes, native_url = remote._upload_file(pathlib.Path(zip_file))
-        cli_logger.debug(f"Uploaded zip {zip_file} to {native_url}")
-        fast_serialization_settings = FastSerializationSettings(
-            enabled=not non_fast,
-            destination_dir=destination_dir,
-            distribution_location=native_url,
-        )
-
-    # Create serialization settings
-    # Todo: Rely on default Python interpreter for now, this will break custom Spark containers
-    serialization_settings = SerializationSettings(
-        project=project,
-        domain=domain,
-        image_config=image_config,
-        fast_serialization_settings=fast_serialization_settings,
-    )
-
-    options = Options.default_from(k8s_service_account=service_account, raw_data_prefix=raw_data_prefix)
-
-    # Load all the entities
-    registerable_entities = load_packages_and_modules(
-        serialization_settings, detected_root, list(package_or_module), options
-    )
-    if len(registerable_entities) == 0:
-        display_help_with_error(ctx, "No Flyte entities were detected. Aborting!")
-    cli_logger.info(f"Found and serialized {len(registerable_entities)} entities")
-
-    if not version:
-        version = remote._version_from_hash(md5_bytes, serialization_settings, service_account, raw_data_prefix)  # noqa
-        cli_logger.info(f"Computed version is {version}")
-
-    click.echo(
-        f"Registering entities under version {version} using the following serialization settings = {serialization_settings}"
-    )
-
-    # Register using repo code
-    repo_register(registerable_entities, project, domain, version, remote.client)
->>>>>>> 36dd82bf
+    )
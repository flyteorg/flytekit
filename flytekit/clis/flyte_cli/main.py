--- conflicted
+++ resolved
@@ -2,26 +2,23 @@
 
 import importlib as _importlib
 import os as _os
+import stat as _stat
 import sys as _sys
-import stat as _stat
 
 import click as _click
+import requests as _requests
 import six as _six
-<<<<<<< HEAD
 from flyteidl.core import literals_pb2 as _literals_pb2, workflow_closure_pb2 as _workflow_closure_pb2
-=======
-
-from flyteidl.core import literals_pb2 as _literals_pb2
->>>>>>> 34c469d6
 
 from flytekit import __version__
 from flytekit.clients import friendly as _friendly_client
 from flytekit.clis.helpers import construct_literal_map_from_variable_map as _construct_literal_map_from_variable_map, \
     construct_literal_map_from_parameter_map as _construct_literal_map_from_parameter_map, \
-    parse_args_into_dict as _parse_args_into_dict, str2bool as _str2bool
+    parse_args_into_dict as _parse_args_into_dict
 from flytekit.common import utils as _utils, launch_plan as _launch_plan_common, workflow as _workflow
+from flytekit.common.core import identifier as _identifier
+from flytekit.common.exceptions.user import FlyteAssertion as _FlyteAssertion
 from flytekit.common.tasks import task as _task
-from flytekit.common.core import identifier as _identifier
 from flytekit.common.types import helpers as _type_helpers
 from flytekit.common.utils import load_proto_from_file as _load_proto_from_file
 from flytekit.configuration import platform as _platform_config
@@ -34,10 +31,7 @@
 from flytekit.models.execution import ExecutionSpec as _ExecutionSpec, ExecutionMetadata as _ExecutionMetadata
 from flytekit.models.project import Project as _Project
 from flytekit.models.schedule import Schedule as _Schedule
-from flytekit.common.exceptions.user import FlyteAssertion as _FlyteAssertion
-
-
-import requests as _requests
+
 try:  # Python 3
     import urllib.parse as _urlparse
 except ImportError:  # Python 2

import importlib as _importlib
import os
import os as _os
import stat as _stat
import sys as _sys
from typing import Callable, Dict, List, Tuple, Union

import click as _click
import requests as _requests
import six as _six
from flyteidl.admin import launch_plan_pb2 as _launch_plan_pb2
from flyteidl.admin import task_pb2 as _task_pb2
from flyteidl.admin import workflow_pb2 as _workflow_pb2
from flyteidl.core import identifier_pb2 as _identifier_pb2
from flyteidl.core import literals_pb2 as _literals_pb2
from flyteidl.core import tasks_pb2 as _core_tasks_pb2
from flyteidl.core import workflow_pb2 as _core_workflow_pb2
from google.protobuf.json_format import MessageToJson
from google.protobuf.pyext.cpp_message import GeneratedProtocolMessageType as _GeneratedProtocolMessageType

from flytekit import __version__
from flytekit.clients import friendly as _friendly_client
from flytekit.clis.helpers import construct_literal_map_from_parameter_map as _construct_literal_map_from_parameter_map
from flytekit.clis.helpers import construct_literal_map_from_variable_map as _construct_literal_map_from_variable_map
from flytekit.clis.helpers import hydrate_registration_parameters
from flytekit.clis.helpers import parse_args_into_dict as _parse_args_into_dict
from flytekit.common import launch_plan as _launch_plan_common
from flytekit.common import utils as _utils
from flytekit.common import workflow_execution as _workflow_execution_common
from flytekit.common.core import identifier as _identifier
from flytekit.common.exceptions import user as _user_exceptions
from flytekit.common.tasks import task as _tasks_common
from flytekit.common.types import helpers as _type_helpers
from flytekit.common.utils import load_proto_from_file as _load_proto_from_file
from flytekit.configuration import auth as _auth_config
from flytekit.configuration import platform as _platform_config
from flytekit.configuration import set_flyte_config_file
from flytekit.interfaces.data import data_proxy as _data_proxy
from flytekit.interfaces.data.data_proxy import Data
from flytekit.models import common as _common_models
from flytekit.models import filters as _filters
from flytekit.models import launch_plan as _launch_plan
from flytekit.models import literals as _literals
from flytekit.models import named_entity as _named_entity
from flytekit.models.admin import common as _admin_common
from flytekit.models.common import AuthRole as _AuthRole
from flytekit.models.common import RawOutputDataConfig as _RawOutputDataConfig
from flytekit.models.core import execution as _core_execution_models
from flytekit.models.core import identifier as _core_identifier
from flytekit.models.execution import ExecutionMetadata as _ExecutionMetadata
from flytekit.models.execution import ExecutionSpec as _ExecutionSpec
from flytekit.models.matchable_resource import ClusterResourceAttributes as _ClusterResourceAttributes
from flytekit.models.matchable_resource import ExecutionClusterLabel as _ExecutionClusterLabel
from flytekit.models.matchable_resource import ExecutionQueueAttributes as _ExecutionQueueAttributes
from flytekit.models.matchable_resource import MatchableResource as _MatchableResource
from flytekit.models.matchable_resource import MatchingAttributes as _MatchingAttributes
from flytekit.models.matchable_resource import PluginOverride as _PluginOverride
from flytekit.models.matchable_resource import PluginOverrides as _PluginOverrides
from flytekit.models.project import Project as _Project
from flytekit.models.schedule import Schedule as _Schedule
from flytekit.tools.fast_registration import get_additional_distribution_loc as _get_additional_distribution_loc

try:  # Python 3
    import urllib.parse as _urlparse
except ImportError:  # Python 2
    import urlparse as _urlparse

_tt = _six.text_type

# Similar to how kubectl has a config file in the users home directory, this Flyte CLI will also look for one.
# The format of this config file is the same as a workflow's config file, except that the relevant fields are different.
# Please see the example.config file
_default_config_file_dir = ".flyte"
_default_config_file_name = "config"


def _welcome_message():
    _click.secho("Welcome to Flyte CLI! Version: {}".format(_tt(__version__)), bold=True)


def _get_user_filepath_home():
    return _os.path.expanduser("~")


def _get_config_file_path():
    home = _get_user_filepath_home()
    return _os.path.join(home, _default_config_file_dir, _default_config_file_name)


def _detect_default_config_file():
    config_file = _get_config_file_path()
    if _get_user_filepath_home() and _os.path.exists(config_file):
        _click.secho("Using default config file at {}".format(_tt(config_file)), fg="blue")
        set_flyte_config_file(config_file_path=config_file)
    else:
        _click.secho(
            """Config file not found at default location, relying on environment variables instead.
                        To setup your config file run 'flyte-cli setup-config'""",
            fg="blue",
        )


# Run this as the module is loading to pick up settings that click can then use when constructing the commands
_detect_default_config_file()


def _get_io_string(literal_map, verbose=False):
    """
    :param flytekit.models.literals.LiteralMap literal_map:
    :param bool verbose:
    :rtype: Text
    """
    value_dict = _type_helpers.unpack_literal_map_to_sdk_object(literal_map)
    if value_dict:
        return "\n" + "\n".join(
            "{:30}: {}".format(
                k, _prefix_lines("{:30}  ".format(""), v.verbose_string() if verbose else v.short_string(),),
            )
            for k, v in _six.iteritems(value_dict)
        )
    else:
        return "(None)"


def _fetch_and_stringify_literal_map(path, verbose=False):
    """
    :param Text path:
    :param bool verbose:
    :rtype: Text
    """
    with _utils.AutoDeletingTempDir("flytecli") as tmp:
        try:
            fname = tmp.get_named_tempfile("literalmap.pb")
            _data_proxy.Data.get_data(path, fname)
            literal_map = _literals.LiteralMap.from_flyte_idl(
                _utils.load_proto_from_file(_literals_pb2.LiteralMap, fname)
            )
            return _get_io_string(literal_map, verbose=verbose)
        except Exception:
            return "Failed to pull data from {}. Do you have permissions?".format(path)


def _prefix_lines(prefix, txt):
    """
    :param Text prefix:
    :param Text txt:
    :rtype: Text
    """
    return "\n{}".format(prefix).join(txt.splitlines())


def _secho_workflow_status(status, nl=True):
    red_phases = {
        _core_execution_models.WorkflowExecutionPhase.FAILED,
        _core_execution_models.WorkflowExecutionPhase.ABORTED,
        _core_execution_models.WorkflowExecutionPhase.FAILING,
        _core_execution_models.WorkflowExecutionPhase.TIMED_OUT,
    }
    yellow_phases = {
        _core_execution_models.WorkflowExecutionPhase.QUEUED,
        _core_execution_models.WorkflowExecutionPhase.UNDEFINED,
    }
    green_phases = {
        _core_execution_models.WorkflowExecutionPhase.SUCCEEDED,
        _core_execution_models.WorkflowExecutionPhase.SUCCEEDING,
    }
    if status in red_phases:
        fg = "red"
    elif status in yellow_phases:
        fg = "yellow"
    elif status in green_phases:
        fg = "green"
    else:
        fg = "blue"

    _click.secho(
        "{:10} ".format(_tt(_core_execution_models.WorkflowExecutionPhase.enum_to_string(status))),
        bold=True,
        fg=fg,
        nl=nl,
    )


def _secho_node_execution_status(status, nl=True):
    red_phases = {
        _core_execution_models.NodeExecutionPhase.FAILING,
        _core_execution_models.NodeExecutionPhase.FAILED,
        _core_execution_models.NodeExecutionPhase.ABORTED,
        _core_execution_models.NodeExecutionPhase.TIMED_OUT,
    }
    yellow_phases = {
        _core_execution_models.NodeExecutionPhase.QUEUED,
        _core_execution_models.NodeExecutionPhase.UNDEFINED,
    }
    green_phases = {_core_execution_models.NodeExecutionPhase.SUCCEEDED}
    if status in red_phases:
        fg = "red"
    elif status in yellow_phases:
        fg = "yellow"
    elif status in green_phases:
        fg = "green"
    else:
        fg = "blue"

    _click.secho(
        "{:10} ".format(_tt(_core_execution_models.NodeExecutionPhase.enum_to_string(status))), bold=True, fg=fg, nl=nl,
    )


def _secho_task_execution_status(status, nl=True):
    red_phases = {
        _core_execution_models.TaskExecutionPhase.ABORTED,
        _core_execution_models.TaskExecutionPhase.FAILED,
    }
    yellow_phases = {
        _core_execution_models.TaskExecutionPhase.QUEUED,
        _core_execution_models.TaskExecutionPhase.UNDEFINED,
        _core_execution_models.TaskExecutionPhase.RUNNING,
    }
    green_phases = {_core_execution_models.TaskExecutionPhase.SUCCEEDED}
    if status in red_phases:
        fg = "red"
    elif status in yellow_phases:
        fg = "yellow"
    elif status in green_phases:
        fg = "green"
    else:
        fg = "blue"

    _click.secho(
        "{:10} ".format(_tt(_core_execution_models.TaskExecutionPhase.enum_to_string(status))), bold=True, fg=fg, nl=nl,
    )


def _secho_one_execution(ex, urns_only):
    if not urns_only:
        _click.echo(
            "{:100} {:40} {:40}".format(
                _tt(_identifier.WorkflowExecutionIdentifier.promote_from_model(ex.id)),
                _tt(ex.id.name),
                _tt(ex.spec.launch_plan.name),
            ),
            nl=False,
        )
        _secho_workflow_status(ex.closure.phase)
    else:
        _click.echo(
            "{:100}".format(_tt(_identifier.WorkflowExecutionIdentifier.promote_from_model(ex.id))), nl=True,
        )


def _terminate_one_execution(client, urn, cause, shouldPrint=True):
    if shouldPrint:
        _click.echo("{:100} {:40}".format(_tt(urn), _tt(cause)))
    client.terminate_execution(_identifier.WorkflowExecutionIdentifier.from_python_std(urn), cause)


def _update_one_launch_plan(urn, host, insecure, state):
    client = _friendly_client.SynchronousFlyteClient(host, insecure=insecure)

    if state == "active":
        state = _launch_plan.LaunchPlanState.ACTIVE
    else:
        state = _launch_plan.LaunchPlanState.INACTIVE
    client.update_launch_plan(_identifier.Identifier.from_python_std(urn), state)
    _click.echo("Successfully updated {}".format(_tt(urn)))


def _render_schedule_expr(lp):
    sched_expr = "NONE"
    if lp.spec.entity_metadata.schedule and lp.spec.entity_metadata.schedule.cron_expression:
        sched_expr = "cron({cron_expr})".format(cron_expr=_tt(lp.spec.entity_metadata.schedule.cron_expression))
    elif lp.spec.entity_metadata.schedule and lp.spec.entity_metadata.schedule.rate:
        sched_expr = "rate({unit}={value})".format(
            unit=_tt(_Schedule.FixedRateUnit.enum_to_string(lp.spec.entity_metadata.schedule.rate.unit)),
            value=_tt(lp.spec.entity_metadata.schedule.rate.value),
        )
    return "{:30}".format(sched_expr)


# These two flags are special in that they are specifiable in both the user's default ~/.flyte/config file, and in the
# flyte-cli command itself, both in the parent-command position (flyte-cli) , and in the child-command position
# (e.g. list-task-names). To get around this, first we read the value of the config object, and store it. Later in the
# file below are options for each of these options, one for the parent command, and one for the child command. If not
# set by the parent, and also not set by the child, then the value from the config file is used.
#
# For both host and insecure, command line values will override the setting in ~/.flyte/config file.
#
# The host url option is a required setting, so if missing it will fail, but it may be set in the click command, so we
# don't have to check now. It will be checked later.
_HOST_URL = None
try:
    _HOST_URL = _platform_config.URL.get()
except _user_exceptions.FlyteAssertion:
    pass
_INSECURE_FLAG = _platform_config.INSECURE.get()

_PROJECT_FLAGS = ["-p", "--project"]
_DOMAIN_FLAGS = ["-d", "--domain"]
_NAME_FLAGS = ["-n", "--name"]
_VERSION_FLAGS = ["-v", "--version"]
_HOST_FLAGS = ["-h", "--host"]
_PRINCIPAL_FLAGS = ["-r", "--principal"]
_INSECURE_FLAGS = ["-i", "--insecure"]

_project_option = _click.option(*_PROJECT_FLAGS, required=True, help="The project namespace to query.")
_optional_project_option = _click.option(
    *_PROJECT_FLAGS, required=False, default=None, help="[Optional] The project namespace to query.",
)
_domain_option = _click.option(*_DOMAIN_FLAGS, required=True, help="The domain namespace to query.")
_optional_domain_option = _click.option(
    *_DOMAIN_FLAGS, required=False, default=None, help="[Optional] The domain namespace to query.",
)
_name_option = _click.option(*_NAME_FLAGS, required=True, help="The name to query.")
_optional_name_option = _click.option(
    *_NAME_FLAGS, required=False, type=str, default=None, help="[Optional] The name to query.",
)
_principal_option = _click.option(*_PRINCIPAL_FLAGS, required=True, help="Your team name, or your name")
_optional_principal_option = _click.option(
    *_PRINCIPAL_FLAGS, required=False, type=str, default=None, help="[Optional] Your team name, or your name",
)
_insecure_option = _click.option(*_INSECURE_FLAGS, is_flag=True, required=True, help="Do not use SSL")
_urn_option = _click.option("-u", "--urn", required=True, help="The unique identifier for an entity.")

_optional_urn_option = _click.option("-u", "--urn", required=False, help="The unique identifier for an entity.")

_host_option = _click.option(
    *_HOST_FLAGS,
    required=not bool(_HOST_URL),
    default=_HOST_URL,
    help="The URL for the Flyte Admin Service. If you intend for this to be consistent, set the FLYTE_PLATFORM_URL "
    "environment variable to the desired URL and this will not need to be set.",
)
_token_option = _click.option(
    "-t",
    "--token",
    required=False,
    default="",
    type=str,
    help="Pagination token from which to start listing in the list of results.",
)
_limit_option = _click.option(
    "-l", "--limit", required=False, default=100, type=int, help="Maximum number of results to return for this call.",
)
_show_all_option = _click.option(
    "-a", "--show-all", is_flag=True, default=False, help="Set this flag to page through and list all results.",
)
# TODO: Provide documentation on filter format
_filter_option = _click.option(
    "-f",
    "--filter",
    multiple=True,
<<<<<<< HEAD
    help="""Filter to be applied.  Multiple filters can be applied and they will be ANDed together.
    Filters may be supllied as strings such as 'eq(name, workflow_name)'. Additionnal documentation on filter
=======
    help="""Filter to be applied.  Multiple filters can be applied and they will be ANDed together. 
    Filters may be supplied as strings such as 'eq(name, workflow_name)'. Additional documentation on filter
>>>>>>> 345500a7
    syntax can be found here: https://docs.flyte.org/en/latest/dive_deep/admin_service.html#adding-request-filters""",
)
_state_choice = _click.option(
    "--state",
    type=_click.Choice(["active", "inactive"]),
    required=True,
    help="Whether or not to set schedule as active.",
)
_named_entity_state_choice = _click.option(
    "--state",
    type=_click.Choice(["active", "archived"]),
    required=True,
    help="The state change to apply to a named entity",
)
_named_entity_description_option = _click.option(
    "--description", required=False, type=str, help="Concise description for the entity.",
)
_sort_by_option = _click.option(
    "--sort-by", required=False, help="Provide an entity field to be sorted.  i.e. asc(name) or desc(name)",
)
_show_io_option = _click.option(
    "--show-io",
    is_flag=True,
    default=False,
    help="Set this flag to view inputs and outputs.  Pair with the --verbose flag to get the full textual description"
    " inputs and outputs.",
)
_verbose_option = _click.option(
    "--verbose", is_flag=True, default=False, help="Set this flag to view the full textual description of all fields.",
)

_filename_option = _click.option("-f", "--filename", required=True, help="File path of pb file")
_idl_class_option = _click.option(
    "-p",
    "--proto_class",
    required=True,
    help="Dot (.) separated path to Python IDL class. (e.g. flyteidl.core.workflow_closure_pb2.WorkflowClosure)",
)
_cause_option = _click.option(
    "-c", "--cause", required=True, help="The message signaling the cause of the termination of the execution(s)",
)
_optional_urns_only_option = _click.option(
    "--urns-only",
    is_flag=True,
    default=False,
    required=False,
    help="[Optional] Set the flag if you want to output the urn(s) only. Setting this will override the verbose flag",
)
_project_identifier_option = _click.option(
    "-p", "--identifier", required=True, type=str, help="Unique identifier for the project.",
)
_project_name_option = _click.option(
    "-n", "--name", required=True, type=str, help="The human-readable name for the project.",
)
_project_description_option = _click.option(
    "-d", "--description", required=True, type=str, help="Concise description for the project.",
)
_watch_option = _click.option(
    "-w",
    "--watch",
    is_flag=True,
    default=False,
    help="Set the flag if you want the command to keep watching the execution until its completion",
)

_assumable_iam_role_option = _click.option(
    "--assumable-iam-role", help="Custom assumable iam auth role to register launch plans with"
)
_kubernetes_service_acct_option = _click.option(
    "-s",
    "--kubernetes-service-account",
    help="Custom kubernetes service account auth role to register launch plans with",
)
_output_location_prefix_option = _click.option(
    "-o", "--output-location-prefix", help="Custom output location prefix for offloaded types (files/schemas)"
)
_files_argument = _click.argument("files", type=_click.Path(exists=True), nargs=-1,)


class _FlyteSubCommand(_click.Command):
    _PASSABLE_ARGS = {
        "project": _PROJECT_FLAGS[0],
        "domain": _DOMAIN_FLAGS[0],
        "name": _NAME_FLAGS[0],
        "host": _HOST_FLAGS[0],
    }

    _PASSABLE_FLAGS = {
        "insecure": _INSECURE_FLAGS[0],
    }

    def make_context(self, cmd_name, args, parent=None):
        prefix_args = []
        for param in self.params:
            if (
                param.name in type(self)._PASSABLE_ARGS
                and param.name in parent.params
                and parent.params[param.name] is not None
            ):
                prefix_args.extend([type(self)._PASSABLE_ARGS[param.name], _six.text_type(parent.params[param.name])])

            # For flags, we don't append the value of the flag, otherwise click will fail to parse
            if param.name in type(self)._PASSABLE_FLAGS and param.name in parent.params and parent.params[param.name]:
                prefix_args.append(type(self)._PASSABLE_FLAGS[param.name])

        # This is where we handle the value read from the flyte-cli config file, if any, for the insecure flag.
        # Previously we tried putting it into the default into the declaration of the option itself, but in click, it
        # appears that flags operate like toggles. If both the default is true and the flag is passed in the command,
        # they negate each other and it's as if it's not passed. Here we rectify that.
        if _INSECURE_FLAG and _INSECURE_FLAGS[0] not in prefix_args:
            prefix_args.append(_INSECURE_FLAGS[0])

        ctx = super(_FlyteSubCommand, self).make_context(cmd_name, prefix_args + args, parent=parent)
        return ctx


@_click.option(
    *_HOST_FLAGS,
    required=False,
    type=str,
    default=None,
    help="[Optional] The host to pass to the sub-command (if applicable).  If set again in the sub-command, "
    "the sub-command's parameter takes precedence.",
)
@_click.option(
    *_PROJECT_FLAGS,
    required=False,
    type=str,
    default=None,
    help="[Optional] The project to pass to the sub-command (if applicable)  If set again in the sub-command, "
    "the sub-command's parameter takes precedence.",
)
@_click.option(
    *_DOMAIN_FLAGS,
    required=False,
    type=str,
    default=None,
    help="[Optional] The domain to pass to the sub-command (if applicable)  If set again in the sub-command, "
    "the sub-command's parameter takes precedence.",
)
@_click.option(
    *_NAME_FLAGS,
    required=False,
    type=str,
    default=None,
    help="[Optional] The name to pass to the sub-command (if applicable)  If set again in the sub-command, "
    "the sub-command's parameter takes precedence.",
)
@_insecure_option
@_click.group("flyte-cli")
@_click.pass_context
def _flyte_cli(ctx, host, project, domain, name, insecure):
    """
    Command line tool for interacting with all entities on the Flyte Platform.
    """
    pass


########################################################################################################################
#
#  Miscellaneous Commands
#
########################################################################################################################


@_flyte_cli.command("parse-proto", cls=_click.Command)
@_filename_option
@_idl_class_option
def parse_proto(filename, proto_class):
    _welcome_message()
    splitted = proto_class.split(".")
    idl_module = ".".join(splitted[:-1])
    idl_obj = splitted[-1]
    mod = _importlib.import_module(idl_module)
    idl = getattr(mod, idl_obj)
    obj = _load_proto_from_file(idl, filename)

    jsonObj = MessageToJson(obj)

    _click.echo(jsonObj)
    _click.echo("")


########################################################################################################################
#
#  Task Commands
#
########################################################################################################################


@_flyte_cli.command("list-task-names", cls=_FlyteSubCommand)
@_project_option
@_domain_option
@_host_option
@_insecure_option
@_token_option
@_limit_option
@_show_all_option
@_sort_by_option
def list_task_names(project, domain, host, insecure, token, limit, show_all, sort_by):
    """
    List the name of the tasks that are in the registered workflow under
    a specific project and domain.
    """
    _welcome_message()
    client = _friendly_client.SynchronousFlyteClient(host, insecure=insecure)

    _click.echo("Task Names Found in {}:{}\n".format(_tt(project), _tt(domain)))
    while True:
        task_ids, next_token = client.list_task_ids_paginated(
            project,
            domain,
            limit=limit,
            token=token,
            sort_by=_admin_common.Sort.from_python_std(sort_by) if sort_by else None,
        )
        for t in task_ids:
            _click.echo("\t{}".format(_tt(t.name)))

        if show_all is not True:
            if next_token:
                _click.echo("Received next token: {}\n".format(next_token))
            break
        if not next_token:
            break
        token = next_token
    _click.echo("")


@_flyte_cli.command("list-task-versions", cls=_FlyteSubCommand)
@_project_option
@_domain_option
@_optional_name_option
@_host_option
@_insecure_option
@_token_option
@_limit_option
@_show_all_option
@_filter_option
@_sort_by_option
def list_task_versions(project, domain, name, host, insecure, token, limit, show_all, filter, sort_by):
    """
    List all the versions of the tasks under a specific {Project, Domain} tuple.
    If the name of a certain task is supplied, this command will list all the
    versions of that particular task (identifiable by {Project, Domain, Name}).
    """
    _welcome_message()
    client = _friendly_client.SynchronousFlyteClient(host, insecure=insecure)

    _click.echo("Task Versions Found for {}:{}:{}\n".format(_tt(project), _tt(domain), _tt(name or "*")))
    _click.echo("{:50} {:40}".format("Version", "Urn"))
    while True:
        task_list, next_token = client.list_tasks_paginated(
            _common_models.NamedEntityIdentifier(project, domain, name),
            limit=limit,
            token=token,
            filters=[_filters.Filter.from_python_std(f) for f in filter],
            sort_by=_admin_common.Sort.from_python_std(sort_by) if sort_by else None,
        )
        for t in task_list:
            _click.echo("{:50} {:40}".format(_tt(t.id.version), _tt(_identifier.Identifier.promote_from_model(t.id)),))

        if show_all is not True:
            if next_token:
                _click.echo("Received next token: {}\n".format(next_token))
            break
        if not next_token:
            break
        token = next_token
    _click.echo("")


@_flyte_cli.command("get-task", cls=_FlyteSubCommand)
@_urn_option
@_host_option
@_insecure_option
def get_task(urn, host, insecure):
    """
    Get the details of a certain version of a task identified by the URN of it.
    The URN of the versioned task is in the form of ``tsk:<project>:<domain>:<task_name>:<version>``.
    """
    _welcome_message()
    client = _friendly_client.SynchronousFlyteClient(host, insecure=insecure)
    t = client.get_task(_identifier.Identifier.from_python_std(urn))
    _click.echo(_tt(t))
    _click.echo("")


@_flyte_cli.command("launch-task", cls=_FlyteSubCommand)
@_project_option
@_domain_option
@_optional_name_option
@_host_option
@_insecure_option
@_urn_option
@_click.argument("task_args", nargs=-1, type=_click.UNPROCESSED)
def launch_task(project, domain, name, host, insecure, urn, task_args):
    """
    Kick off a single task execution. Note that the {project, domain, name} specified in the command line
    will be for the execution.  The project/domain for the task are specified in the urn.

    Use a -- to separate arguments to this cli, and arguments to the task.
    e.g.
        $ flyte-cli -h localhost:30081 -p flyteexamples -d development launch-task \
            -u tsk:flyteexamples:development:some-task:abc123 -- input=hi \
            other-input=123 moreinput=qwerty

    These arguments are then collected, and passed into the `task_args` variable as a Tuple[Text].
    Users should use the get-task command to ascertain the names of inputs to use.
    """
    _welcome_message()

    with _platform_config.URL.get_patcher(host), _platform_config.INSECURE.get_patcher(_tt(insecure)):
        task_id = _identifier.Identifier.from_python_std(urn)
        task = _tasks_common.SdkTask.fetch(task_id.project, task_id.domain, task_id.name, task_id.version)

        text_args = _parse_args_into_dict(task_args)
        inputs = {}
        for var_name, variable in _six.iteritems(task.interface.inputs):
            sdk_type = _type_helpers.get_sdk_type_from_literal_type(variable.type)
            if var_name in text_args and text_args[var_name] is not None:
                inputs[var_name] = sdk_type.from_string(text_args[var_name]).to_python_std()

        # TODO: Implement notification overrides
        # TODO: Implement label overrides
        # TODO: Implement annotation overrides
        execution = task.launch(project, domain, inputs=inputs, name=name)
        _click.secho("Launched execution: {}".format(_tt(execution.id)), fg="blue")
        _click.echo("")


########################################################################################################################
#
#  Workflow Commands
#
########################################################################################################################


@_flyte_cli.command("list-workflow-names", cls=_FlyteSubCommand)
@_project_option
@_domain_option
@_host_option
@_insecure_option
@_token_option
@_limit_option
@_show_all_option
@_sort_by_option
def list_workflow_names(project, domain, host, insecure, token, limit, show_all, sort_by):
    """
    List the names of the workflows under a scope specified by ``{project, domain}``.
    """
    _welcome_message()
    client = _friendly_client.SynchronousFlyteClient(host, insecure=insecure)

    _click.echo("Workflow Names Found in {}:{}\n".format(_tt(project), _tt(domain)))
    while True:
        wf_ids, next_token = client.list_workflow_ids_paginated(
            project,
            domain,
            limit=limit,
            token=token,
            sort_by=_admin_common.Sort.from_python_std(sort_by) if sort_by else None,
        )
        for i in wf_ids:
            _click.echo("\t{}".format(_tt(i.name)))

        if show_all is not True:
            if next_token:
                _click.echo("Received next token: {}\n".format(next_token))
            break
        if not next_token:
            break
        token = next_token
    _click.echo("")


@_flyte_cli.command("list-workflow-versions", cls=_FlyteSubCommand)
@_project_option
@_domain_option
@_optional_name_option
@_host_option
@_insecure_option
@_token_option
@_limit_option
@_show_all_option
@_filter_option
@_sort_by_option
def list_workflow_versions(project, domain, name, host, insecure, token, limit, show_all, filter, sort_by):
    """
    List all the versions of the workflows under the scope specified by ``{project, domain}``.
    If the name of a a certain workflow is supplied, this command will list all the
    versions of that particular workflow (identifiable by ``{project, domain, name}``).
    """
    _welcome_message()
    client = _friendly_client.SynchronousFlyteClient(host, insecure=insecure)

    _click.echo("Workflow Versions Found for {}:{}:{}\n".format(_tt(project), _tt(domain), _tt(name or "*")))
    _click.echo("{:50} {:40}".format("Version", "Urn"))
    while True:
        wf_list, next_token = client.list_workflows_paginated(
            _common_models.NamedEntityIdentifier(project, domain, name),
            limit=limit,
            token=token,
            filters=[_filters.Filter.from_python_std(f) for f in filter],
            sort_by=_admin_common.Sort.from_python_std(sort_by) if sort_by else None,
        )
        for w in wf_list:
            _click.echo("{:50} {:40}".format(_tt(w.id.version), _tt(_identifier.Identifier.promote_from_model(w.id)),))

        if show_all is not True:
            if next_token:
                _click.echo("Received next token: {}\n".format(next_token))
            break
        if not next_token:
            break
        token = next_token
    _click.echo("")


@_flyte_cli.command("get-workflow", cls=_FlyteSubCommand)
@_urn_option
@_host_option
@_insecure_option
def get_workflow(urn, host, insecure):
    """
    Get the details of a certain version of a workflow identified by the URN in the form of
    ``wf:<project>:<domain>:<workflow_name>:<version>``
    """
    _welcome_message()
    client = _friendly_client.SynchronousFlyteClient(host, insecure=insecure)
    _click.echo(client.get_workflow(_identifier.Identifier.from_python_std(urn)))
    # TODO: Print workflow pretty
    _click.echo("")


########################################################################################################################
#
#  Launch Plan Commands
#
########################################################################################################################


@_flyte_cli.command("list-launch-plan-names", cls=_FlyteSubCommand)
@_project_option
@_domain_option
@_host_option
@_insecure_option
@_token_option
@_limit_option
@_show_all_option
@_sort_by_option
def list_launch_plan_names(project, domain, host, insecure, token, limit, show_all, sort_by):
    """
    List the names of the launch plans under the scope specified by {project, domain}.
    """
    _welcome_message()
    client = _friendly_client.SynchronousFlyteClient(host, insecure=insecure)

    _click.echo("Launch Plan Names Found in {}:{}\n".format(_tt(project), _tt(domain)))
    while True:
        wf_ids, next_token = client.list_launch_plan_ids_paginated(
            project,
            domain,
            limit=limit,
            token=token,
            sort_by=_admin_common.Sort.from_python_std(sort_by) if sort_by else None,
        )
        for i in wf_ids:
            _click.echo("\t{}".format(_tt(i.name)))

        if show_all is not True:
            if next_token:
                _click.echo("Received next token: {}\n".format(next_token))
            break
        if not next_token:
            break
        token = next_token
    _click.echo("")


@_flyte_cli.command("list-active-launch-plans", cls=_FlyteSubCommand)
@_project_option
@_domain_option
@_host_option
@_insecure_option
@_token_option
@_limit_option
@_show_all_option
@_sort_by_option
@_optional_urns_only_option
def list_active_launch_plans(project, domain, host, insecure, token, limit, show_all, sort_by, urns_only):
    """
    List the information of all the active launch plans under the scope specified by {project, domain}.
    An active launch plan is a launch plan with an active schedule associated with it.
    """
    if not urns_only:
        _welcome_message()
        _click.echo("Active Launch Plan Found in {}:{}\n".format(_tt(project), _tt(domain)))
        _click.echo("{:30} {:50} {:80}".format("Schedule", "Version", "Urn"))

    client = _friendly_client.SynchronousFlyteClient(host, insecure=insecure)

    while True:
        active_lps, next_token = client.list_active_launch_plans_paginated(
            project,
            domain,
            limit=limit,
            token=token,
            sort_by=_admin_common.Sort.from_python_std(sort_by) if sort_by else None,
        )

        for lp in active_lps:
            if urns_only:
                _click.echo("{:80}".format(_tt(_identifier.Identifier.promote_from_model(lp.id))))
            else:
                _click.echo(
                    "{:30} {:50} {:80}".format(
                        _render_schedule_expr(lp),
                        _tt(lp.id.version),
                        _tt(_identifier.Identifier.promote_from_model(lp.id)),
                    ),
                )

        if show_all is not True:
            if next_token and not urns_only:
                _click.echo("Received next token: {}\n".format(next_token))
            break
        if not next_token:
            break
        token = next_token

    if not urns_only:
        _click.echo("")
    return


@_flyte_cli.command("list-launch-plan-versions", cls=_FlyteSubCommand)
@_project_option
@_domain_option
@_optional_name_option
@_host_option
@_insecure_option
@_token_option
@_limit_option
@_show_all_option
@_filter_option
@_sort_by_option
@_optional_urns_only_option
def list_launch_plan_versions(
    project, domain, name, host, insecure, token, limit, show_all, filter, sort_by, urns_only,
):
    """
    List the versions of all the launch plans under the scope specified by {project, domain}.
    """
    if not urns_only:
        _welcome_message()
        _click.echo("Launch Plan Versions Found for {}:{}:{}\n".format(_tt(project), _tt(domain), _tt(name)))
        _click.echo("{:50} {:80} {:30} {:15}".format("Version", "Urn", "Schedule", "Schedule State"))

    client = _friendly_client.SynchronousFlyteClient(host, insecure=insecure)

    while True:
        lp_list, next_token = client.list_launch_plans_paginated(
            _common_models.NamedEntityIdentifier(project, domain, name),
            limit=limit,
            token=token,
            filters=[_filters.Filter.from_python_std(f) for f in filter],
            sort_by=_admin_common.Sort.from_python_std(sort_by) if sort_by else None,
        )
        for l in lp_list:
            if urns_only:
                _click.echo(_tt(_identifier.Identifier.promote_from_model(l.id)))
            else:
                _click.echo(
                    "{:50} {:80} ".format(_tt(l.id.version), _tt(_identifier.Identifier.promote_from_model(l.id)),),
                    nl=False,
                )
                if l.spec.entity_metadata.schedule is not None and (
                    l.spec.entity_metadata.schedule.cron_expression or l.spec.entity_metadata.schedule.rate
                ):
                    _click.echo("{:30} ".format(_render_schedule_expr(l)), nl=False)
                    _click.secho(
                        _launch_plan.LaunchPlanState.enum_to_string(l.closure.state),
                        fg="green" if l.closure.state == _launch_plan.LaunchPlanState.ACTIVE else None,
                    )
                else:
                    _click.echo()

        if show_all is not True:
            if next_token and not urns_only:
                _click.echo("Received next token: {}\n".format(next_token))
            break
        if not next_token:
            break
        token = next_token
    if not urns_only:
        _click.echo("")


@_flyte_cli.command("get-launch-plan", cls=_FlyteSubCommand)
@_urn_option
@_host_option
@_insecure_option
def get_launch_plan(urn, host, insecure):
    """
    Get the details of a certain launch plan identified by the URN of that launch plan.
    The URN of a launch plan is in the form of ``lp:<project>:<domain>:<launch_plan_name>:<version>``
    """
    _welcome_message()
    client = _friendly_client.SynchronousFlyteClient(host, insecure=insecure)
    _click.echo(_tt(client.get_launch_plan(_identifier.Identifier.from_python_std(urn))))
    # TODO: Print launch plan pretty
    _click.echo("")


@_flyte_cli.command("get-active-launch-plan", cls=_FlyteSubCommand)
@_project_option
@_domain_option
@_name_option
@_host_option
@_insecure_option
def get_active_launch_plan(project, domain, name, host, insecure):
    """
    List the versions of all the launch plans under the scope specified by {project, domain}.
    """
    _welcome_message()
    client = _friendly_client.SynchronousFlyteClient(host, insecure=insecure)

    lp = client.get_active_launch_plan(_common_models.NamedEntityIdentifier(project, domain, name))
    _click.echo("Active Launch Plan for {}:{}:{}\n".format(_tt(project), _tt(domain), _tt(name)))
    _click.echo(lp)
    _click.echo("")


@_flyte_cli.command("update-launch-plan", cls=_FlyteSubCommand)
@_state_choice
@_host_option
@_insecure_option
@_optional_urn_option
def update_launch_plan(state, host, insecure, urn=None):
    _welcome_message()

    if urn is None:
        try:
            # Examine whether the input is from the named pipe
            if _stat.S_ISFIFO(_os.fstat(0).st_mode):
                for line in _sys.stdin.readlines():
                    _update_one_launch_plan(urn=line.rstrip(), host=host, insecure=insecure, state=state)
            else:
                # If the commandline parameter urn is not supplied, and neither
                # the input comes from a pipe, it means the user is not using
                # this command approperiately
                raise _click.UsageError('Missing option "-u" / "--urn" or missing pipe inputs')
        except KeyboardInterrupt:
            _sys.stdout.flush()
    else:
        _update_one_launch_plan(urn=urn, host=host, insecure=insecure, state=state)


@_flyte_cli.command("execute-launch-plan", cls=_FlyteSubCommand)
@_project_option
@_domain_option
@_optional_name_option
@_host_option
@_insecure_option
@_urn_option
@_principal_option
@_verbose_option
@_watch_option
@_click.argument("lp_args", nargs=-1, type=_click.UNPROCESSED)
def execute_launch_plan(project, domain, name, host, insecure, urn, principal, verbose, watch, lp_args):
    """
    Kick off a launch plan. Note that the {project, domain, name} specified in the command line
    will be for the execution.  The project/domain for the launch plan are specified in the urn.

    Use a -- to separate arguments to this cli, and arguments to the launch plan.
    e.g.
        $ flyte-cli -h localhost:30081 -p flyteexamples -d development execute-launch-plan \
            --verbose --principal=sdk-demo
            -u lp:flyteexamples:development:some-workflow:abc123 -- input=hi \
            other-input=123 moreinput=qwerty

    These arguments are then collected, and passed into the `lp_args` variable as a Tuple[Text].
    Users should use the get-launch-plan command to ascertain the names of inputs to use.
    """
    _welcome_message()

    with _platform_config.URL.get_patcher(host), _platform_config.INSECURE.get_patcher(_tt(insecure)):
        lp_id = _identifier.Identifier.from_python_std(urn)
        lp = _launch_plan_common.SdkLaunchPlan.fetch(lp_id.project, lp_id.domain, lp_id.name, lp_id.version)

        inputs = _construct_literal_map_from_parameter_map(lp.default_inputs, _parse_args_into_dict(lp_args))
        # TODO: Implement notification overrides
        # TODO: Implement label overrides
        # TODO: Implement annotation overrides
        execution = lp.launch_with_literals(project, domain, inputs, name=name)
        _click.secho("Launched execution: {}".format(_tt(execution.id)), fg="blue")
        _click.echo("")

        if watch is True:
            execution.wait_for_completion()


########################################################################################################################
#
#  Execution Commands
#
########################################################################################################################


@_flyte_cli.command("watch-execution", cls=_FlyteSubCommand)
@_host_option
@_insecure_option
@_urn_option
def watch_execution(host, insecure, urn):
    """
    Wait for an execution to complete.

    e.g.
        $ flyte-cli -h localhost:30081 watch-execution -u ex:flyteexamples:development:abc123
    """
    _welcome_message()

    client = _friendly_client.SynchronousFlyteClient(host, insecure=insecure)
    ex_id = _identifier.WorkflowExecutionIdentifier.from_python_std(urn)

    execution = _workflow_execution_common.SdkWorkflowExecution.promote_from_model(client.get_execution(ex_id))

    _click.echo("Waiting for the execution {} to complete ...".format(_tt(execution.id)))

    with _platform_config.URL.get_patcher(host), _platform_config.INSECURE.get_patcher(_tt(insecure)):
        execution.wait_for_completion()


@_flyte_cli.command("relaunch-execution", cls=_FlyteSubCommand)
@_optional_project_option
@_optional_domain_option
@_optional_name_option
@_host_option
@_insecure_option
@_urn_option
@_optional_principal_option
@_verbose_option
@_click.argument("lp_args", nargs=-1, type=_click.UNPROCESSED)
def relaunch_execution(project, domain, name, host, insecure, urn, principal, verbose, lp_args):
    """
    Relaunch a launch plan.
    As with kicking off a launch plan (see execute-launch-plan), the project and domain will correspond to the new
    execution to be run, and the project/domain used to find the existing execution will come from the URN.
    This means you can re-run a development execution, in production, off of a staging launch-plan (in another project),
    but beware that execution environment configurations can result in slower executions or permissions failures.
    Therefore, it is recommended to re-run in the same environment as the original execution.  By default, if the
    project and domain are not specified, the existing project/domain will be used.

    When relaunching an execution, this will display the fixed inputs that it ran with (from the launch plan spec),
    and handle the other inputs similar to how we handle initial launch plan execution, except that
    all inputs now will have a default (the input of the execution being rerun).

    Use a -- to separate arguments to this cli, and arguments to the launch plan.
    e.g.
        $ flyte-cli -h localhost:30081 -p flyteexamples -d development execute-launch-plan \
            -u lp:flyteexamples:development:some-workflow:abc123 -- input=hi \
            other-input=123 moreinput=qwerty

    These arguments are then collected, and passed into the `lp_args` variable as a Tuple[Text].
    Users should use the get-execution and get-launch-plan commands to ascertain the names of inputs to use.
    """
    _welcome_message()
    client = _friendly_client.SynchronousFlyteClient(host, insecure=insecure)

    _click.echo("Relaunching execution {}\n".format(_tt(urn)))
    existing_workflow_execution_identifier = _identifier.WorkflowExecutionIdentifier.from_python_std(urn)
    e = client.get_execution(existing_workflow_execution_identifier)

    if project is None:
        project = existing_workflow_execution_identifier.project
    if domain is None:
        domain = existing_workflow_execution_identifier.domain
    if principal is None:
        principal = e.spec.metadata.principal

    lp_model = client.get_launch_plan(e.spec.launch_plan)
    expected_inputs = lp_model.closure.expected_inputs

    # Parse text inputs using the LP closure's parameter map to determine types.  However, since all inputs are now
    # optional (because we can default to the original execution's), we reduce first to bare Variables.
    variable_map = {k: v.var for k, v in _six.iteritems(expected_inputs.parameters)}
    parsed_text_args = _parse_args_into_dict(lp_args)
    new_inputs = _construct_literal_map_from_variable_map(variable_map, parsed_text_args)
    if len(new_inputs.literals) > 0:
        _click.secho("\tNew Inputs: {}\n".format(_prefix_lines("\t\t", _get_io_string(new_inputs, verbose=verbose))))

    # Construct new inputs from existing execution inputs and new inputs
    inputs_dict = {}
    for k in e.spec.inputs.literals.keys():
        if k in new_inputs.literals:
            inputs_dict[k] = new_inputs.literals[k]
        else:
            inputs_dict[k] = e.spec.inputs.literals[k]
    inputs = _literals.LiteralMap(literals=inputs_dict)

    if len(inputs_dict) > 0:
        _click.secho(
            "\tFinal Inputs for New Execution: {}\n".format(
                _prefix_lines("\t\t", _get_io_string(inputs, verbose=verbose))
            )
        )

    metadata = _ExecutionMetadata(mode=_ExecutionMetadata.ExecutionMode.MANUAL, principal=principal, nesting=0)
    ex_spec = _ExecutionSpec(launch_plan=lp_model.id, inputs=inputs, metadata=metadata)
    execution_identifier = client.create_execution(project=project, domain=domain, name=name, execution_spec=ex_spec)
    execution_identifier = _identifier.WorkflowExecutionIdentifier.promote_from_model(execution_identifier)
    _click.secho("Launched execution: {}".format(execution_identifier), fg="blue")
    _click.echo("")


@_flyte_cli.command("terminate-execution", cls=_FlyteSubCommand)
@_host_option
@_insecure_option
@_cause_option
@_optional_urn_option
def terminate_execution(host, insecure, cause, urn=None):
    """
    Terminate an execution or a list of executions. This command terminates an execution
    specified by the URN. It can only terminate the executions the status of which are "RUNNING".
    The post-termination status of those executions will become "ABORTED".
    When terminating an execution, the cause of termination is a required input.

    This command also supports batch terminating multiple executions at a time, which can be
    achieved by supplying multiple URNs via the named pipe.

    Note that, the termination of executions might not take immediate effect, as the
    FlyteCLI only sends a termination request to FlyteAdmin. The actual termination
    of the execution(s) depends on many other factors such as the status of the
    machine serving the execution, etc.

    e.g.,
        $ flyte-cli -h localhost:30081 -p flyteexamples -d development terminate-execution \
            -u lp:flyteexamples:development:some-execution:abc123
    """
    _welcome_message()
    client = _friendly_client.SynchronousFlyteClient(host, insecure=insecure)

    _click.echo("Killing the following executions:\n")
    _click.echo("{:100} {:40}".format("Urn", "Cause"))

    # It first collects the urns in a list, and then send terminate request
    # for them one-by-one
    if urn is None:
        try:
            # Examine whether the input is from FIFO (named pipe)
            if _stat.S_ISFIFO(_os.fstat(0).st_mode):
                for line in _sys.stdin.readlines():
                    _terminate_one_execution(client, line.rstrip(), cause)
            else:
                # If the commandline parameter urn is not supplied, and neither
                # the input is from a pipe, it means the user is not using
                # this command appropriately
                raise _click.UsageError('Missing option "-u" / "--urn" or missing pipe inputs.')
        except KeyboardInterrupt:
            _sys.stdout.flush()
            pass
    else:
        _terminate_one_execution(client, urn, cause)


@_flyte_cli.command("list-executions", cls=_FlyteSubCommand)
@_project_option
@_domain_option
@_host_option
@_insecure_option
@_token_option
@_limit_option
@_show_all_option
@_filter_option
@_sort_by_option
@_optional_urns_only_option
def list_executions(project, domain, host, insecure, token, limit, show_all, filter, sort_by, urns_only):
    """
    List the key information of all the executions under the scope specified by {project, domain}.
    Users can supply additional filter arguments to show only the desired exeuctions.

    Note that, when the ``--urns-only`` flag is not set, this command prints out the complete tabular
    output with key pieces of information such as the URN, the Name and the Status of the executions;
    the column headers are also printed. If the flag is set, on the other hand, only the URNs
    of the executions will be printed. This will come in handy when the user wants to, for example, terminate all the
    running executions at once.
    """
    if not urns_only:
        _welcome_message()
        _click.echo("Executions Found in {}:{}\n".format(_tt(project), _tt(domain)))
        _click.echo("{:100} {:40} {:10}".format("Urn", "Name", "Status"))

    client = _friendly_client.SynchronousFlyteClient(host, insecure=insecure)

    while True:
        exec_ids, next_token = client.list_executions_paginated(
            project,
            domain,
            limit=limit,
            token=token,
            filters=[_filters.Filter.from_python_std(f) for f in filter],
            sort_by=_admin_common.Sort.from_python_std(sort_by) if sort_by else None,
        )
        for ex in exec_ids:
            _secho_one_execution(ex, urns_only)

        if show_all is not True:
            if next_token and not urns_only:
                _click.echo("Received next token: {}\n".format(next_token))
            break
        if not next_token:
            break
        token = next_token
    if not urns_only:
        _click.echo("")


def _get_io(node_executions, wf_execution, show_io, verbose):
    # Fetch I/O if necessary
    uri_to_message_map = {}
    if show_io:
        uris = [ne.input_uri for ne in node_executions]
        uris.extend([ne.closure.output_uri for ne in node_executions if ne.closure.output_uri is not None])
        if (
            wf_execution is not None
            and wf_execution.closure.outputs is not None
            and wf_execution.closure.outputs.uri is not None
        ):
            uris.append(wf_execution.closure.outputs.uri)

        with _click.progressbar(uris, label="Downloading Inputs and Outputs") as progress_bar_uris:
            for uri in progress_bar_uris:
                uri_to_message_map[uri] = _fetch_and_stringify_literal_map(uri, verbose=verbose)
    return uri_to_message_map


def _render_workflow_execution(wf_execution, uri_to_message_map, show_io, verbose):
    _click.echo(
        "\nExecution {project}:{domain}:{name}\n".format(
            project=_tt(wf_execution.id.project), domain=_tt(wf_execution.id.domain), name=_tt(wf_execution.id.name),
        )
    )
    _click.echo("\t{:15} ".format("State:"), nl=False)
    _secho_workflow_status(wf_execution.closure.phase)
    _click.echo(
        "\t{:15} {}".format(
            "Launch Plan:", _tt(_identifier.Identifier.promote_from_model(wf_execution.spec.launch_plan)),
        )
    )

    if show_io:
        _click.secho(
            "\tInputs: {}\n".format(
                _prefix_lines("\t\t", _get_io_string(wf_execution.closure.computed_inputs, verbose=verbose),)
            )
        )
        if wf_execution.closure.outputs is not None:
            if wf_execution.closure.outputs.uri:
                _click.secho(
                    "\tOutputs: {}\n".format(
                        _prefix_lines(
                            "\t\t",
                            uri_to_message_map.get(wf_execution.closure.outputs.uri, wf_execution.closure.outputs.uri,),
                        )
                    )
                )
            elif wf_execution.closure.outputs.values is not None:
                _click.secho(
                    "\tOutputs: {}\n".format(
                        _prefix_lines("\t\t", _get_io_string(wf_execution.closure.outputs.values, verbose=verbose),)
                    )
                )
            else:
                _click.echo("\t{:15} (None)".format("Outputs:"))

    if wf_execution.closure.error is not None:
        _click.secho(
            _prefix_lines("\t", _render_error(wf_execution.closure.error)), fg="red", bold=True,
        )


def _render_error(error):
    out = "Error:\n"
    out += "\tCode: {}\n".format(error.code)
    out += "\tMessage:\n"
    for l in error.message.splitlines():
        out += "\t\t{}".format(_tt(l))
    return out


def _get_all_task_executions_for_node(client, node_execution_identifier):
    fetched_task_execs = []
    token = ""
    while True:
        num_to_fetch = 100
        task_execs, next_token = client.list_task_executions_paginated(
            node_execution_identifier=node_execution_identifier, limit=num_to_fetch, token=token,
        )
        for te in task_execs:
            fetched_task_execs.append(te)

        if not next_token:
            break
        token = next_token

    return fetched_task_execs


def _get_all_node_executions(client, workflow_execution_identifier=None, task_execution_identifier=None):
    all_node_execs = []
    token = ""
    while True:
        num_to_fetch = 100
        if workflow_execution_identifier:
            node_execs, next_token = client.list_node_executions(
                workflow_execution_identifier=workflow_execution_identifier, limit=num_to_fetch, token=token,
            )
        else:
            node_execs, next_token = client.list_node_executions_for_task_paginated(
                task_execution_identifier=task_execution_identifier, limit=num_to_fetch, token=token,
            )
        all_node_execs.extend(node_execs)
        if not next_token:
            break
        token = next_token
    return all_node_execs


def _render_node_executions(client, node_execs, show_io, verbose, host, insecure, wf_execution=None):
    node_executions_to_task_executions = {}
    for node_exec in node_execs:
        node_executions_to_task_executions[node_exec.id] = _get_all_task_executions_for_node(client, node_exec.id)

    uri_to_message_map = _get_io(node_execs, wf_execution, show_io, verbose)
    if wf_execution is not None:
        _render_workflow_execution(wf_execution, uri_to_message_map, show_io, verbose)

    _click.echo("\n\tNode Executions:\n")
    for ne in sorted(node_execs, key=lambda x: x.closure.started_at):
        if ne.id.node_id == "start-node":
            continue
        _click.echo("\t\tID: {}\n".format(_tt(ne.id.node_id)))
        _click.echo("\t\t\t{:15} ".format("Status:"), nl=False)
        _secho_node_execution_status(ne.closure.phase)
        _click.echo("\t\t\t{:15} {:60} ".format("Started:", _tt(ne.closure.started_at)))
        _click.echo("\t\t\t{:15} {:60} ".format("Duration:", _tt(ne.closure.duration)))
        _click.echo(
            "\t\t\t{:15} {}".format(
                "Input:", _prefix_lines("\t\t\t{:15} ".format(""), uri_to_message_map.get(ne.input_uri, ne.input_uri),),
            )
        )
        if ne.closure.output_uri:
            _click.echo(
                "\t\t\t{:15} {}".format(
                    "Output:",
                    _prefix_lines(
                        "\t\t\t{:15} ".format(""), uri_to_message_map.get(ne.closure.output_uri, ne.closure.output_uri),
                    ),
                )
            )
        if ne.closure.error is not None:
            _click.secho(
                _prefix_lines("\t\t\t", _render_error(ne.closure.error)), bold=True, fg="red",
            )

        task_executions = node_executions_to_task_executions.get(ne.id, [])
        if len(task_executions) > 0:
            _click.echo("\n\t\t\tTask Executions:\n")
            for te in sorted(task_executions, key=lambda x: x.id.retry_attempt):
                _click.echo("\t\t\t\tAttempt {}:\n".format(te.id.retry_attempt))
                _click.echo("\t\t\t\t\t{:15} {:60} ".format("Created:", _tt(te.closure.created_at)))
                _click.echo("\t\t\t\t\t{:15} {:60} ".format("Started:", _tt(te.closure.started_at)))
                _click.echo("\t\t\t\t\t{:15} {:60} ".format("Updated:", _tt(te.closure.updated_at)))
                _click.echo("\t\t\t\t\t{:15} {:60} ".format("Duration:", _tt(te.closure.duration)))
                _click.echo("\t\t\t\t\t{:15} ".format("Status:"), nl=False)
                _secho_task_execution_status(te.closure.phase)
                if len(te.closure.logs) == 0:
                    _click.echo("\t\t\t\t\t{:15} {:60} ".format("Logs:", "(None Found Yet)"))
                else:
                    _click.echo("\t\t\t\t\tLogs:\n")
                    for log in sorted(te.closure.logs, key=lambda x: x.name):
                        _click.echo("\t\t\t\t\t\t{:8} {}".format("Name:", log.name))
                        _click.echo("\t\t\t\t\t\t{:8} {}\n".format("URI:", log.uri))

                if te.closure.error is not None:
                    _click.secho(
                        _prefix_lines("\t\t\t\t\t", _render_error(te.closure.error)), bold=True, fg="red",
                    )

                if te.is_parent:
                    _click.echo(
                        "\t\t\t\t\t{:15} {:60} ".format(
                            "Subtasks:",
                            "flyte-cli get-child-executions -h {host}{insecure} -u {urn}".format(
                                host=host,
                                urn=_tt(_identifier.TaskExecutionIdentifier.promote_from_model(te.id)),
                                insecure=" --insecure" if insecure else "",
                            ),
                        )
                    )
            _click.echo()
        _click.echo()
    _click.echo()


@_flyte_cli.command("get-execution", cls=_FlyteSubCommand)
@_urn_option
@_host_option
@_insecure_option
@_show_io_option
@_verbose_option
def get_execution(urn, host, insecure, show_io, verbose):
    """
    Get the detail information of a certain execution identified by the URN of that launch plan.
    The URN of an execution is in the form of ``ex:<project>:<domain>:<execution_name>``
    """
    _welcome_message()
    client = _friendly_client.SynchronousFlyteClient(host, insecure=insecure)
    e = client.get_execution(_identifier.WorkflowExecutionIdentifier.from_python_std(urn))
    node_execs = _get_all_node_executions(client, workflow_execution_identifier=e.id)
    _render_node_executions(client, node_execs, show_io, verbose, host, insecure, wf_execution=e)


@_flyte_cli.command("get-child-executions", cls=_FlyteSubCommand)
@_urn_option
@_host_option
@_insecure_option
@_show_io_option
@_verbose_option
def get_child_executions(urn, host, insecure, show_io, verbose):
    _welcome_message()
    client = _friendly_client.SynchronousFlyteClient(host, insecure=insecure)
    node_execs = _get_all_node_executions(
        client, task_execution_identifier=_identifier.TaskExecutionIdentifier.from_python_std(urn),
    )
    _render_node_executions(client, node_execs, show_io, verbose, host, insecure)


@_flyte_cli.command("register-project", cls=_FlyteSubCommand)
@_project_identifier_option
@_project_name_option
@_project_description_option
@_host_option
@_insecure_option
def register_project(identifier, name, description, host, insecure):
    """
    Register a new project.

    """
    _welcome_message()
    client = _friendly_client.SynchronousFlyteClient(host, insecure=insecure)
    client.register_project(_Project(identifier, name, description))
    _click.echo("Registered project [id: {}, name: {}, description: {}]".format(identifier, name, description))


@_flyte_cli.command("list-projects", cls=_FlyteSubCommand)
@_host_option
@_insecure_option
@_token_option
@_limit_option
@_show_all_option
@_filter_option
@_sort_by_option
def list_projects(host, insecure, token, limit, show_all, filter, sort_by):
    """
    List projects.

    """
    _welcome_message()
    client = _friendly_client.SynchronousFlyteClient(host, insecure=insecure)

    _click.echo("Projects Found\n")
    while True:
        projects, next_token = client.list_projects_paginated(
            limit=limit,
            token=token,
            filters=[_filters.Filter.from_python_std(f) for f in filter],
            sort_by=_admin_common.Sort.from_python_std(sort_by) if sort_by else None,
        )
        for p in projects:
            _click.echo("\t{}".format(_tt(p.id)))

        if show_all is not True:
            if next_token:
                _click.echo("Received next token: {}\n".format(next_token))
            break
        if not next_token:
            break
        token = next_token
    _click.echo("")


@_flyte_cli.command("archive-project", cls=_FlyteSubCommand)
@_project_identifier_option
@_host_option
@_insecure_option
def archive_project(identifier, host, insecure):
    """
    Archive a project.

    """
    _welcome_message()
    client = _friendly_client.SynchronousFlyteClient(host, insecure=insecure)
    client.update_project(_Project.archived_project(identifier))
    _click.echo("Archived project [id: {}]".format(identifier))


@_flyte_cli.command("activate-project", cls=_FlyteSubCommand)
@_project_identifier_option
@_host_option
@_insecure_option
def activate_project(identifier, host, insecure):
    """
    Activate a project.

    """
    _welcome_message()
    client = _friendly_client.SynchronousFlyteClient(host, insecure=insecure)
    client.update_project(_Project.active_project(identifier))
    _click.echo("Activated project [id: {}]".format(identifier))


_resource_map = {
    _identifier_pb2.LAUNCH_PLAN: _launch_plan_pb2.LaunchPlan,
    _identifier_pb2.WORKFLOW: _workflow_pb2.WorkflowSpec,
    _identifier_pb2.TASK: _task_pb2.TaskSpec,
}


def _extract_pair(
    object_file: str,
    resource_type: int,
    project: str,
    domain: str,
    version: str,
    patches: Dict[int, Callable[[_GeneratedProtocolMessageType], _GeneratedProtocolMessageType]],
) -> Tuple[
    _identifier_pb2.Identifier,
    Union[_core_tasks_pb2.TaskTemplate, _core_workflow_pb2.WorkflowTemplate, _launch_plan_pb2.LaunchPlanSpec],
]:
    """
    :param Text identifier_file:
    :param Text object_file:
    :rtype: (flyteidl.core.identifier_pb2.Identifier, T)
    """
    if resource_type not in _resource_map:
        raise _user_exceptions.FlyteAssertion(
            f"Resource type found in proto file name [{resource_type}] invalid, "
            "must be 1 (task), 2 (workflow) or 3 (launch plan)"
        )
    entity = _load_proto_from_file(_resource_map[resource_type], object_file)
    registerable_identifier, registerable_entity = hydrate_registration_parameters(
        resource_type, project, domain, version, entity
    )
    patch_fn = patches.get(resource_type)
    if patch_fn:
        registerable_entity = patch_fn(registerable_entity)
    return registerable_identifier, registerable_entity


def _extract_files(
    project: str,
    domain: str,
    version: str,
    file_paths: List[str],
    patches: Dict[int, Callable[[_GeneratedProtocolMessageType], _GeneratedProtocolMessageType]] = None,
):
    """
    :param file_paths:
    :rtype: List[(flyteidl.core.identifier_pb2.Identifier, T)]
    """
    # Get a manual iterator because we're going to grab files two at a time.
    # The identifier file will always come first because the names are always the same and .identifier.pb sorts before
    # .pb

    results = []
    for proto_file in file_paths:
        # Serialized proto files are of the form: 12_foo.bar_1.pb
        # Where 12 indicates it is the 12 file to process in order and 1 that is of resource type 1, or TASK.
        resource_type = int(proto_file[-4])
        id, entity = _extract_pair(proto_file, resource_type, project, domain, version, patches or {})
        results.append((id, entity))

    return results


def _get_patch_launch_plan_fn(
    assumable_iam_role: str = None, kubernetes_service_account: str = None, output_location_prefix: str = None
) -> Callable[[_GeneratedProtocolMessageType], _GeneratedProtocolMessageType]:
    def patch_launch_plan(entity: _GeneratedProtocolMessageType) -> _GeneratedProtocolMessageType:
        """
        Updates launch plans during registration to add a customizable auth role that overrides any values set in
        the flyte config and/or a custom output_location_prefix.
        """
        # entity is of type flyteidl.admin.launch_plan_pb2.LaunchPlanSpec
        if assumable_iam_role and kubernetes_service_account:
            _click.UsageError("Currently you cannot specify both an assumable_iam_role and kubernetes_service_account")
        if assumable_iam_role:
            entity.spec.auth_role.CopyFrom(_AuthRole(assumable_iam_role=assumable_iam_role).to_flyte_idl())
        elif kubernetes_service_account:
            entity.spec.auth_role.CopyFrom(
                _AuthRole(kubernetes_service_account=kubernetes_service_account).to_flyte_idl()
            )
        elif _auth_config.ASSUMABLE_IAM_ROLE.get() is not None:
            entity.spec.auth_role.CopyFrom(
                _AuthRole(assumable_iam_role=_auth_config.ASSUMABLE_IAM_ROLE.get()).to_flyte_idl()
            )
        elif _auth_config.KUBERNETES_SERVICE_ACCOUNT.get() is not None:
            entity.spec.auth_role.CopyFrom(
                _AuthRole(kubernetes_service_account=_auth_config.KUBERNETES_SERVICE_ACCOUNT.get()).to_flyte_idl()
            )

        if output_location_prefix is not None:
            entity.spec.raw_output_data_config.CopyFrom(
                _RawOutputDataConfig(output_location_prefix=output_location_prefix).to_flyte_idl()
            )
        elif _auth_config.RAW_OUTPUT_DATA_PREFIX.get() is not None:
            entity.spec.raw_output_data_config.CopyFrom(
                _RawOutputDataConfig(output_location_prefix=_auth_config.RAW_OUTPUT_DATA_PREFIX.get()).to_flyte_idl()
            )

        return entity

    return patch_launch_plan


def _extract_and_register(
    host: str,
    insecure: bool,
    project: str,
    domain: str,
    version: str,
    file_paths: List[str],
    patches: Dict[int, Callable[[_GeneratedProtocolMessageType], _GeneratedProtocolMessageType]] = None,
):

    client = _friendly_client.SynchronousFlyteClient(host, insecure=insecure)

    flyte_entities_list = _extract_files(project, domain, version, file_paths, patches)
    for id, flyte_entity in flyte_entities_list:
        try:
            if id.resource_type == _identifier_pb2.LAUNCH_PLAN:
                client.raw.create_launch_plan(_launch_plan_pb2.LaunchPlanCreateRequest(id=id, spec=flyte_entity.spec))
            elif id.resource_type == _identifier_pb2.TASK:
                client.raw.create_task(_task_pb2.TaskCreateRequest(id=id, spec=flyte_entity))
            elif id.resource_type == _identifier_pb2.WORKFLOW:
                client.raw.create_workflow(_workflow_pb2.WorkflowCreateRequest(id=id, spec=flyte_entity))
            else:
                raise _user_exceptions.FlyteAssertion(
                    f"Only tasks, launch plans, and workflows can be called with this function, "
                    f"resource type {id.resource_type} was passed"
                )
            _click.secho(f"Registered {id}", fg="green")
        except _user_exceptions.FlyteEntityAlreadyExistsException:
            _click.secho(f"Skipping because already registered {id}", fg="cyan")

    _click.echo(f"Finished scanning {len(flyte_entities_list)} files")


@_flyte_cli.command("register-files", cls=_FlyteSubCommand)
@_click.option(*_PROJECT_FLAGS, required=True, help="The project namespace to register with.")
@_click.option(*_DOMAIN_FLAGS, required=True, help="The domain namespace to register with.")
@_click.option(*_VERSION_FLAGS, required=True, help="The entity version to register with")
@_host_option
@_insecure_option
@_assumable_iam_role_option
@_kubernetes_service_acct_option
@_output_location_prefix_option
@_files_argument
def register_files(
    project,
    domain,
    version,
    host,
    insecure,
    assumable_iam_role,
    kubernetes_service_account,
    output_location_prefix,
    files,
):
    """
    Given a list of files, this will (after sorting the input list), attempt to register them against Flyte Admin.
    This command expects the files to be the output of the pyflyte serialize command.  See the code there for more
    information. Valid files need to be:\n
        * Ordered in the order that you want registration to happen. pyflyte should have done the topological sort
          for you and produced file that have a prefix that sets the correct order.\n
        * Of the correct type. That is, they should be the serialized form of one of these Flyte IDL objects
          (or an identifier object).\n
          - flyteidl.admin.launch_plan_pb2.LaunchPlan for launch plans\n
          - flyteidl.admin.workflow_pb2.WorkflowSpec for workflows\n
          - flyteidl.admin.task_pb2.TaskSpec for tasks\n

    :param host:
    :param insecure:
    :param files:
    :return:
    """
    _welcome_message()
    files = list(files)
    files.sort()
    _click.secho("Parsing files...", fg="green", bold=True)
    for f in files:
        _click.echo(f"  {f}")

    patches = None
    if assumable_iam_role or kubernetes_service_account or output_location_prefix:
        patches = {
            _identifier_pb2.LAUNCH_PLAN: _get_patch_launch_plan_fn(
                assumable_iam_role, kubernetes_service_account, output_location_prefix
            )
        }

    _extract_and_register(host, insecure, project, domain, version, files, patches)


@_flyte_cli.command("fast-register-files", cls=_FlyteSubCommand)
@_click.option(*_PROJECT_FLAGS, required=True, help="The project namespace to register with.")
@_click.option(*_DOMAIN_FLAGS, required=True, help="The domain namespace to register with.")
@_click.option(
    *_VERSION_FLAGS,
    required=False,
    help="Version to register entities with. This is normally computed deterministically from your code, but you can "
    "override that here",
)
@_host_option
@_insecure_option
@_click.option("--additional-distribution-dir", required=True, help="Location for additional distributions")
@_click.option(
    "--dest-dir",
    type=str,
    help="[Optional] The output directory for code which is downloaded during fast registration, "
    "if the current working directory at the time of installation is not desired",
)
@_assumable_iam_role_option
@_kubernetes_service_acct_option
@_output_location_prefix_option
@_files_argument
def fast_register_files(
    project,
    domain,
    version,
    host,
    insecure,
    additional_distribution_dir,
    dest_dir,
    assumable_iam_role,
    kubernetes_service_account,
    output_location_prefix,
    files,
):
    """
    Given a list of files, this will (after sorting the input list), attempt to register them against Flyte Admin.
    This command expects the files to be the output of the pyflyte serialize command.  See the code there for more
    information. Valid files need to be:\n
        * Ordered in the order that you want registration to happen. pyflyte should have done the topological sort
          for you and produced file that have a prefix that sets the correct order.\n
        * Of the correct type. That is, they should be the serialized form of one of these Flyte IDL objects
          (or an identifier object).\n
          - flyteidl.admin.launch_plan_pb2.LaunchPlanSpec for launch plans\n
          - flyteidl.admin.workflow_pb2.WorkflowSpec for workflows\n
          - flyteidl.admin.task_pb2.TaskSpec for tasks\n

    :param host:
    :param insecure:
    :param files:
    :return:
    """
    _welcome_message()
    files = list(files)
    files.sort()
    _click.secho("Parsing files...", fg="green", bold=True)
    compressed_source, digest = None, None
    pb_files = []
    for f in files:
        if f.endswith("tar.gz"):
            compressed_source = f
            digest = os.path.basename(f).split(".")[0]
        else:
            _click.echo(f"  {f}")
            pb_files.append(f)

    if compressed_source is None:
        raise _click.UsageError(
            "Could not discover compressed source, did you remember to run `pyflyte serialize fast ...`?"
        )

    version = version if version else digest
    full_remote_path = _get_additional_distribution_loc(additional_distribution_dir, version)
    Data.put_data(compressed_source, full_remote_path)
    _click.secho(f"Uploaded compressed code archive {compressed_source} to {full_remote_path}", fg="green")

    def fast_register_task(entity: _GeneratedProtocolMessageType) -> _GeneratedProtocolMessageType:
        """
        Updates task definitions during fast-registration in order to use the compatible pyflyte fast execute command at
        task execution.
        """
        # entity is of type flyteidl.admin.task_pb2.TaskSpec
        if not entity.template.HasField("container") or len(entity.template.container.args) == 0:
            # Containerless tasks are always fast registerable without modification
            return entity
        complete_args = []
        for arg in entity.template.container.args:
            if arg == "{{ .remote_package_path }}":
                arg = full_remote_path
            elif arg == "{{ .dest_dir }}":
                arg = dest_dir if dest_dir else "."
            complete_args.append(arg)
        del entity.template.container.args[:]
        entity.template.container.args.extend(complete_args)
        return entity

    patches = {_identifier_pb2.TASK: fast_register_task}
    if assumable_iam_role or kubernetes_service_account or output_location_prefix:
        patches.update(
            {
                _identifier_pb2.LAUNCH_PLAN: _get_patch_launch_plan_fn(
                    assumable_iam_role, kubernetes_service_account, output_location_prefix
                )
            }
        )

    _extract_and_register(host, insecure, project, domain, version, pb_files, patches)


@_flyte_cli.command("update-workflow-meta", cls=_FlyteSubCommand)
@_named_entity_description_option
@_named_entity_state_choice
@_host_option
@_insecure_option
@_project_option
@_domain_option
@_optional_name_option
def update_workflow_meta(description, state, host, insecure, project, domain, name):
    """
    Updates a workflow entity under the scope specified by {project, domain, name} across versions.
    """
    _welcome_message()
    client = _friendly_client.SynchronousFlyteClient(host, insecure=insecure)
    if state == "active":
        state = _named_entity.NamedEntityState.ACTIVE
    elif state == "archived":
        state = _named_entity.NamedEntityState.ARCHIVED
    client.update_named_entity(
        _core_identifier.ResourceType.WORKFLOW,
        _named_entity.NamedEntityIdentifier(project, domain, name),
        _named_entity.NamedEntityMetadata(description, state),
    )
    _click.echo("Successfully updated workflow")


@_flyte_cli.command("update-task-meta", cls=_FlyteSubCommand)
@_named_entity_description_option
@_host_option
@_insecure_option
@_project_option
@_domain_option
@_optional_name_option
def update_task_meta(description, host, insecure, project, domain, name):
    """
    Updates a task entity under the scope specified by {project, domain, name} across versions.
    """
    _welcome_message()
    client = _friendly_client.SynchronousFlyteClient(host, insecure=insecure)
    client.update_named_entity(
        _core_identifier.ResourceType.TASK,
        _named_entity.NamedEntityIdentifier(project, domain, name),
        _named_entity.NamedEntityMetadata(description, _named_entity.NamedEntityState.ACTIVE),
    )
    _click.echo("Successfully updated task")


@_flyte_cli.command("update-launch-plan-meta", cls=_FlyteSubCommand)
@_named_entity_description_option
@_host_option
@_insecure_option
@_project_option
@_domain_option
@_optional_name_option
def update_launch_plan_meta(description, host, insecure, project, domain, name):
    """
    Updates a launch plan entity under the scope specified by {project, domain, name} across versions.
    """
    _welcome_message()
    client = _friendly_client.SynchronousFlyteClient(host, insecure=insecure)
    client.update_named_entity(
        _core_identifier.ResourceType.LAUNCH_PLAN,
        _named_entity.NamedEntityIdentifier(project, domain, name),
        _named_entity.NamedEntityMetadata(description, _named_entity.NamedEntityState.ACTIVE),
    )
    _click.echo("Successfully updated launch plan")


@_flyte_cli.command("update-cluster-resource-attributes", cls=_FlyteSubCommand)
@_host_option
@_insecure_option
@_project_option
@_domain_option
@_optional_name_option
@_click.option("--attributes", type=(str, str), multiple=True)
def update_cluster_resource_attributes(host, insecure, project, domain, name, attributes):
    """
    Sets matchable cluster resource attributes for a project, domain and optionally, workflow name.
    The attribute names should match the templatized values you use to configure these resource
    attributes in your flyteadmin deployment. See
    https://lyft.github.io/flyte/administrator/install/managing_customizable_resources.html#cluster-resources
    for more documentation.

    e.g.
        $ flyte-cli -h localhost:30081 -p flyteexamples -d development update-cluster-resource-attributes \
            --attributes projectQuotaCpu 1 --attributes projectQuotaMemory 500M
    """
    _welcome_message()
    client = _friendly_client.SynchronousFlyteClient(host, insecure=insecure)
    cluster_resource_attributes = _ClusterResourceAttributes({attribute[0]: attribute[1] for attribute in attributes})
    matching_attributes = _MatchingAttributes(cluster_resource_attributes=cluster_resource_attributes)

    if name is not None:
        client.update_workflow_attributes(project, domain, name, matching_attributes)
        _click.echo(
            "Successfully updated cluster resource attributes for project: {}, domain: {}, and workflow: {}".format(
                project, domain, name
            )
        )
    else:
        client.update_project_domain_attributes(project, domain, matching_attributes)
        _click.echo(
            "Successfully updated cluster resource attributes for project: {} and domain: {}".format(project, domain)
        )


@_flyte_cli.command("update-execution-queue-attributes", cls=_FlyteSubCommand)
@_host_option
@_insecure_option
@_project_option
@_domain_option
@_optional_name_option
@_click.option("--tags", multiple=True, help="Tag(s) to be applied.")
def update_execution_queue_attributes(host, insecure, project, domain, name, tags):
    """
    Tags used for assigning execution queues for tasks belonging to a project, domain and optionally, workflow name.

    e.g.
        $ flyte-cli -h localhost:30081 -p flyteexamples -d development update-execution-queue-attributes \
            --tags critical --tags gpu_intensive
    """
    _welcome_message()
    client = _friendly_client.SynchronousFlyteClient(host, insecure=insecure)
    execution_queue_attributes = _ExecutionQueueAttributes(list(tags))
    matching_attributes = _MatchingAttributes(execution_queue_attributes=execution_queue_attributes)

    if name is not None:
        client.update_workflow_attributes(project, domain, name, matching_attributes)
        _click.echo(
            "Successfully updated execution queue attributes for project: {}, domain: {}, and workflow: {}".format(
                project, domain, name
            )
        )
    else:
        client.update_project_domain_attributes(project, domain, matching_attributes)
        _click.echo(
            "Successfully updated execution queue attributes for project: {} and domain: {}".format(project, domain)
        )


@_flyte_cli.command("update-execution-cluster-label", cls=_FlyteSubCommand)
@_host_option
@_insecure_option
@_project_option
@_domain_option
@_optional_name_option
@_click.option("--value", help="Cluster label for which to schedule matching executions")
def update_execution_cluster_label(host, insecure, project, domain, name, value):
    """
    Label value to determine where an execution's task will be run for tasks belonging to a project, domain and
        optionally, workflow name.

    e.g.
        $ flyte-cli -h localhost:30081 -p flyteexamples -d development update-execution-cluster-label --value foo
    """
    _welcome_message()
    client = _friendly_client.SynchronousFlyteClient(host, insecure=insecure)
    execution_cluster_label = _ExecutionClusterLabel(value)
    matching_attributes = _MatchingAttributes(execution_cluster_label=execution_cluster_label)

    if name is not None:
        client.update_workflow_attributes(project, domain, name, matching_attributes)
        _click.echo(
            "Successfully updated execution cluster label for project: {}, domain: {}, and workflow: {}".format(
                project, domain, name
            )
        )
    else:
        client.update_project_domain_attributes(project, domain, matching_attributes)
        _click.echo(
            "Successfully updated execution cluster label for project: {} and domain: {}".format(project, domain)
        )


@_flyte_cli.command("update-plugin-override", cls=_FlyteSubCommand)
@_host_option
@_insecure_option
@_project_option
@_domain_option
@_optional_name_option
@_click.option("--task-type", help="Task type for which to apply plugin implementation overrides")
@_click.option("--plugin-id", multiple=True, help="Plugin id(s) to be used in place of the default for the task type.")
@_click.option(
    "--missing-plugin-behavior", help="Behavior when no specified plugin_id has an associated handler.", default="FAIL"
)
def update_plugin_override(host, insecure, project, domain, name, task_type, plugin_id, missing_plugin_behavior):
    """
    Plugin ids designating non-default plugin handlers to be used for tasks of a certain type.

    e.g.
        $ flyte-cli -h localhost:30081 -p flyteexamples -d development update-plugin-override --task-type python \
            --plugin-id my_cool_plugin --plugin-id my_fallback_plugin --missing-plugin-behavior FAIL
    """
    _welcome_message()
    client = _friendly_client.SynchronousFlyteClient(host, insecure=insecure)
    plugin_override = _PluginOverride(
        task_type, list(plugin_id), _PluginOverride.string_to_enum(missing_plugin_behavior.upper())
    )
    matching_attributes = _MatchingAttributes(plugin_overrides=_PluginOverrides(overrides=[plugin_override]))

    if name is not None:
        client.update_workflow_attributes(project, domain, name, matching_attributes)
        _click.echo(
            "Successfully updated plugin override for project: {}, domain: {}, and workflow: {}".format(
                project, domain, name
            )
        )
    else:
        client.update_project_domain_attributes(project, domain, matching_attributes)
        _click.echo("Successfully updated plugin override for project: {} and domain: {}".format(project, domain))


@_flyte_cli.command("get-matching-attributes", cls=_FlyteSubCommand)
@_host_option
@_insecure_option
@_project_option
@_domain_option
@_optional_name_option
@_click.option(
    "--resource-type",
    help="Resource type",
    required=True,
    type=_click.Choice(
        [
            "task_resource",
            "cluster_resource",
            "execution_queue",
            "execution_cluster_label",
            "quality_of_service_specification",
        ]
    ),
)
def get_matching_attributes(host, insecure, project, domain, name, resource_type):
    """
    Fetches the matchable resource of the given resource type for this project, domain and optionally workflow name
    combination.
    """
    _welcome_message()
    client = _friendly_client.SynchronousFlyteClient(host, insecure=insecure)

    if name is not None:
        attributes = client.get_workflow_attributes(
            project, domain, name, _MatchableResource.string_to_enum(resource_type.upper())
        )
        _click.echo("{}".format(attributes))
    else:
        attributes = client.get_project_domain_attributes(
            project, domain, _MatchableResource.string_to_enum(resource_type.upper())
        )
        _click.echo("{}".format(attributes))


@_flyte_cli.command("list-matching-attributes", cls=_FlyteSubCommand)
@_host_option
@_insecure_option
@_click.option(
    "--resource-type",
    help="Resource type",
    required=True,
    type=_click.Choice(
        [
            "task_resource",
            "cluster_resource",
            "execution_queue",
            "execution_cluster_label",
            "quality_of_service_specification",
        ]
    ),
)
def list_matching_attributes(host, insecure, resource_type):
    """
    Fetches all matchable resources of the given resource type.
    """
    _welcome_message()
    client = _friendly_client.SynchronousFlyteClient(host, insecure=insecure)

    attributes = client.list_matchable_attributes(_MatchableResource.string_to_enum(resource_type.upper()))
    for configuration in attributes.configurations:
        _click.secho(
            "{:20} {:20} {:20} {:20}\n".format(
                _tt(configuration.project),
                _tt(configuration.domain),
                _tt(configuration.workflow),
                _tt(configuration.launch_plan),
            ),
            fg="blue",
            nl=False,
        )
        _click.echo("{}".format(configuration.attributes))


@_flyte_cli.command("setup-config", cls=_click.Command)
@_host_option
@_insecure_option
def setup_config(host, insecure):
    """
    Set-up a default config file.

    """
    _welcome_message()
    config_file = _get_config_file_path()
    if _get_user_filepath_home() and _os.path.exists(config_file):
        _click.secho("Config file already exists at {}".format(_tt(config_file)), fg="blue")
        return

    # Before creating check that the directory exists and create if not
    config_dir = _os.path.join(_get_user_filepath_home(), _default_config_file_dir)
    if not _os.path.isdir(config_dir):
        _click.secho(
            "Creating default Flyte configuration directory at {}".format(_tt(config_dir)), fg="blue",
        )
        _os.mkdir(config_dir)

    full_host = "http://{}".format(host) if insecure else "https://{}".format(host)
    config_url = _urlparse.urljoin(full_host, "config/v1/flyte_client")
    response = _requests.get(config_url)
    data = response.json()
    with open(config_file, "w+") as f:
        f.write("[platform]")
        f.write("\n")
        f.write("url={}".format(host))
        f.write("\n")
        f.write("insecure={}".format(insecure))
        f.write("\n\n")

        f.write("[credentials]")
        f.write("\n")
        f.write("client_id={}".format(data["client_id"]))
        f.write("\n")
        f.write("redirect_uri={}".format(data["redirect_uri"]))
        f.write("\n")
        f.write("authorization_metadata_key={}".format(data["authorization_metadata_key"]))
        f.write("\n")
        f.write("auth_mode=standard")
        f.write("\n")
    set_flyte_config_file(config_file_path=config_file)
    _click.secho("Wrote default config file to {}".format(_tt(config_file)), fg="blue")


if __name__ == "__main__":
    _flyte_cli()<|MERGE_RESOLUTION|>--- conflicted
+++ resolved
@@ -350,13 +350,8 @@
     "-f",
     "--filter",
     multiple=True,
-<<<<<<< HEAD
-    help="""Filter to be applied.  Multiple filters can be applied and they will be ANDed together.
-    Filters may be supllied as strings such as 'eq(name, workflow_name)'. Additionnal documentation on filter
-=======
     help="""Filter to be applied.  Multiple filters can be applied and they will be ANDed together. 
     Filters may be supplied as strings such as 'eq(name, workflow_name)'. Additional documentation on filter
->>>>>>> 345500a7
     syntax can be found here: https://docs.flyte.org/en/latest/dive_deep/admin_service.html#adding-request-filters""",
 )
 _state_choice = _click.option(

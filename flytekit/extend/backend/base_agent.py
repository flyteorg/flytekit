--- conflicted
+++ resolved
@@ -143,17 +143,14 @@
         return self._connection_type
 
     @abstractmethod
-<<<<<<< HEAD
     def do(
         self,
         task_template: TaskTemplate,
-        inputs: Optional[LiteralMap] = None,
+        inputs: Optional[LiteralMap],
+        output_prefix: str,
         connection: Optional[Connection] = None,
         **kwargs,
     ) -> Resource:
-=======
-    def do(self, task_template: TaskTemplate, inputs: Optional[LiteralMap], output_prefix: str, **kwargs) -> Resource:
->>>>>>> 6d404135
         """
         This is the method that the agent will run.
         """

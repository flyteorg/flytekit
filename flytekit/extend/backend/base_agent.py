--- conflicted
+++ resolved
@@ -1,8 +1,4 @@
 import time
-<<<<<<< HEAD
-from collections import OrderedDict
-=======
->>>>>>> 30060324
 import typing
 from abc import ABC, abstractmethod
 from collections import OrderedDict
@@ -25,10 +21,6 @@
 from flytekit.configuration import ImageConfig, SerializationSettings
 from flytekit.core.base_task import PythonTask
 from flytekit.core.type_engine import TypeEngine
-<<<<<<< HEAD
-from flytekit import logger
-=======
->>>>>>> 30060324
 from flytekit.models.literals import LiteralMap
 
 
@@ -126,11 +118,7 @@
     """
     Return true if the state is terminal.
     """
-<<<<<<< HEAD
-    return state == SUCCEEDED or state == RETRYABLE_FAILURE
-=======
     return state in [SUCCEEDED, RETRYABLE_FAILURE, PERMANENT_FAILURE]
->>>>>>> 30060324
 
 
 class AsyncAgentExecutorMixin:
@@ -162,13 +150,6 @@
         res = agent.create(dummy_context, output_prefix, cp_entity.template, inputs)
         state = RUNNING
         metadata = res.resource_meta
-<<<<<<< HEAD
-        while not is_terminal_state(state):
-            time.sleep(1)
-            res = agent.get(dummy_context, metadata)
-            state = res.resource.state
-            logger.info(f"Task state: {state}")
-=======
         progress = Progress(transient=True)
         task = progress.add_task(f"[cyan]Running Task {entity.name}...", total=None)
         with progress:
@@ -181,6 +162,5 @@
 
         if state != SUCCEEDED:
             raise Exception(f"Failed to run the task {entity.name}")
->>>>>>> 30060324
 
         return LiteralMap.from_flyte_idl(res.resource.outputs)
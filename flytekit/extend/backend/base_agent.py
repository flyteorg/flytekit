--- conflicted
+++ resolved
@@ -232,10 +232,6 @@
     async def _create(
         self, task_template: TaskTemplate, output_prefix: str, inputs: typing.Dict[str, typing.Any] = None
     ) -> CreateTaskResponse:
-<<<<<<< HEAD
-        inputs = self.get_input_literal_map(inputs)
-        output_prefix = self._ctx.file_access.get_random_local_directory()
-=======
         ctx = FlyteContext.current_context()
         grpc_ctx = _get_grpc_context()
 
@@ -250,7 +246,6 @@
             utils.write_proto_to_file(literal_map.to_flyte_idl(), path)
             ctx.file_access.put_data(path, f"{output_prefix}/inputs.pb")
             task_template = render_task_template(task_template, output_prefix)
->>>>>>> 613a655f
 
         if self._agent.asynchronous:
             res = await self._agent.async_create(self._grpc_ctx, output_prefix, task_template, inputs)
@@ -262,19 +257,6 @@
 
     async def _get(self, resource_meta: bytes) -> GetTaskResponse:
         state = RUNNING
-<<<<<<< HEAD
-        while not is_terminal_state(state):
-            time.sleep(1)
-            if self._agent.asynchronous:
-                res = await self._agent.async_get(self._grpc_ctx, resource_meta)
-                if self._clean_up_task:
-                    await self._clean_up_task
-                    sys.exit(1)
-            else:
-                res = self._agent.get(self._grpc_ctx, resource_meta)
-            state = res.resource.state
-            logger.info(f"Task state: {state}, State message: {res.resource.message}")
-=======
         grpc_ctx = _get_grpc_context()
 
         progress = Progress(transient=True)
@@ -292,7 +274,6 @@
                     res = self._agent.get(grpc_ctx, resource_meta)
                 state = res.resource.state
                 logger.info(f"Task state: {state}, State message: {res.resource.message}")
->>>>>>> 613a655f
         return res
 
     async def _do(self, task_template: TaskTemplate, inputs: typing.Dict[str, typing.Any] = None):
@@ -313,17 +294,7 @@
             self._agent.delete(self._grpc_ctx, resource_meta)
             sys.exit(1)
 
-    def get_input_literal_map(self, inputs: typing.Dict[str, typing.Any] = None) -> typing.Optional[LiteralMap]:
-        if inputs is None:
-            return None
-        # Convert python inputs to literals
-        literals = {}
-        for k, v in inputs.items():
-            literals[k] = TypeEngine.to_literal(self._ctx, v, type(v), self._entity.interface.inputs[k].type)
-        return LiteralMap(literals) if literals else None
-
-<<<<<<< HEAD
-=======
+
 def render_task_template(tt: TaskTemplate, file_prefix: str) -> TaskTemplate:
     args = tt.container.args
     for i in range(len(args)):
@@ -337,48 +308,6 @@
 
 def _get_grpc_context():
     from unittest.mock import MagicMock
->>>>>>> 613a655f
-
-class SyncAgentExecutorMixin:
-    """
-    This mixin class is used to run the agent task locally, and it's only used for local execution.
-    Synchronous task should inherit from this class if the task can be run in the agent.
-    """
-
-    _agent: AgentBase = None
-    _entity: PythonTask = None
-    _ctx: FlyteContext = FlyteContext.current_context()
-    _grpc_ctx: grpc.ServicerContext = _get_grpc_context()
-
-    def execute(self, **kwargs) -> typing.Any:
-        from flytekit.tools.translator import get_serializable
-
-        self._entity = typing.cast(PythonTask, self)
-        task_template = get_serializable(OrderedDict(), SerializationSettings(ImageConfig()), self._entity).template
-        self._agent = AgentRegistry.get_agent(task_template.type)
-
-        res = asyncio.run(self._do(task_template, kwargs))
-
-        if res.resource.state != SUCCEEDED:
-            raise FlyteUserException(f"Failed to run the task {self._entity.name}")
-
-        return LiteralMap.from_flyte_idl(res.resource.outputs)
-
-    async def _do(self, task_template: TaskTemplate, inputs: typing.Dict[str, typing.Any] = None):
-        inputs = self.get_input_literal_map(inputs)
-        output_prefix = self._ctx.file_access.get_random_local_directory()
-
-        if self._agent.asynchronous:
-            res = await self._agent.async_do(self._grpc_ctx, output_prefix, task_template, inputs)
-        else:
-            res = self._agent.do(self._grpc_ctx, output_prefix, task_template, inputs)
-        return res
-
-    def get_input_literal_map(self, inputs: typing.Dict[str, typing.Any] = None) -> typing.Optional[LiteralMap]:
-        if inputs is None:
-            return None
-        # Convert python inputs to literals
-        literals = {}
-        for k, v in inputs.items():
-            literals[k] = TypeEngine.to_literal(self._ctx, v, type(v), self._entity.interface.inputs[k].type)
-        return LiteralMap(literals) if literals else None+
+    grpc_ctx = MagicMock(spec=grpc.ServicerContext)
+    return grpc_ctx
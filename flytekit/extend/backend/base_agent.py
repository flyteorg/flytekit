import asyncio
import json
import signal
import sys
import time
import typing
from abc import ABC, abstractmethod
from collections import OrderedDict
from dataclasses import asdict, dataclass
from functools import partial
from types import FrameType, coroutine
from typing import Any, Dict, List, Optional, Union

from flyteidl.admin.agent_pb2 import Agent
from flyteidl.admin.agent_pb2 import TaskCategory as _TaskCategory
from flyteidl.core import literals_pb2, security_pb2
from flyteidl.core.execution_pb2 import TaskExecution, TaskLog
from rich.logging import RichHandler
from rich.progress import Progress

from flytekit import FlyteContext, PythonFunctionTask, logger
from flytekit.configuration import ImageConfig, SerializationSettings
from flytekit.core import utils
from flytekit.core.base_task import PythonTask
from flytekit.core.type_engine import TypeEngine, dataclass_from_dict
from flytekit.exceptions.system import FlyteAgentNotFound
from flytekit.exceptions.user import FlyteUserException
from flytekit.extend.backend.utils import is_terminal_phase, mirror_async_methods, render_task_template
from flytekit.loggers import set_flytekit_log_properties
from flytekit.models.literals import LiteralMap
from flytekit.models.task import TaskExecutionMetadata, TaskTemplate


class TaskCategory:
    def __init__(self, name: str, version: int = 0):
        self._name = name
        self._version = version

    def __hash__(self):
        return hash((self._name, self._version))

    def __eq__(self, other: "TaskCategory"):
        return self._name == other._name and self._version == other._version

    @property
    def name(self) -> str:
        return self._name

    @property
    def version(self) -> int:
        return self._version

    def __str__(self):
        return f"{self._name}_v{self._version}"


@dataclass
class Connection:
    """
    This is the connection object that the agent can use to connect to the external services.
    """

    @classmethod
    def decode(cls, connection: security_pb2.Connection) -> "Connection":
        """
        Decode the resource meta from bytes.
        """
        data = {k: v for k, v in connection.secrets.items()}
        data.update({k: v for k, v in connection.configs.items()})
        return dataclass_from_dict(cls, data)


@dataclass
class ResourceMeta:
    """
    This is the metadata for the job. For example, the id of the job.
    """

    def encode(self) -> bytes:
        """
        Encode the resource meta to bytes.
        """
        return json.dumps(asdict(self)).encode("utf-8")

    @classmethod
    def decode(cls, data: bytes) -> "ResourceMeta":
        """
        Decode the resource meta from bytes.
        """
        return dataclass_from_dict(cls, json.loads(data.decode("utf-8")))


@dataclass
class Resource:
    """
    This is the output resource of the job.

    Args:
        phase: The phase of the job.
        message: The return message from the job.
        log_links: The log links of the job. For example, the link to the BigQuery Console.
        outputs: The outputs of the job. If return python native types, the agent will convert them to flyte literals.
    """

    phase: TaskExecution.Phase
    message: Optional[str] = None
    log_links: Optional[List[TaskLog]] = None
    outputs: Optional[Union[LiteralMap, typing.Dict[str, Any]]] = None


class AgentBase(ABC):
    name = "Base Agent"

    def __init__(self, task_type_name: str, task_type_version: int = 0, **kwargs):
        self._task_category = TaskCategory(name=task_type_name, version=task_type_version)

    @property
    def task_category(self) -> TaskCategory:
        """
        task category that the agent supports
        """
        return self._task_category


class SyncAgentBase(AgentBase):
    """
    This is the base class for all sync agents. It defines the interface that all agents must implement.
    The agent service is responsible for invoking agents.
    Propeller sends a request to agent service, and gets a response in the same call.

    All the agents should be registered in the AgentRegistry. Agent Service
    will look up the agent based on the task type. Every task type can only have one agent.
    """

    name = "Base Sync Agent"

    def __init__(self, connection_type: Optional[Connection] = None, **kwargs):
        super().__init__(**kwargs)
        self._connection_type = connection_type

    @property
    def connection_type(self) -> Connection:
        return self._connection_type

    @abstractmethod
    def do(
<<<<<<< HEAD
        self,
        task_template: TaskTemplate,
        inputs: Optional[LiteralMap],
        output_prefix: str,
        connection: Optional[Connection] = None,
        **kwargs,
=======
        self, task_template: TaskTemplate, output_prefix: str, inputs: Optional[LiteralMap] = None, **kwargs
>>>>>>> 553ec206
    ) -> Resource:
        """
        This is the method that the agent will run.
        """
        raise NotImplementedError


class AsyncAgentBase(AgentBase):
    """
    This is the base class for all async agents. It defines the interface that all agents must implement.
    The agent service is responsible for invoking agents. The propeller will communicate with the agent service
    to create tasks, get the status of tasks, and delete tasks.

    All the agents should be registered in the AgentRegistry. Agent Service
    will look up the agent based on the task type. Every task type can only have one agent.
    """

    name = "Base Async Agent"

    def __init__(self, metadata_type: ResourceMeta, connection_type: Optional[Connection] = None, **kwargs):
        super().__init__(**kwargs)
        self._metadata_type = metadata_type
        self._connection_type = connection_type

    @property
    def metadata_type(self) -> ResourceMeta:
        return self._metadata_type

    @property
    def connection_type(self) -> Connection:
        return self._connection_type

    @abstractmethod
    def create(
        self,
        task_template: TaskTemplate,
        output_prefix: str,
        inputs: Optional[LiteralMap],
        task_execution_metadata: Optional[TaskExecutionMetadata],
        connection: Optional[Connection] = None,
        **kwargs,
    ) -> ResourceMeta:
        """
        Return a resource meta that can be used to get the status of the task.
        """
        raise NotImplementedError

    @abstractmethod
    def get(self, resource_meta: ResourceMeta, connection: Optional[Connection] = None, **kwargs) -> Resource:
        """
        Return the status of the task, and return the outputs in some cases. For example, bigquery job
        can't write the structured dataset to the output location, so it returns the output literals to the propeller,
        and the propeller will write the structured dataset to the blob store.
        """
        raise NotImplementedError

    @abstractmethod
    def delete(self, resource_meta: ResourceMeta, connection: Optional[Connection] = None, **kwargs):
        """
        Delete the task. This call should be idempotent. It should raise an error if it fails to delete the task.
        """
        raise NotImplementedError


class AgentRegistry(object):
    """
    This is the registry for all agents.
    The agent service will look up the agent registry based on the task type.
    The agent metadata service will look up the agent metadata based on the agent name.
    """

    _REGISTRY: Dict[TaskCategory, Union[AsyncAgentBase, SyncAgentBase]] = {}
    _METADATA: Dict[str, Agent] = {}

    @staticmethod
    def register(agent: Union[AsyncAgentBase, SyncAgentBase], override: bool = False):
        if agent.task_category in AgentRegistry._REGISTRY and override is False:
            raise ValueError(f"Duplicate agent for task type: {agent.task_category}")
        AgentRegistry._REGISTRY[agent.task_category] = agent

        task_category = _TaskCategory(name=agent.task_category.name, version=agent.task_category.version)

        if agent.name in AgentRegistry._METADATA:
            agent_metadata = AgentRegistry.get_agent_metadata(agent.name)
            agent_metadata.supported_task_categories.append(task_category)
            agent_metadata.supported_task_types.append(task_category.name)
        else:
            agent_metadata = Agent(
                name=agent.name,
                supported_task_types=[task_category.name],
                supported_task_categories=[task_category],
                is_sync=isinstance(agent, SyncAgentBase),
            )
            AgentRegistry._METADATA[agent.name] = agent_metadata

        logger.info(f"Registering {agent.name} for task type: {agent.task_category}")

    @staticmethod
    def get_agent(task_type_name: str, task_type_version: int = 0) -> Union[SyncAgentBase, AsyncAgentBase]:
        task_category = TaskCategory(name=task_type_name, version=task_type_version)
        if task_category not in AgentRegistry._REGISTRY:
            raise FlyteAgentNotFound(f"Cannot find agent for task category: {task_category}.")
        return AgentRegistry._REGISTRY[task_category]

    @staticmethod
    def list_agents() -> List[Agent]:
        return list(AgentRegistry._METADATA.values())

    @staticmethod
    def get_agent_metadata(name: str) -> Agent:
        if name not in AgentRegistry._METADATA:
            raise FlyteAgentNotFound(f"Cannot find agent for name: {name}.")
        return AgentRegistry._METADATA[name]


class SyncAgentExecutorMixin:
    """
    This mixin class is used to run the sync task locally, and it's only used for local execution.
    Task should inherit from this class if the task can be run in the agent.

    Synchronous tasks run quickly and can return their results instantly.
    Sending a prompt to ChatGPT and getting a response, or retrieving some metadata from a backend system.
    """

    T = typing.TypeVar("T", "SyncAgentExecutorMixin", PythonTask)

    def execute(self: T, **kwargs) -> LiteralMap:
        from flytekit.tools.translator import get_serializable

        ctx = FlyteContext.current_context()
        ss = ctx.serialization_settings or SerializationSettings(ImageConfig())
        task_template = get_serializable(OrderedDict(), ss, self).template
        output_prefix = ctx.file_access.get_random_remote_directory()

        agent = AgentRegistry.get_agent(task_template.type, task_template.task_type_version)

        resource = asyncio.run(
            self._do(agent=agent, template=task_template, output_prefix=output_prefix, inputs=kwargs)
        )
        if resource.phase != TaskExecution.SUCCEEDED:
            raise FlyteUserException(f"Failed to run the task {self.name} with error: {resource.message}")

        if resource.outputs and not isinstance(resource.outputs, LiteralMap):
            return TypeEngine.dict_to_literal_map(ctx, resource.outputs)
        return resource.outputs

    async def _do(
        self: PythonTask,
        agent: SyncAgentBase,
        template: TaskTemplate,
        output_prefix: str,
        inputs: Dict[str, Any] = None,
    ) -> Resource:
        try:
            ctx = FlyteContext.current_context()
            literal_map = TypeEngine.dict_to_literal_map(ctx, inputs or {}, self.get_input_types())
            return await mirror_async_methods(
                agent.do, task_template=template, inputs=literal_map, output_prefix=output_prefix
            )
        except Exception as error_message:
            raise FlyteUserException(f"Failed to run the task {self.name} with error: {error_message}")


class AsyncAgentExecutorMixin:
    """
    This mixin class is used to run the async task locally, and it's only used for local execution.
    Task should inherit from this class if the task can be run in the agent.

    Asynchronous tasks are tasks that take a long time to complete, such as running a query.
    """

    T = typing.TypeVar("T", "AsyncAgentExecutorMixin", PythonTask)

    _clean_up_task: coroutine = None
    _agent: AsyncAgentBase = None

    def execute(self: T, **kwargs) -> LiteralMap:
        ctx = FlyteContext.current_context()
        ss = ctx.serialization_settings or SerializationSettings(ImageConfig())
        output_prefix = ctx.file_access.get_random_remote_directory()

        from flytekit.tools.translator import get_serializable

        task_template = get_serializable(OrderedDict(), ss, self).template
        self._agent = AgentRegistry.get_agent(task_template.type, task_template.task_type_version)

        resource_mata = asyncio.run(
            self._create(task_template=task_template, output_prefix=output_prefix, inputs=kwargs)
        )
        resource = asyncio.run(self._get(resource_meta=resource_mata))

        if resource.phase != TaskExecution.SUCCEEDED:
            raise FlyteUserException(f"Failed to run the task {self.name} with error: {resource.message}")

        # Read the literals from a remote file if the agent doesn't return the output literals.
        if task_template.interface.outputs and resource.outputs is None:
            local_outputs_file = ctx.file_access.get_random_local_path()
            ctx.file_access.get_data(f"{output_prefix}/outputs.pb", local_outputs_file)
            output_proto = utils.load_proto_from_file(literals_pb2.LiteralMap, local_outputs_file)
            return LiteralMap.from_flyte_idl(output_proto)

        if resource.outputs and not isinstance(resource.outputs, LiteralMap):
            return TypeEngine.dict_to_literal_map(ctx, resource.outputs)

        return resource.outputs

    async def _create(
        self: T,
        task_template: TaskTemplate,
        output_prefix: str,
        inputs: Dict[str, Any] = None,
        connection: Optional[Connection] = None,
    ) -> ResourceMeta:
        ctx = FlyteContext.current_context()

        literal_map = TypeEngine.dict_to_literal_map(ctx, inputs or {}, self.get_input_types())
        if isinstance(self, PythonFunctionTask):
            # Write the inputs to a remote file, so that the remote task can read the inputs from this file.
            path = ctx.file_access.get_random_local_path()
            utils.write_proto_to_file(literal_map.to_flyte_idl(), path)
            ctx.file_access.put_data(path, f"{output_prefix}/inputs.pb")
            task_template = render_task_template(task_template, output_prefix)

        resource_meta = await mirror_async_methods(
            self._agent.create,
            task_template=task_template,
            inputs=literal_map,
            output_prefix=output_prefix,
        )

        signal.signal(signal.SIGINT, partial(self.signal_handler, resource_meta))  # type: ignore
        return resource_meta

    async def _get(self: T, resource_meta: ResourceMeta) -> Resource:
        phase = TaskExecution.RUNNING

        progress = Progress(transient=True)
        set_flytekit_log_properties(RichHandler(log_time_format="%H:%M:%S.%f"), None, None)
        task = progress.add_task(f"[cyan]Running Task {self.name}...", total=None)
        task_phase = progress.add_task("[cyan]Task phase: RUNNING, Phase message: ", total=None, visible=False)
        task_log_links = progress.add_task("[cyan]Log Links: ", total=None, visible=False)
        with progress:
            while not is_terminal_phase(phase):
                progress.start_task(task)
                time.sleep(1)
                resource = await mirror_async_methods(self._agent.get, resource_meta=resource_meta)
                if self._clean_up_task:
                    await self._clean_up_task
                    sys.exit(1)

                phase = resource.phase
                progress.update(
                    task_phase,
                    description=f"[cyan]Task phase: {TaskExecution.Phase.Name(phase)}, Phase message: {resource.message}",
                    visible=True,
                )
                if resource.log_links:
                    log_links = ""
                    for link in resource.log_links:
                        log_links += f"{link.name}: {link.uri}\n"
                    if log_links:
                        progress.update(task_log_links, description=f"[cyan]{log_links}", visible=True)

        return resource

    def signal_handler(self, resource_meta: ResourceMeta, signum: int, frame: FrameType) -> Any:
        if self._clean_up_task is None:
            co = mirror_async_methods(self._agent.delete, resource_meta=resource_meta)
            self._clean_up_task = asyncio.create_task(co)<|MERGE_RESOLUTION|>--- conflicted
+++ resolved
@@ -144,16 +144,12 @@
 
     @abstractmethod
     def do(
-<<<<<<< HEAD
         self,
         task_template: TaskTemplate,
         inputs: Optional[LiteralMap],
         output_prefix: str,
         connection: Optional[Connection] = None,
         **kwargs,
-=======
-        self, task_template: TaskTemplate, output_prefix: str, inputs: Optional[LiteralMap] = None, **kwargs
->>>>>>> 553ec206
     ) -> Resource:
         """
         This is the method that the agent will run.

--- conflicted
+++ resolved
@@ -120,63 +120,8 @@
 
     @agent_exception_handler
     async def DeleteTask(self, request: DeleteTaskRequest, context: grpc.ServicerContext) -> DeleteTaskResponse:
-<<<<<<< HEAD
-        try:
-            with request_latency.labels(task_type=request.task_type, operation="delete").time():
-                agent = AgentRegistry.get_agent(request.task_type)
-                logger.info(f"{agent.task_type} agent start deleting the job")
-                if agent.asynchronous:
-                    try:
-                        res = await agent.async_delete(context=context, resource_meta=request.resource_meta)
-                        request_success_count.labels(task_type=request.task_type, operation=delete_operation).inc()
-                        return res
-                    except Exception as e:
-                        logger.error(f"failed to run async delete with error {e}")
-                        raise
-                try:
-                    res = await asyncio.to_thread(agent.delete, context=context, resource_meta=request.resource_meta)
-                    request_success_count.labels(task_type=request.task_type, operation=delete_operation).inc()
-                    return res
-                except Exception as e:
-                    logger.error(f"failed to run sync delete with error {e}")
-                    raise
-        except Exception as e:
-            context.set_code(grpc.StatusCode.INTERNAL)
-            context.set_details(f"failed to delete task with error {e}")
-            request_failure_count.labels(task_type=request.task_type, operation=delete_operation).inc()
-
-    async def DoTask(self, request: DoTaskRequest, context: grpc.ServicerContext) -> DoTaskResponse:
-        try:
-            with request_latency.labels(task_type=request.template.type, operation=do_operation).time():
-                tmp = TaskTemplate.from_flyte_idl(request.template)
-                inputs = LiteralMap.from_flyte_idl(request.inputs) if request.inputs else None
-                input_literal_size.labels(task_type=tmp.type).observe(request.inputs.ByteSize())
-                agent = AgentRegistry.get_agent(tmp.type)
-                logger.info(f"{agent.task_type} agent start doing the job")
-                if agent.asynchronous:
-                    try:
-                        res = await agent.async_do(context=context, inputs=inputs, task_template=tmp)
-                        request_success_count.labels(task_type=tmp.type, operation=do_operation).inc()
-                        return res
-                    except Exception as e:
-                        logger.error(f"failed to run async do with error {e}")
-                        raise e
-                try:
-                    res = await asyncio.get_running_loop().run_in_executor(None, agent.do, context, inputs, tmp)
-                    request_success_count.labels(task_type=tmp.type, operation=do_operation).inc()
-                    return res
-                except Exception as e:
-                    logger.error(f"failed to run sync do with error {e}")
-                    raise
-        except Exception as e:
-            logger.error(f"failed to do task with error {e}")
-            context.set_code(grpc.StatusCode.INTERNAL)
-            context.set_details(f"failed to do task with error {e}")
-            request_failure_count.labels(task_type=request.task_type, operation=do_operation).inc()
-=======
         agent = AgentRegistry.get_agent(request.task_type)
         logger.info(f"{agent.task_type} agent start deleting the job")
         if agent.asynchronous:
             return await agent.async_delete(context=context, resource_meta=request.resource_meta)
-        return await asyncio.get_running_loop().run_in_executor(None, agent.delete, context, request.resource_meta)
->>>>>>> 9366dfb9
+        return await asyncio.get_running_loop().run_in_executor(None, agent.delete, context, request.resource_meta)
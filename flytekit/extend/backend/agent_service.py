--- conflicted
+++ resolved
@@ -23,6 +23,7 @@
 create_operation = "create"
 get_operation = "get"
 delete_operation = "delete"
+do_operation = "do"
 
 # Follow the naming convention. https://prometheus.io/docs/practices/naming/
 request_success_count = Counter(
@@ -125,7 +126,7 @@
         except Exception as e:
             context.set_code(grpc.StatusCode.INTERNAL)
             context.set_details(f"failed to delete task with error {e}")
-<<<<<<< HEAD
+            request_failure_count.labels(task_type=request.task_type, operation=delete_operation).inc()
 
     async def DoTask(self, request: DoTaskRequest, context: grpc.ServicerContext) -> DoTaskResponse:
         try:
@@ -152,6 +153,3 @@
             logger.error(f"failed to do task with error {e}")
             context.set_code(grpc.StatusCode.INTERNAL)
             context.set_details(f"failed to do task with error {e}")
-=======
-            request_failure_count.labels(task_type=request.task_type, operation=delete_operation).inc()
->>>>>>> 75573aba

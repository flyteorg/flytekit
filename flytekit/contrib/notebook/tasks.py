--- conflicted
+++ resolved
@@ -14,10 +14,6 @@
 from flytekit.bin import entrypoint as _entrypoint
 from flytekit.common import constants as _constants
 from flytekit.common import interface as _interface2
-<<<<<<< HEAD
-from flytekit.common import sdk_bases as _sdk_bases
-=======
->>>>>>> 83c10cca
 from flytekit.common.exceptions import scopes as _exception_scopes
 from flytekit.common.exceptions import user as _user_exceptions
 from flytekit.common.tasks import output as _task_output
@@ -25,30 +21,17 @@
 from flytekit.common.tasks import spark_task as _spark_task
 from flytekit.common.tasks import task as _base_tasks
 from flytekit.common.types import helpers as _type_helpers
-<<<<<<< HEAD
-from flytekit.common.types import primitives as _primitives
-from flytekit.contrib.notebook.supported_types import \
-    notebook_types_map as _notebook_types_map
-=======
 from flytekit.contrib.notebook.supported_types import notebook_types_map as _notebook_types_map
->>>>>>> 83c10cca
 from flytekit.engines import loader as _engine_loader
 from flytekit.models import interface as _interface
 from flytekit.models import literals as _literal_models
 from flytekit.models import task as _task_models
 from flytekit.sdk.spark_types import SparkType as _spark_type
 from flytekit.sdk.types import Types as _Types
-<<<<<<< HEAD
 
 OUTPUT_NOTEBOOK = "output_notebook"
 
 
-=======
-
-OUTPUT_NOTEBOOK = "output_notebook"
-
-
->>>>>>> 83c10cca
 def python_notebook(
     notebook_path="",
     inputs={},
@@ -140,13 +123,7 @@
             _task_models.TaskMetadata(
                 discoverable,
                 _task_models.RuntimeMetadata(
-<<<<<<< HEAD
-                    _task_models.RuntimeMetadata.RuntimeType.FLYTE_SDK,
-                    __version__,
-                    "notebook",
-=======
                     _task_models.RuntimeMetadata.RuntimeType.FLYTE_SDK, __version__, "notebook",
->>>>>>> 83c10cca
                 ),
                 timeout,
                 _literal_models.RetryStrategy(retries),
@@ -178,13 +155,7 @@
 
         # Add a Notebook output as a Blob.
         self.interface.outputs.update(
-<<<<<<< HEAD
-            output_notebook=_interface.Variable(
-                _Types.Blob.to_flyte_literal_type(), OUTPUT_NOTEBOOK
-            )
-=======
             output_notebook=_interface.Variable(_Types.Blob.to_flyte_literal_type(), OUTPUT_NOTEBOOK)
->>>>>>> 83c10cca
         )
 
     def _validate_inputs(self, inputs):
@@ -196,9 +167,7 @@
             sdk_type = _type_helpers.get_sdk_type_from_literal_type(v.type)
             if sdk_type not in _notebook_types_map.values():
                 raise _user_exceptions.FlyteValidationException(
-                    "Input Type '{}' not supported.  Only Primitives are supported for notebook.".format(
-                        sdk_type
-                    )
+                    "Input Type '{}' not supported.  Only Primitives are supported for notebook.".format(sdk_type)
                 )
         super(SdkNotebookTask, self)._validate_inputs(inputs)
 
@@ -214,21 +183,13 @@
 
             if k == OUTPUT_NOTEBOOK:
                 raise ValueError(
-<<<<<<< HEAD
-                    "{} is a reserved output keyword. Please use a different output name.".format(
-                        OUTPUT_NOTEBOOK
-                    )
-=======
                     "{} is a reserved output keyword. Please use a different output name.".format(OUTPUT_NOTEBOOK)
->>>>>>> 83c10cca
                 )
 
             sdk_type = _type_helpers.get_sdk_type_from_literal_type(v.type)
             if sdk_type not in _notebook_types_map.values():
                 raise _user_exceptions.FlyteValidationException(
-                    "Output Type '{}' not supported.  Only Primitives are supported for notebook.".format(
-                        sdk_type
-                    )
+                    "Output Type '{}' not supported.  Only Primitives are supported for notebook.".format(sdk_type)
                 )
         super(SdkNotebookTask, self)._validate_outputs(outputs)
 
@@ -312,26 +273,13 @@
         """
         inputs_dict = _type_helpers.unpack_literal_map_to_sdk_python_std(
             inputs,
-<<<<<<< HEAD
-            {
-                k: _type_helpers.get_sdk_type_from_literal_type(v.type)
-                for k, v in _six.iteritems(self.interface.inputs)
-            },
-=======
             {k: _type_helpers.get_sdk_type_from_literal_type(v.type) for k, v in _six.iteritems(self.interface.inputs)},
->>>>>>> 83c10cca
         )
 
         input_notebook_path = self._notebook_path
         # Execute Notebook via Papermill.
         output_notebook_path = input_notebook_path.split(".ipynb")[0] + "-out.ipynb"
-<<<<<<< HEAD
-        _pm.execute_notebook(
-            input_notebook_path, output_notebook_path, parameters=inputs_dict
-        )
-=======
         _pm.execute_notebook(input_notebook_path, output_notebook_path, parameters=inputs_dict)
->>>>>>> 83c10cca
 
         # Parse Outputs from Notebook.
         outputs = None
@@ -348,13 +296,7 @@
 
         # Add output_notebook as an output to the task.
         output_notebook = _task_output.OutputReference(
-<<<<<<< HEAD
-            _type_helpers.get_sdk_type_from_literal_type(
-                _Types.Blob.to_flyte_literal_type()
-            )
-=======
             _type_helpers.get_sdk_type_from_literal_type(_Types.Blob.to_flyte_literal_type())
->>>>>>> 83c10cca
         )
         output_notebook.set(output_notebook_path)
 
@@ -424,29 +366,6 @@
         requests = []
         if storage_request:
             requests.append(
-<<<<<<< HEAD
-                _task_models.Resources.ResourceEntry(
-                    _task_models.Resources.ResourceName.STORAGE, storage_request
-                )
-            )
-        if cpu_request:
-            requests.append(
-                _task_models.Resources.ResourceEntry(
-                    _task_models.Resources.ResourceName.CPU, cpu_request
-                )
-            )
-        if gpu_request:
-            requests.append(
-                _task_models.Resources.ResourceEntry(
-                    _task_models.Resources.ResourceName.GPU, gpu_request
-                )
-            )
-        if memory_request:
-            requests.append(
-                _task_models.Resources.ResourceEntry(
-                    _task_models.Resources.ResourceName.MEMORY, memory_request
-                )
-=======
                 _task_models.Resources.ResourceEntry(_task_models.Resources.ResourceName.STORAGE, storage_request)
             )
         if cpu_request:
@@ -456,35 +375,11 @@
         if memory_request:
             requests.append(
                 _task_models.Resources.ResourceEntry(_task_models.Resources.ResourceName.MEMORY, memory_request)
->>>>>>> 83c10cca
             )
 
         limits = []
         if storage_limit:
             limits.append(
-<<<<<<< HEAD
-                _task_models.Resources.ResourceEntry(
-                    _task_models.Resources.ResourceName.STORAGE, storage_limit
-                )
-            )
-        if cpu_limit:
-            limits.append(
-                _task_models.Resources.ResourceEntry(
-                    _task_models.Resources.ResourceName.CPU, cpu_limit
-                )
-            )
-        if gpu_limit:
-            limits.append(
-                _task_models.Resources.ResourceEntry(
-                    _task_models.Resources.ResourceName.GPU, gpu_limit
-                )
-            )
-        if memory_limit:
-            limits.append(
-                _task_models.Resources.ResourceEntry(
-                    _task_models.Resources.ResourceName.MEMORY, memory_limit
-                )
-=======
                 _task_models.Resources.ResourceEntry(_task_models.Resources.ResourceName.STORAGE, storage_limit)
             )
         if cpu_limit:
@@ -494,7 +389,6 @@
         if memory_limit:
             limits.append(
                 _task_models.Resources.ResourceEntry(_task_models.Resources.ResourceName.MEMORY, memory_limit)
->>>>>>> 83c10cca
             )
 
         return _sdk_runnable.SdkRunnableContainer(

from __future__ import absolute_import

import flytekit.plugins  # noqa: F401

<<<<<<< HEAD
__version__ = "0.11.6"
=======
__version__ = '0.11.7'
>>>>>>> 9355830d
<|MERGE_RESOLUTION|>--- conflicted
+++ resolved
@@ -2,8 +2,4 @@
 
 import flytekit.plugins  # noqa: F401
 
-<<<<<<< HEAD
-__version__ = "0.11.6"
-=======
-__version__ = '0.11.7'
->>>>>>> 9355830d
+__version__ = "0.11.8"
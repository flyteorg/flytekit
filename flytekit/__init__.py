--- conflicted
+++ resolved
@@ -2,8 +2,4 @@
 
 import flytekit.plugins
 
-<<<<<<< HEAD
-__version__ = '0.8.3b1'
-=======
-__version__ = '0.9.4'
->>>>>>> a33f156e
+__version__ = '0.9.5b1'

from __future__ import annotations

import collections
import dataclasses
import datetime as _datetime
import enum
import inspect
import json as _json
import mimetypes
import textwrap
import typing
from abc import ABC, abstractmethod
from functools import lru_cache
from typing import Dict, NamedTuple, Optional, Type, cast

from dataclasses_json import DataClassJsonMixin, dataclass_json
from google.protobuf import json_format as _json_format
from google.protobuf import struct_pb2 as _struct
from google.protobuf.json_format import MessageToDict as _MessageToDict
from google.protobuf.json_format import ParseDict as _ParseDict
from google.protobuf.message import Message
from google.protobuf.struct_pb2 import Struct
from marshmallow_enum import EnumField, LoadDumpOptions
from marshmallow_jsonschema import JSONSchema
from proto import Message
from typing_extensions import Annotated, get_args, get_origin

from flytekit.core.annotation import FlyteAnnotation
from flytekit.core.context_manager import FlyteContext
from flytekit.core.hash import HashMethod
from flytekit.core.type_helpers import load_type_from_tag
from flytekit.exceptions import user as user_exceptions
from flytekit.loggers import logger
from flytekit.models import interface as _interface_models
from flytekit.models import types as _type_models
from flytekit.models.annotation import TypeAnnotation as TypeAnnotationModel
from flytekit.models.core import types as _core_types
from flytekit.models.literals import (
    Blob,
    BlobMetadata,
    Literal,
    LiteralCollection,
    LiteralMap,
    Primitive,
    Scalar,
    Schema,
    StructuredDatasetMetadata,
    Union,
    Void,
)
from flytekit.models.types import LiteralType, SimpleType, StructuredDatasetType, TypeStructure, UnionType

T = typing.TypeVar("T")
DEFINITIONS = "definitions"


class TypeTransformerFailedError(TypeError, AssertionError, ValueError):
    ...


class TypeTransformer(typing.Generic[T]):
    """
    Base transformer type that should be implemented for every python native type that can be handled by flytekit
    """

    def __init__(self, name: str, t: Type[T], enable_type_assertions: bool = True):
        self._t = t
        self._name = name
        self._type_assertions_enabled = enable_type_assertions

    @property
    def name(self):
        return self._name

    @property
    def python_type(self) -> Type[T]:
        """
        This returns the python type
        """
        return self._t

    @property
    def type_assertions_enabled(self) -> bool:
        """
        Indicates if the transformer wants type assertions to be enabled at the core type engine layer
        """
        return self._type_assertions_enabled

    def assert_type(self, t: Type[T], v: T):
        if not hasattr(t, "__origin__") and not isinstance(v, t):
            raise TypeTransformerFailedError(f"Type of Val '{v}' is not an instance of {t}")

    @abstractmethod
    def get_literal_type(self, t: Type[T]) -> LiteralType:
        """
        Converts the python type to a Flyte LiteralType
        """
        raise NotImplementedError("Conversion to LiteralType should be implemented")

    def guess_python_type(self, literal_type: LiteralType) -> Type[T]:
        """
        Converts the Flyte LiteralType to a python object type.
        """
        raise ValueError("By default, transformers do not translate from Flyte types back to Python types")

    @abstractmethod
    def to_literal(self, ctx: FlyteContext, python_val: T, python_type: Type[T], expected: LiteralType) -> Literal:
        """
        Converts a given python_val to a Flyte Literal, assuming the given python_val matches the declared python_type.
        Implementers should refrain from using type(python_val) instead rely on the passed in python_type. If these
        do not match (or are not allowed) the Transformer implementer should raise an AssertionError, clearly stating
        what was the mismatch
        :param ctx: A FlyteContext, useful in accessing the filesystem and other attributes
        :param python_val: The actual value to be transformed
        :param python_type: The assumed type of the value (this matches the declared type on the function)
        :param expected: Expected Literal Type
        """
        raise NotImplementedError(f"Conversion to Literal for python type {python_type} not implemented")

    @abstractmethod
    def to_python_value(self, ctx: FlyteContext, lv: Literal, expected_python_type: Type[T]) -> Optional[T]:
        """
        Converts the given Literal to a Python Type. If the conversion cannot be done an AssertionError should be raised
        :param ctx: FlyteContext
        :param lv: The received literal Value
        :param expected_python_type: Expected native python type that should be returned
        """
        raise NotImplementedError(
            f"Conversion to python value expected type {expected_python_type} from literal not implemented"
        )

    @abstractmethod
    def to_html(self, ctx: FlyteContext, python_val: T, expected_python_type: Type[T]) -> str:
        """
        Converts any python val (dataframe, int, float) to a html string, and it will be wrapped in the HTML div
        """
        return str(python_val)

    def __repr__(self):
        return f"{self._name} Transforms ({self._t}) to Flyte native"

    def __str__(self):
        return str(self.__repr__())


class SimpleTransformer(TypeTransformer[T]):
    """
    A Simple implementation of a type transformer that uses simple lambdas to transform and reduces boilerplate
    """

    def __init__(
        self,
        name: str,
        t: Type[T],
        lt: LiteralType,
        to_literal_transformer: typing.Callable[[T], Literal],
        from_literal_transformer: typing.Callable[[Literal], T],
    ):
        super().__init__(name, t)
        self._type = t
        self._lt = lt
        self._to_literal_transformer = to_literal_transformer
        self._from_literal_transformer = from_literal_transformer

    def get_literal_type(self, t: Optional[Type[T]] = None) -> LiteralType:
        return LiteralType.from_flyte_idl(self._lt.to_flyte_idl())

    def to_literal(self, ctx: FlyteContext, python_val: T, python_type: Type[T], expected: LiteralType) -> Literal:
        if type(python_val) != self._type:
            raise TypeTransformerFailedError(f"Expected value of type {self._type} but got type {type(python_val)}")
        return self._to_literal_transformer(python_val)

    def to_python_value(self, ctx: FlyteContext, lv: Literal, expected_python_type: Type[T]) -> T:
        if get_origin(expected_python_type) is Annotated:
            expected_python_type = get_args(expected_python_type)[0]

        if expected_python_type != self._type:
            raise TypeTransformerFailedError(
                f"Cannot convert to type {expected_python_type}, only {self._type} is supported"
            )

        try:  # todo(maximsmol): this is quite ugly and each transformer should really check their Literal
            res = self._from_literal_transformer(lv)
            if type(res) != self._type:
                raise TypeTransformerFailedError(f"Cannot convert literal {lv} to {self._type}")
            return res
        except AttributeError:
            # Assume that this is because a property on `lv` was None
            raise TypeTransformerFailedError(f"Cannot convert literal {lv}")

    def guess_python_type(self, literal_type: LiteralType) -> Type[T]:
        if literal_type.simple is not None and literal_type.simple == self._lt.simple:
            return self.python_type
        raise ValueError(f"Transformer {self} cannot reverse {literal_type}")


class RestrictedTypeError(Exception):
    pass


class RestrictedTypeTransformer(TypeTransformer[T], ABC):
    """
    Types registered with the RestrictedTypeTransformer are not allowed to be converted to and from literals. In other words,
    Restricted types are not allowed to be used as inputs or outputs of tasks and workflows.
    """

    def __init__(self, name: str, t: Type[T]):
        super().__init__(name, t)

    def get_literal_type(self, t: Optional[Type[T]] = None) -> LiteralType:
        raise RestrictedTypeError(f"Transformer for type {self.python_type} is restricted currently")

    def to_literal(self, ctx: FlyteContext, python_val: T, python_type: Type[T], expected: LiteralType) -> Literal:
        raise RestrictedTypeError(f"Transformer for type {self.python_type} is restricted currently")

    def to_python_value(self, ctx: FlyteContext, lv: Literal, expected_python_type: Type[T]) -> T:
        raise RestrictedTypeError(f"Transformer for type {self.python_type} is restricted currently")


class DataclassTransformer(TypeTransformer[object]):
    """
    The Dataclass Transformer, provides a type transformer for arbitrary Python dataclasses, that have
    @dataclass and @dataclass_json decorators.

    The Dataclass is converted to and from json and is transported between tasks using the proto.Structpb representation
    Also the type declaration will try to extract the JSON Schema for the object if possible and pass it with the
    definition.

    For Json Schema, we use https://github.com/fuhrysteve/marshmallow-jsonschema library.

    Example

    .. code-block:: python

        @dataclass_json
        @dataclass
        class Test():
           a: int
           b: str

        from marshmallow_jsonschema import JSONSchema
        t = Test(a=10,b="e")
        JSONSchema().dump(t.schema())

    Output will look like

    .. code-block:: json

        {'$schema': 'http://json-schema.org/draft-07/schema#',
         'definitions': {'TestSchema': {'properties': {'a': {'title': 'a',
             'type': 'number',
             'format': 'integer'},
            'b': {'title': 'b', 'type': 'string'}},
           'type': 'object',
           'additionalProperties': False}},
         '$ref': '#/definitions/TestSchema'}

    .. note::

        The schema support is experimental and is useful for auto-completing in the UI/CLI

    """

    def __init__(self):
        super().__init__("Object-Dataclass-Transformer", object)

    def assert_type(self, expected_type: Type[DataClassJsonMixin], v: T):
        # Skip iterating all attributes in the dataclass if the type of v already matches the expected_type
        if type(v) == expected_type:
            return

        # @dataclass_json
        # @dataclass
        # class Foo(object):
        #     a: int = 0
        #
        # @task
        # def t1(a: Foo):
        #     ...
        #
        # In above example, the type of v may not equal to the expected_type in some cases
        # For example,
        # 1. The input of t1 is another dataclass (bar), then we should raise an error
        # 2. when using flyte remote to execute the above task, the expected_type is guess_python_type (FooSchema) by default.
        # However, FooSchema is created by flytekit and it's not equal to the user-defined dataclass (Foo).
        # Therefore, we should iterate all attributes in the dataclass and check the type of value in dataclass matches the expected_type.

        expected_fields_dict = {}
        for f in dataclasses.fields(expected_type):
            expected_fields_dict[f.name] = f.type

        for f in dataclasses.fields(type(v)):
            original_type = f.type
            expected_type = expected_fields_dict[f.name]

            if UnionTransformer.is_optional_type(original_type):
                original_type = UnionTransformer.get_sub_type_in_optional(original_type)
            if UnionTransformer.is_optional_type(expected_type):
                expected_type = UnionTransformer.get_sub_type_in_optional(expected_type)

            val = v.__getattribute__(f.name)
            if dataclasses.is_dataclass(val):
                self.assert_type(expected_type, val)
            elif original_type != expected_type:
                raise TypeTransformerFailedError(f"Type of Val '{original_type}' is not an instance of {expected_type}")

    def get_literal_type(self, t: Type[T]) -> LiteralType:
        """
        Extracts the Literal type definition for a Dataclass and returns a type Struct.
        If possible also extracts the JSONSchema for the dataclass.
        """
        if get_origin(t) is Annotated:
            raise ValueError(
                "Flytekit does not currently have support for FlyteAnnotations applied to Dataclass."
                f"Type {t} cannot be parsed."
            )

        if not issubclass(t, DataClassJsonMixin):
            raise AssertionError(
                f"Dataclass {t} should be decorated with @dataclass_json to be " f"serialized correctly"
            )
        schema = None
        try:
            s = cast(DataClassJsonMixin, t).schema()
            for _, v in s.fields.items():
                # marshmallow-jsonschema only supports enums loaded by name.
                # https://github.com/fuhrysteve/marshmallow-jsonschema/blob/81eada1a0c42ff67de216923968af0a6b54e5dcb/marshmallow_jsonschema/base.py#L228
                if isinstance(v, EnumField):
                    v.load_by = LoadDumpOptions.name
            schema = JSONSchema().dump(s)
        except Exception as e:
            # https://github.com/lovasoa/marshmallow_dataclass/issues/13
            logger.warning(
                f"Failed to extract schema for object {t}, (will run schemaless) error: {e}"
                f"If you have postponed annotations turned on (PEP 563) turn it off please. Postponed"
                f"evaluation doesn't work with json dataclasses"
            )

        return _type_models.LiteralType(simple=_type_models.SimpleType.STRUCT, metadata=schema)

    def to_literal(self, ctx: FlyteContext, python_val: T, python_type: Type[T], expected: LiteralType) -> Literal:
        if not dataclasses.is_dataclass(python_val):
            raise TypeTransformerFailedError(
                f"{type(python_val)} is not of type @dataclass, only Dataclasses are supported for "
                f"user defined datatypes in Flytekit"
            )
        if not issubclass(type(python_val), DataClassJsonMixin):
            raise TypeTransformerFailedError(
                f"Dataclass {python_type} should be decorated with @dataclass_json to be " f"serialized correctly"
            )
        self._serialize_flyte_type(python_val, python_type)
        return Literal(
            scalar=Scalar(generic=_json_format.Parse(cast(DataClassJsonMixin, python_val).to_json(), _struct.Struct()))
        )

    def _serialize_flyte_type(self, python_val: T, python_type: Type[T]) -> typing.Any:
        """
        If any field inside the dataclass is flyte type, we should use flyte type transformer for that field.
        """
        from flytekit.types.directory.types import FlyteDirectory
        from flytekit.types.file import FlyteFile
        from flytekit.types.schema.types import FlyteSchema
        from flytekit.types.structured.structured_dataset import StructuredDataset

<<<<<<< HEAD
        if hasattr(python_type, "__origin__"):
            ot = getattr(python_type, "__origin__")
            if ot is list:
                return [
                    self._serialize_flyte_type(v, getattr(python_type, "__args__")[0]) for v in cast(list, python_val)
                ]
            if ot is dict:
                return {
                    k: self._serialize_flyte_type(v, getattr(python_type, "__args__")[1])
                    for k, v in cast(dict, python_val).items()
                }
=======
        # Handle Optional
        if get_origin(python_type) is typing.Union and type(None) in get_args(python_type):
            if python_val is None:
                return None
            return self._serialize_flyte_type(python_val, get_args(python_type)[0])

        if hasattr(python_type, "__origin__") and python_type.__origin__ is list:
            return [self._serialize_flyte_type(v, python_type.__args__[0]) for v in python_val]

        if hasattr(python_type, "__origin__") and python_type.__origin__ is dict:
            return {k: self._serialize_flyte_type(v, python_type.__args__[1]) for k, v in python_val.items()}
>>>>>>> 26cd39dc

        if not dataclasses.is_dataclass(python_type):
            return python_val

        if inspect.isclass(python_type) and (
            issubclass(python_type, FlyteSchema)
            or issubclass(python_type, FlyteFile)
            or issubclass(python_type, FlyteDirectory)
            or issubclass(python_type, StructuredDataset)
        ):
            lv = TypeEngine.to_literal(FlyteContext.current_context(), python_val, python_type, None)
            # dataclass_json package will extract the "path" from FlyteFile, FlyteDirectory, and write it to a
            # JSON which will be stored in IDL. The path here should always be a remote path, but sometimes the
            # path in FlyteFile and FlyteDirectory could be a local path. Therefore, reset the python value here,
            # so that dataclass_json can always get a remote path.
            # In other words, the file transformer has special code that handles the fact that if remote_source is
            # set, then the real uri in the literal should be the remote source, not the path (which may be an
            # auto-generated random local path). To be sure we're writing the right path to the json, use the uri
            # as determined by the transformer.
            if issubclass(python_type, FlyteFile) or issubclass(python_type, FlyteDirectory):
                return python_type(path=lv.scalar.blob.uri)
            elif issubclass(python_type, StructuredDataset):
                sd = python_type(uri=lv.scalar.structured_dataset.uri)
                sd.file_format = lv.scalar.structured_dataset.metadata.structured_dataset_type.format
                return sd
            else:
                return python_val
        else:
            for v in dataclasses.fields(python_type):
                val = python_val.__getattribute__(v.name)
                field_type = v.type
                python_val.__setattr__(v.name, self._serialize_flyte_type(val, field_type))
            return python_val

    def _deserialize_flyte_type(self, python_val: T, expected_python_type: Type) -> Optional[T]:
        from flytekit.types.directory.types import FlyteDirectory, FlyteDirToMultipartBlobTransformer
        from flytekit.types.file.file import FlyteFile, FlyteFilePathTransformer
        from flytekit.types.schema.types import FlyteSchema, FlyteSchemaTransformer
        from flytekit.types.structured.structured_dataset import StructuredDataset, StructuredDatasetTransformerEngine

        # Handle Optional
        if get_origin(expected_python_type) is typing.Union and type(None) in get_args(expected_python_type):
            if python_val is None:
                return None
            return self._deserialize_flyte_type(python_val, get_args(expected_python_type)[0])

        if hasattr(expected_python_type, "__origin__") and expected_python_type.__origin__ is list:
            return [self._deserialize_flyte_type(v, expected_python_type.__args__[0]) for v in python_val]  # type: ignore

        if hasattr(expected_python_type, "__origin__") and expected_python_type.__origin__ is dict:
            return {k: self._deserialize_flyte_type(v, expected_python_type.__args__[1]) for k, v in python_val.items()}  # type: ignore

        if not dataclasses.is_dataclass(expected_python_type):
            return python_val

        if issubclass(expected_python_type, FlyteSchema):
            t = FlyteSchemaTransformer()
            return t.to_python_value(
                FlyteContext.current_context(),
                Literal(
                    scalar=Scalar(
                        schema=Schema(
                            cast(FlyteSchema, python_val).remote_path, t._get_schema_type(expected_python_type)
                        )
                    )
                ),
                expected_python_type,
            )
        elif issubclass(expected_python_type, FlyteFile):
            return FlyteFilePathTransformer().to_python_value(
                FlyteContext.current_context(),
                Literal(
                    scalar=Scalar(
                        blob=Blob(
                            metadata=BlobMetadata(
                                type=_core_types.BlobType(
                                    format="", dimensionality=_core_types.BlobType.BlobDimensionality.SINGLE
                                )
                            ),
                            uri=cast(FlyteFile, python_val).path,
                        )
                    )
                ),
                expected_python_type,
            )
        elif issubclass(expected_python_type, FlyteDirectory):
            return FlyteDirToMultipartBlobTransformer().to_python_value(
                FlyteContext.current_context(),
                Literal(
                    scalar=Scalar(
                        blob=Blob(
                            metadata=BlobMetadata(
                                type=_core_types.BlobType(
                                    format="", dimensionality=_core_types.BlobType.BlobDimensionality.MULTIPART
                                )
                            ),
                            uri=cast(FlyteDirectory, python_val).path,
                        )
                    )
                ),
                expected_python_type,
            )
        elif issubclass(expected_python_type, StructuredDataset):
            return StructuredDatasetTransformerEngine().to_python_value(
                FlyteContext.current_context(),
                Literal(
                    scalar=Scalar(
                        structured_dataset=StructuredDataset(
                            metadata=StructuredDatasetMetadata(
                                structured_dataset_type=StructuredDatasetType(
                                    format=cast(StructuredDataset, python_val).file_format
                                )
                            ),
                            uri=cast(StructuredDataset, python_val).uri,
                        )
                    )
                ),
                expected_python_type,
            )
        else:
            for f in dataclasses.fields(expected_python_type):
                value = python_val.__getattribute__(f.name)
                if hasattr(f.type, "__origin__") and f.type.__origin__ is list:
                    value = [self._deserialize_flyte_type(v, f.type.__args__[0]) for v in value]
                elif hasattr(f.type, "__origin__") and f.type.__origin__ is dict:
                    value = {k: self._deserialize_flyte_type(v, f.type.__args__[1]) for k, v in value.items()}
                else:
                    value = self._deserialize_flyte_type(value, f.type)
                python_val.__setattr__(f.name, value)
            return python_val

    def _fix_val_int(self, t: typing.Type, val: typing.Any) -> typing.Any:
        if val is None:
            return val

        if get_origin(t) is typing.Union and type(None) in get_args(t):
            # Handle optional type. e.g. Optional[int], Optional[dataclass]
            # Marshmallow doesn't support union type, so the type here is always an optional type.
            # https://github.com/marshmallow-code/marshmallow/issues/1191#issuecomment-480831796
            # Note: Union[None, int] is also an optional type, but Marshmallow does not support it.
            t = get_args(t)[0]

        if t == int:
            return int(val)

        if isinstance(val, list):
            # Handle nested List. e.g. [[1, 2], [3, 4]]
            return list(map(lambda x: self._fix_val_int(ListTransformer.get_sub_type(t), x), val))

        if isinstance(val, dict):
            ktype, vtype = DictTransformer.get_dict_types(t)
            # Handle nested Dict. e.g. {1: {2: 3}, 4: {5: 6}})
            return {
                self._fix_val_int(cast(type, ktype), k): self._fix_val_int(cast(type, vtype), v) for k, v in val.items()
            }

        if dataclasses.is_dataclass(t):
            return self._fix_dataclass_int(t, val)  # type: ignore

        return val

    def _fix_dataclass_int(self, dc_type: Type[DataClassJsonMixin], dc: DataClassJsonMixin) -> DataClassJsonMixin:
        """
        This is a performance penalty to convert to the right types, but this is expected by the user and hence
        needs to be done
        """
        # NOTE: Protobuf Struct does not support explicit int types, int types are upconverted to a double value
        # https://developers.google.com/protocol-buffers/docs/reference/google.protobuf#google.protobuf.Value
        # Thus we will have to walk the given dataclass and typecast values to int, where expected.
        for f in dataclasses.fields(dc_type):
            val = dc.__getattribute__(f.name)
            dc.__setattr__(f.name, self._fix_val_int(f.type, val))
        return dc

    def to_python_value(self, ctx: FlyteContext, lv: Literal, expected_python_type: Type[T]) -> T:
        if not dataclasses.is_dataclass(expected_python_type):
            raise TypeTransformerFailedError(
                f"{expected_python_type} is not of type @dataclass, only Dataclasses are supported for "
                f"user defined datatypes in Flytekit"
            )
        if not issubclass(expected_python_type, DataClassJsonMixin):
            raise TypeTransformerFailedError(
                f"Dataclass {expected_python_type} should be decorated with @dataclass_json to be "
                f"serialized correctly"
            )

        json_str = _json_format.MessageToJson(lv.scalar.generic)
        dc = cast(DataClassJsonMixin, expected_python_type).from_json(json_str)
        return self._fix_dataclass_int(expected_python_type, self._deserialize_flyte_type(dc, expected_python_type))

    # This ensures that calls with the same literal type returns the same dataclass. For example, `pyflyte run``
    # command needs to call guess_python_type to get the TypeEngine-derived dataclass. Without caching here, separate
    # calls to guess_python_type would result in a logically equivalent (but new) dataclass, which
    # TypeEngine.assert_type would not be happy about.
    @lru_cache(typed=True)
    def guess_python_type(self, literal_type: LiteralType) -> Type[T]:  # type: ignore
        if literal_type.simple == SimpleType.STRUCT:
            if literal_type.metadata is not None and DEFINITIONS in literal_type.metadata:
                schema_name = literal_type.metadata["$ref"].split("/")[-1]
                return convert_json_schema_to_python_class(literal_type.metadata[DEFINITIONS], schema_name)

        raise ValueError(f"Dataclass transformer cannot reverse {literal_type}")


class ProtobufTransformer(TypeTransformer[Message]):
    PB_FIELD_KEY = "pb_type"

    def __init__(self):
        super().__init__("Protobuf-Transformer", Message)

    @staticmethod
    def tag(expected_python_type: Type[T]) -> str:
        return f"{expected_python_type.__module__}.{expected_python_type.__name__}"

    def get_literal_type(self, t: Type[T]) -> LiteralType:
        return LiteralType(simple=SimpleType.STRUCT, metadata={ProtobufTransformer.PB_FIELD_KEY: self.tag(t)})

    def to_literal(self, ctx: FlyteContext, python_val: T, python_type: Type[T], expected: LiteralType) -> Literal:
        struct = Struct()
        try:
            struct.update(_MessageToDict(cast(Message, python_val)))
        except Exception:
            raise TypeTransformerFailedError("Failed to convert to generic protobuf struct")
        return Literal(scalar=Scalar(generic=struct))

    def to_python_value(self, ctx: FlyteContext, lv: Literal, expected_python_type: Type[T]) -> T:
        if not (lv and lv.scalar and lv.scalar.generic is not None):
            raise TypeTransformerFailedError("Can only convert a generic literal to a Protobuf")

        pb_obj = expected_python_type()
        dictionary = _MessageToDict(lv.scalar.generic)
        pb_obj = _ParseDict(dictionary, pb_obj)  # type: ignore
        return pb_obj

    def guess_python_type(self, literal_type: LiteralType) -> Type[T]:
        if (
            literal_type.simple == SimpleType.STRUCT
            and literal_type.metadata
            and literal_type.metadata.get(self.PB_FIELD_KEY, "")
        ):
            tag = literal_type.metadata[self.PB_FIELD_KEY]
            return load_type_from_tag(tag)
        raise ValueError(f"Transformer {self} cannot reverse {literal_type}")


class TypeEngine(typing.Generic[T]):
    """
    Core Extensible TypeEngine of Flytekit. This should be used to extend the capabilities of FlyteKits type system.
    Users can implement their own TypeTransformers and register them with the TypeEngine. This will allow special handling
    of user objects
    """

    _REGISTRY: typing.Dict[type, TypeTransformer[T]] = {}
    _RESTRICTED_TYPES: typing.List[type] = []
    _DATACLASS_TRANSFORMER: TypeTransformer = DataclassTransformer()  # type: ignore

    @classmethod
    def register(
        cls,
        transformer: TypeTransformer,
        additional_types: Optional[typing.List[Type]] = None,
    ):
        """
        This should be used for all types that respond with the right type annotation when you use type(...) function
        """
        types = [transformer.python_type, *(additional_types or [])]
        for t in types:
            if t in cls._REGISTRY:
                existing = cls._REGISTRY[t]
                raise ValueError(
                    f"Transformer {existing.name} for type {t} is already registered."
                    f" Cannot override with {transformer.name}"
                )
            cls._REGISTRY[t] = transformer

    @classmethod
    def register_restricted_type(
        cls,
        name: str,
        type: Type[T],
    ):
        cls._RESTRICTED_TYPES.append(type)
        cls.register(RestrictedTypeTransformer(name, type))  # type: ignore

    @classmethod
    def register_additional_type(cls, transformer: TypeTransformer, additional_type: Type, override=False):
        if additional_type not in cls._REGISTRY or override:
            cls._REGISTRY[additional_type] = transformer

    @classmethod
    def get_transformer(cls, python_type: Type) -> TypeTransformer[T]:
        """
        The TypeEngine hierarchy for flyteKit. This method looksup and selects the type transformer. The algorithm is
        as follows

          d = dictionary of registered transformers, where is a python `type`
          v = lookup type
        Step 1:
            find a transformer that matches v exactly

        Step 2:
            find a transformer that matches the generic type of v. e.g List[int], Dict[str, int] etc

        Step 3:
            Walk the inheritance hierarchy of v and find a transformer that matches the first base class.
            This is potentially non-deterministic - will depend on the registration pattern.

            TODO lets make this deterministic by using an ordered dict

        Step 4:
            if v is of type data class, use the dataclass transformer
        """

        # Step 1
        if get_origin(python_type) is Annotated:
            python_type = get_args(python_type)[0]

        if python_type in cls._REGISTRY:
            return cls._REGISTRY[python_type]

        # Step 2
        if hasattr(python_type, "__origin__"):
            # Handling of annotated generics, eg:
            # Annotated[typing.List[int], 'foo']
            if get_origin(python_type) is Annotated:
                return cls.get_transformer(get_args(python_type)[0])

            if python_type.__origin__ in cls._REGISTRY:
                return cls._REGISTRY[python_type.__origin__]

            raise ValueError(f"Generic Type {python_type.__origin__} not supported currently in Flytekit.")

        # Step 3
        # To facilitate cases where users may specify one transformer for multiple types that all inherit from one
        # parent.
        for base_type in cls._REGISTRY.keys():
            if base_type is None:
                continue  # None is actually one of the keys, but isinstance/issubclass doesn't work on it
            try:
                if isinstance(python_type, base_type) or (
                    inspect.isclass(python_type) and issubclass(python_type, base_type)
                ):
                    return cls._REGISTRY[base_type]
            except TypeError:
                # As of python 3.9, calls to isinstance raise a TypeError if the base type is not a valid type, which
                # is the case for one of the restricted types, namely NamedTuple.
                logger.debug(f"Invalid base type {base_type} in call to isinstance", exc_info=True)

        # Step 4
        if dataclasses.is_dataclass(python_type):
            return cls._DATACLASS_TRANSFORMER

        raise ValueError(f"Type {python_type} not supported currently in Flytekit. Please register a new transformer")

    @classmethod
    def to_literal_type(cls, python_type: Type) -> LiteralType:
        """
        Converts a python type into a flyte specific ``LiteralType``
        """
        transformer = cls.get_transformer(python_type)
        res = transformer.get_literal_type(python_type)
        data = None
        if get_origin(python_type) is Annotated:
            for x in get_args(python_type)[1:]:
                if not isinstance(x, FlyteAnnotation):
                    continue
                if data is not None:
                    raise ValueError(
                        f"More than one FlyteAnnotation used within {python_type} typehint. Flytekit requires a max of one."
                    )
                data = x.data
        if data is not None:
            idl_type_annotation = TypeAnnotationModel(annotations=data)
            res = LiteralType.from_flyte_idl(res.to_flyte_idl())
            res._annotation = idl_type_annotation
        return res

    @classmethod
    def to_literal(cls, ctx: FlyteContext, python_val: typing.Any, python_type: Type, expected: LiteralType) -> Literal:
        """
        Converts a python value of a given type and expected ``LiteralType`` into a resolved ``Literal`` value.
        """
        if python_val is None and expected.union_type is None:
            raise TypeTransformerFailedError(f"Python value cannot be None, expected {python_type}/{expected}")
        transformer = cls.get_transformer(python_type)
        if transformer.type_assertions_enabled:
            transformer.assert_type(python_type, python_val)

        # In case the value is an annotated type we inspect the annotations and look for hash-related annotations.
        hash = None
        if get_origin(python_type) is Annotated:
            # We are now dealing with one of two cases:
            # 1. The annotated type is a `HashMethod`, which indicates that we should we should produce the hash using
            #    the method indicated in the annotation.
            # 2. The annotated type is being used for a different purpose other than calculating hash values, in which case
            #    we should just continue.
            for annotation in get_args(python_type)[1:]:
                if not isinstance(annotation, HashMethod):
                    continue
                hash = annotation.calculate(python_val)
                break

        lv = transformer.to_literal(ctx, python_val, python_type, expected)

        if hash is not None:
            lv.hash = hash
        return lv

    @classmethod
    def to_python_value(cls, ctx: FlyteContext, lv: Literal, expected_python_type: Type) -> typing.Any:
        """
        Converts a Literal value with an expected python type into a python value.
        """
        transformer = cls.get_transformer(expected_python_type)
        return transformer.to_python_value(ctx, lv, expected_python_type)

    @classmethod
    def to_html(cls, ctx: FlyteContext, python_val: typing.Any, expected_python_type: Type[T]) -> str:
        transformer = cls.get_transformer(expected_python_type)
        if get_origin(expected_python_type) is Annotated:
            expected_python_type, *annotate_args = get_args(expected_python_type)
            from flytekit.deck.renderer import Renderable

            for arg in annotate_args:
                if isinstance(arg, Renderable):
                    return arg.to_html(python_val)
        return transformer.to_html(ctx, python_val, expected_python_type)

    @classmethod
    def named_tuple_to_variable_map(cls, t: typing.NamedTuple) -> _interface_models.VariableMap:
        """
        Converts a python-native ``NamedTuple`` to a flyte-specific VariableMap of named literals.
        """
        variables = {}
        for idx, (var_name, var_type) in enumerate(t.__annotations__.items()):
            literal_type = cls.to_literal_type(var_type)
            variables[var_name] = _interface_models.Variable(type=literal_type, description=f"{idx}")
        return _interface_models.VariableMap(variables=variables)

    @classmethod
    def literal_map_to_kwargs(
        cls, ctx: FlyteContext, lm: LiteralMap, python_types: typing.Dict[str, type]
    ) -> typing.Dict[str, typing.Any]:
        """
        Given a ``LiteralMap`` (usually an input into a task - intermediate), convert to kwargs for the task
        """
        if len(lm.literals) > len(python_types):
            raise ValueError(
                f"Received more input values {len(lm.literals)}" f" than allowed by the input spec {len(python_types)}"
            )
        return {k: TypeEngine.to_python_value(ctx, lm.literals[k], python_types[k]) for k, v in lm.literals.items()}

    @classmethod
    def dict_to_literal_map(
        cls,
        ctx: FlyteContext,
        d: typing.Dict[str, typing.Any],
        type_hints: Optional[typing.Dict[str, type]] = None,
    ) -> LiteralMap:
        """
        Given a dictionary mapping string keys to python values and a dictionary containing guessed types for such string keys,
        convert to a LiteralMap.
        """
        type_hints = type_hints or {}
        literal_map = {}
        for k, v in d.items():
            # The guessed type takes precedence over the type returned by the python runtime. This is needed
            # to account for the type erasure that happens in the case of built-in collection containers, such as
            # `list` and `dict`.
            python_type = type_hints.get(k, type(v))
            try:
                literal_map[k] = TypeEngine.to_literal(
                    ctx=ctx,
                    python_val=v,
                    python_type=python_type,
                    expected=TypeEngine.to_literal_type(python_type),
                )
            except TypeError:
                raise user_exceptions.FlyteTypeException(type(v), python_type, received_value=v)
        return LiteralMap(literal_map)

    @classmethod
    def get_available_transformers(cls) -> typing.KeysView[Type]:
        """
        Returns all python types for which transformers are available
        """
        return cls._REGISTRY.keys()

    @classmethod
    def guess_python_types(
        cls, flyte_variable_dict: typing.Dict[str, _interface_models.Variable]
    ) -> typing.Dict[str, type]:
        """
        Transforms a dictionary of flyte-specific ``Variable`` objects to a dictionary of regular python values.
        """
        python_types = {}
        for k, v in flyte_variable_dict.items():
            python_types[k] = cls.guess_python_type(v.type)
        return python_types

    @classmethod
    def guess_python_type(cls, flyte_type: LiteralType) -> type:
        """
        Transforms a flyte-specific ``LiteralType`` to a regular python value.
        """
        for _, transformer in cls._REGISTRY.items():
            try:
                return transformer.guess_python_type(flyte_type)
            except ValueError:
                logger.debug(f"Skipping transformer {transformer.name} for {flyte_type}")

        # Because the dataclass transformer is handled explicitly in the get_transformer code, we have to handle it
        # separately here too.
        try:
            return cls._DATACLASS_TRANSFORMER.guess_python_type(literal_type=flyte_type)
        except ValueError:
            logger.debug(f"Skipping transformer {cls._DATACLASS_TRANSFORMER.name} for {flyte_type}")
        raise ValueError(f"No transformers could reverse Flyte literal type {flyte_type}")


class ListTransformer(TypeTransformer[T]):
    """
    Transformer that handles a univariate typing.List[T]
    """

    def __init__(self):
        super().__init__("Typed List", list)

    @staticmethod
    def get_sub_type(t: Type[T]) -> Type[T]:
        """
        Return the generic Type T of the List
        """
        if hasattr(t, "__origin__"):
            # Handle annotation on list generic, eg:
            # Annotated[typing.List[int], 'foo']
            if get_origin(t) is Annotated:
                return ListTransformer.get_sub_type(get_args(t)[0])

            if getattr(t, "__origin__") is list and hasattr(t, "__args__"):
                return getattr(t, "__args__")[0]

        raise ValueError("Only generic univariate typing.List[T] type is supported.")

    def get_literal_type(self, t: Type[T]) -> Optional[LiteralType]:
        """
        Only univariate Lists are supported in Flyte
        """
        try:
            sub_type = TypeEngine.to_literal_type(self.get_sub_type(t))
            return _type_models.LiteralType(collection_type=sub_type)
        except Exception as e:
            raise ValueError(f"Type of Generic List type is not supported, {e}")

    def to_literal(self, ctx: FlyteContext, python_val: T, python_type: Type[T], expected: LiteralType) -> Literal:
        if type(python_val) != list:
            raise TypeTransformerFailedError("Expected a list")

        t = self.get_sub_type(python_type)
        lit_list = [TypeEngine.to_literal(ctx, x, t, expected.collection_type) for x in python_val]  # type: ignore
        return Literal(collection=LiteralCollection(literals=lit_list))

    def to_python_value(self, ctx: FlyteContext, lv: Literal, expected_python_type: Type[T]) -> typing.List[typing.Any]:  # type: ignore
        try:
            lits = lv.collection.literals
        except AttributeError:
            raise TypeTransformerFailedError()

        st = self.get_sub_type(expected_python_type)
        return [TypeEngine.to_python_value(ctx, x, st) for x in lits]

    def guess_python_type(self, literal_type: LiteralType) -> list:  # type: ignore
        if literal_type.collection_type:
            ct: Type = TypeEngine.guess_python_type(literal_type.collection_type)
            return typing.List[ct]  # type: ignore
        raise ValueError(f"List transformer cannot reverse {literal_type}")


def _add_tag_to_type(x: LiteralType, tag: str) -> LiteralType:
    x._structure = TypeStructure(tag=tag)
    return x


def _type_essence(x: LiteralType) -> LiteralType:
    if x.metadata is not None or x.structure is not None or x.annotation is not None:
        x = LiteralType.from_flyte_idl(x.to_flyte_idl())
        x._metadata = None
        x._structure = None
        x._annotation = None

    return x


def _are_types_castable(upstream: LiteralType, downstream: LiteralType) -> bool:
    if upstream.collection_type is not None:
        if downstream.collection_type is None:
            return False

        return _are_types_castable(upstream.collection_type, downstream.collection_type)

    if upstream.map_value_type is not None:
        if downstream.map_value_type is None:
            return False

        return _are_types_castable(upstream.map_value_type, downstream.map_value_type)

    # TODO: Structured dataset type matching requires that downstream structured datasets
    # are a strict sub-set of the upstream structured dataset.
    if upstream.structured_dataset_type is not None:
        if downstream.structured_dataset_type is None:
            return False

        usdt = upstream.structured_dataset_type
        dsdt = downstream.structured_dataset_type

        if usdt.format != dsdt.format:
            return False

        if usdt.external_schema_type != dsdt.external_schema_type:
            return False

        if usdt.external_schema_bytes != dsdt.external_schema_bytes:
            return False

        ucols = usdt.columns
        dcols = dsdt.columns

        if len(ucols) != len(dcols):
            return False

        for (u, d) in zip(ucols, dcols):
            if u.name != d.name:
                return False

            if not _are_types_castable(u.literal_type, d.literal_type):
                return False

        return True

    if upstream.union_type is not None:
        # for each upstream variant, there must be a compatible type downstream
        for v in upstream.union_type.variants:
            if not _are_types_castable(v, downstream):
                return False
        return True

    if downstream.union_type is not None:
        # there must be a compatible downstream type
        for v in downstream.union_type.variants:
            if _are_types_castable(upstream, v):
                return True

    if upstream.enum_type is not None:
        # enums are castable to string
        if downstream.simple == SimpleType.STRING:
            return True

    if _type_essence(upstream) == _type_essence(downstream):
        return True

    return False


class UnionTransformer(TypeTransformer[T]):
    """
    Transformer that handles a typing.Union[T1, T2, ...]
    """

    def __init__(self):
        super().__init__("Typed Union", typing.Union)

    @staticmethod
    def is_optional_type(t: Type[T]) -> bool:
        return get_origin(t) is typing.Union and type(None) in get_args(t)

    @staticmethod
    def get_sub_type_in_optional(t: Type[T]) -> Type[T]:
        """
        Return the generic Type T of the Optional type
        """
        return get_args(t)[0]

    def get_literal_type(self, t: Type[T]) -> Optional[LiteralType]:
        if get_origin(t) is Annotated:
            t = get_args(t)[0]

        try:
            trans: typing.List[typing.Tuple[TypeTransformer, typing.Any]] = [
                (TypeEngine.get_transformer(x), x) for x in get_args(t)
            ]
            # must go through TypeEngine.to_literal_type instead of trans.get_literal_type
            # to handle Annotated
            variants = [_add_tag_to_type(TypeEngine.to_literal_type(x), t.name) for (t, x) in trans]
            return _type_models.LiteralType(union_type=UnionType(variants))
        except Exception as e:
            raise ValueError(f"Type of Generic Union type is not supported, {e}")

    def to_literal(self, ctx: FlyteContext, python_val: T, python_type: Type[T], expected: LiteralType) -> Literal:
        if get_origin(python_type) is Annotated:
            python_type = get_args(python_type)[0]

        found_res = False
        res = None
        res_type = None
        for t in get_args(python_type):
            try:
                trans: TypeTransformer[T] = TypeEngine.get_transformer(t)

                res = trans.to_literal(ctx, python_val, t, expected)
                res_type = _add_tag_to_type(trans.get_literal_type(t), trans.name)
                if found_res:
                    # Should really never happen, sanity check
                    raise TypeError("Ambiguous choice of variant for union type")
                found_res = True
            except (TypeTransformerFailedError, AttributeError, ValueError, AssertionError) as e:
                logger.debug(f"Failed to convert from {python_val} to {t}", e)
                continue

        if found_res:
            return Literal(scalar=Scalar(union=Union(value=res, stored_type=res_type)))

        raise TypeTransformerFailedError(f"Cannot convert from {python_val} to {python_type}")

    def to_python_value(self, ctx: FlyteContext, lv: Literal, expected_python_type: Type[T]) -> Optional[typing.Any]:
        if get_origin(expected_python_type) is Annotated:
            expected_python_type = get_args(expected_python_type)[0]

        union_tag = None
        union_type = None
        if lv.scalar is not None and lv.scalar.union is not None:
            union_type = lv.scalar.union.stored_type
            if union_type.structure is not None:
                union_tag = union_type.structure.tag

        found_res = False
        res = None
        res_tag = None
        for v in get_args(expected_python_type):
            try:
                trans: TypeTransformer[T] = TypeEngine.get_transformer(v)
                if union_tag is not None:
                    if trans.name != union_tag:
                        continue

                    expected_literal_type = TypeEngine.to_literal_type(v)
                    if not _are_types_castable(union_type, expected_literal_type):
                        continue

                    assert lv.scalar is not None  # type checker
                    assert lv.scalar.union is not None  # type checker

                    res = trans.to_python_value(ctx, lv.scalar.union.value, v)
                    res_tag = trans.name
                    if found_res:
                        raise TypeError(
                            "Ambiguous choice of variant for union type. "
                            + f"Both {res_tag} and {trans.name} transformers match"
                        )
                    found_res = True
                else:
                    res = trans.to_python_value(ctx, lv, v)
                    if found_res:
                        raise TypeError(
                            "Ambiguous choice of variant for union type. "
                            + f"Both {res_tag} and {trans.name} transformers match"
                        )
                    res_tag = trans.name
                    found_res = True
            except (TypeTransformerFailedError, AttributeError) as e:
                logger.debug(f"Failed to convert from {lv} to {v}", e)

        if found_res:
            return res

        raise TypeError(f"Cannot convert from {lv} to {expected_python_type} (using tag {union_tag})")

    def guess_python_type(self, literal_type: LiteralType) -> type:
        if literal_type.union_type is not None:
            return typing.Union[tuple(TypeEngine.guess_python_type(v.type) for v in literal_type.union_type.variants)]  # type: ignore

        raise ValueError(f"Union transformer cannot reverse {literal_type}")


class DictTransformer(TypeTransformer[dict]):
    """
    Transformer that transforms a univariate dictionary Dict[str, T] to a Literal Map or
    transforms a untyped dictionary to a JSON (struct/Generic)
    """

    def __init__(self):
        super().__init__("Typed Dict", dict)

    @staticmethod
    def get_dict_types(t: Optional[Type[dict]]) -> typing.Tuple[Optional[type], Optional[type]]:
        """
        Return the generic Type T of the Dict
        """
        _origin = get_origin(t)
        _args = get_args(t)
        if _origin is not None:
            if _origin is Annotated:
                raise ValueError(
                    f"Flytekit does not currently have support \
                        for FlyteAnnotations applied to dicts. {t} cannot be \
                        parsed."
                )
            if _origin is dict and _args is not None:
                return _args  # type: ignore
        return None, None

    @staticmethod
    def dict_to_generic_literal(v: dict) -> Literal:
        """
        Creates a flyte-specific ``Literal`` value from a native python dictionary.
        """
        return Literal(scalar=Scalar(generic=_json_format.Parse(_json.dumps(v), _struct.Struct())))

    def get_literal_type(self, t: Type[dict]) -> LiteralType:
        """
        Transforms a native python dictionary to a flyte-specific ``LiteralType``
        """
        tp = self.get_dict_types(t)
        if tp:
            if tp[0] == str:
                try:
                    sub_type = TypeEngine.to_literal_type(cast(type, tp[1]))
                    return _type_models.LiteralType(map_value_type=sub_type)
                except Exception as e:
                    raise ValueError(f"Type of Generic List type is not supported, {e}")
        return _type_models.LiteralType(simple=_type_models.SimpleType.STRUCT)

    def to_literal(
        self, ctx: FlyteContext, python_val: typing.Any, python_type: Type[dict], expected: LiteralType
    ) -> Literal:
        if type(python_val) != dict:
            raise TypeTransformerFailedError("Expected a dict")

        if expected and expected.simple and expected.simple == SimpleType.STRUCT:
            return self.dict_to_generic_literal(python_val)

        lit_map = {}
        for k, v in python_val.items():
            if type(k) != str:
                raise ValueError("Flyte MapType expects all keys to be strings")
            # TODO: log a warning for Annotated objects that contain HashMethod
            k_type, v_type = self.get_dict_types(python_type)
            lit_map[k] = TypeEngine.to_literal(ctx, v, cast(type, v_type), expected.map_value_type)
        return Literal(map=LiteralMap(literals=lit_map))

    def to_python_value(self, ctx: FlyteContext, lv: Literal, expected_python_type: Type[dict]) -> dict:
        if lv and lv.map and lv.map.literals is not None:
            tp = self.get_dict_types(expected_python_type)
            if tp is None or tp[0] is None:
                raise TypeError(
                    "TypeMismatch: Cannot convert to python dictionary from Flyte Literal Dictionary as the given "
                    "dictionary does not have sub-type hints or they do not match with the originating dictionary "
                    "source. Flytekit does not currently support implicit conversions"
                )
            if tp[0] != str:
                raise TypeError("TypeMismatch. Destination dictionary does not accept 'str' key")
            py_map = {}
            for k, v in lv.map.literals.items():
                py_map[k] = TypeEngine.to_python_value(ctx, v, cast(Type, tp[1]))
            return py_map

        # for empty generic we have to explicitly test for lv.scalar.generic is not None as empty dict
        # evaluates to false
        if lv and lv.scalar and lv.scalar.generic is not None:
            try:
                return _json.loads(_json_format.MessageToJson(lv.scalar.generic))
            except TypeError:
                raise TypeTransformerFailedError(f"Cannot convert from {lv} to {expected_python_type}")
        raise TypeTransformerFailedError(f"Cannot convert from {lv} to {expected_python_type}")

    def guess_python_type(self, literal_type: LiteralType) -> Union[Type[dict], typing.Dict[Type, Type]]:
        if literal_type.map_value_type:
            mt = TypeEngine.guess_python_type(literal_type.map_value_type)
            return typing.Dict[str, mt]  # type: ignore

        if literal_type.simple == SimpleType.STRUCT:
            if literal_type.metadata is None:
                return dict  # type: ignore

        raise ValueError(f"Dictionary transformer cannot reverse {literal_type}")


class TextIOTransformer(TypeTransformer[typing.TextIO]):
    """
    Handler for TextIO
    """

    def __init__(self):
        super().__init__(name="TextIO", t=typing.TextIO)

    def _blob_type(self) -> _core_types.BlobType:
        return _core_types.BlobType(
            format=mimetypes.types_map[".txt"],
            dimensionality=_core_types.BlobType.BlobDimensionality.SINGLE,
        )

    def get_literal_type(self, t: typing.TextIO) -> LiteralType:  # type: ignore
        return _type_models.LiteralType(blob=self._blob_type())

    def to_literal(
        self, ctx: FlyteContext, python_val: typing.TextIO, python_type: Type[typing.TextIO], expected: LiteralType
    ) -> Literal:
        raise NotImplementedError("Implement handle for TextIO")

    def to_python_value(
        self, ctx: FlyteContext, lv: Literal, expected_python_type: Type[typing.TextIO]
    ) -> typing.TextIO:
        # TODO rename to get_auto_local_path()
        local_path = ctx.file_access.get_random_local_path()
        ctx.file_access.get_data(lv.scalar.blob.uri, local_path, is_multipart=False)
        # TODO it is probably the responsibility of the framework to close() this
        return open(local_path, "r")


class BinaryIOTransformer(TypeTransformer[typing.BinaryIO]):
    """
    Handler for BinaryIO
    """

    def __init__(self):
        super().__init__(name="BinaryIO", t=typing.BinaryIO)

    def _blob_type(self) -> _core_types.BlobType:
        return _core_types.BlobType(
            format=mimetypes.types_map[".bin"],
            dimensionality=_core_types.BlobType.BlobDimensionality.SINGLE,
        )

    def get_literal_type(self, t: Type[typing.BinaryIO]) -> LiteralType:
        return _type_models.LiteralType(
            blob=self._blob_type(),
        )

    def to_literal(
        self, ctx: FlyteContext, python_val: typing.BinaryIO, python_type: Type[typing.BinaryIO], expected: LiteralType
    ) -> Literal:
        raise NotImplementedError("Implement handle for TextIO")

    def to_python_value(
        self, ctx: FlyteContext, lv: Literal, expected_python_type: Type[typing.BinaryIO]
    ) -> typing.BinaryIO:
        local_path = ctx.file_access.get_random_local_path()
        ctx.file_access.get_data(lv.scalar.blob.uri, local_path, is_multipart=False)
        # TODO it is probability the responsibility of the framework to close this
        return open(local_path, "rb")


class EnumTransformer(TypeTransformer[enum.Enum]):
    """
    Enables converting a python type enum.Enum to LiteralType.EnumType
    """

    def __init__(self):
        super().__init__(name="DefaultEnumTransformer", t=enum.Enum)

    def get_literal_type(self, t: Type[T]) -> LiteralType:
        if get_origin(t) is Annotated:
            raise ValueError(
                f"Flytekit does not currently have support \
                    for FlyteAnnotations applied to enums. {t} cannot be \
                    parsed."
            )

        values = [v.value for v in t]  # type: ignore
        if not isinstance(values[0], str):
            raise TypeTransformerFailedError("Only EnumTypes with value of string are supported")
        return LiteralType(enum_type=_core_types.EnumType(values=values))

    def to_literal(
        self, ctx: FlyteContext, python_val: enum.Enum, python_type: Type[T], expected: LiteralType
    ) -> Literal:
        if type(python_val).__class__ != enum.EnumMeta:
            raise TypeTransformerFailedError("Expected an enum")
        if type(python_val.value) != str:
            raise TypeTransformerFailedError("Only string-valued enums are supportedd")

        return Literal(scalar=Scalar(primitive=Primitive(string_value=python_val.value)))  # type: ignore

    def to_python_value(self, ctx: FlyteContext, lv: Literal, expected_python_type: Type[T]) -> T:
        return expected_python_type(lv.scalar.primitive.string_value)  # type: ignore


def convert_json_schema_to_python_class(schema: dict, schema_name) -> Type[dataclasses.dataclass()]:  # type: ignore
    """
    Generate a model class based on the provided JSON Schema
    :param schema: dict representing valid JSON schema
    :param schema_name: dataclass name of return type
    """
    attribute_list = []
    for property_key, property_val in schema[schema_name]["properties"].items():
        property_type = property_val["type"]
        # Handle list
        if property_val["type"] == "array":
            attribute_list.append((property_key, typing.List[_get_element_type(property_val["items"])]))  # type: ignore
        # Handle dataclass and dict
        elif property_type == "object":
            if property_val.get("$ref"):
                name = property_val["$ref"].split("/")[-1]
                attribute_list.append((property_key, convert_json_schema_to_python_class(schema, name)))
            elif property_val.get("additionalProperties"):
                attribute_list.append(
                    (property_key, typing.Dict[str, _get_element_type(property_val["additionalProperties"])])  # type: ignore
                )
            else:
                attribute_list.append((property_key, typing.Dict[str, _get_element_type(property_val)]))  # type: ignore
        # Handle int, float, bool or str
        else:
            attribute_list.append([property_key, _get_element_type(property_val)])  # type: ignore

    return dataclass_json(dataclasses.make_dataclass(schema_name, attribute_list))


def _get_element_type(element_property: typing.Dict[str, str]) -> Type:
    element_type = element_property["type"]
    element_format = element_property["format"] if "format" in element_property else None

    if type(element_type) == list:
        # Element type of Optional[int] is [integer, None]
        return typing.Optional[_get_element_type({"type": element_type[0]})]  # type: ignore

    if element_type == "string":
        return str
    elif element_type == "integer":
        return int
    elif element_type == "boolean":
        return bool
    elif element_type == "number":
        if element_format == "integer":
            return int
        else:
            return float
    return str


def dataclass_from_dict(cls: type, src: typing.Dict[str, typing.Any]) -> typing.Any:
    """
    Utility function to construct a dataclass object from dict
    """
    field_types_lookup = {field.name: field.type for field in dataclasses.fields(cls)}

    constructor_inputs = {}
    for field_name, value in src.items():
        if dataclasses.is_dataclass(field_types_lookup[field_name]):
            constructor_inputs[field_name] = dataclass_from_dict(field_types_lookup[field_name], value)
        else:
            constructor_inputs[field_name] = value

    return cls(**constructor_inputs)


def _check_and_covert_float(lv: Literal) -> float:
    if lv.scalar.primitive.float_value is not None:
        return lv.scalar.primitive.float_value
    elif lv.scalar.primitive.integer is not None:
        return float(lv.scalar.primitive.integer)
    raise TypeTransformerFailedError(f"Cannot convert literal {lv} to float")


def _check_and_convert_void(lv: Literal) -> None:
    if lv.scalar.none_type is None:
        raise TypeTransformerFailedError(f"Cannot conver literal {lv} to None")
    return None


def _register_default_type_transformers():
    TypeEngine.register(
        SimpleTransformer(
            "int",
            int,
            _type_models.LiteralType(simple=_type_models.SimpleType.INTEGER),
            lambda x: Literal(scalar=Scalar(primitive=Primitive(integer=x))),
            lambda x: x.scalar.primitive.integer,
        )
    )

    TypeEngine.register(
        SimpleTransformer(
            "float",
            float,
            _type_models.LiteralType(simple=_type_models.SimpleType.FLOAT),
            lambda x: Literal(scalar=Scalar(primitive=Primitive(float_value=x))),
            _check_and_covert_float,
        )
    )

    TypeEngine.register(
        SimpleTransformer(
            "bool",
            bool,
            _type_models.LiteralType(simple=_type_models.SimpleType.BOOLEAN),
            lambda x: Literal(scalar=Scalar(primitive=Primitive(boolean=x))),
            lambda x: x.scalar.primitive.boolean,
        )
    )

    TypeEngine.register(
        SimpleTransformer(
            "str",
            str,
            _type_models.LiteralType(simple=_type_models.SimpleType.STRING),
            lambda x: Literal(scalar=Scalar(primitive=Primitive(string_value=x))),
            lambda x: x.scalar.primitive.string_value,
        )
    )

    TypeEngine.register(
        SimpleTransformer(
            "datetime",
            _datetime.datetime,
            _type_models.LiteralType(simple=_type_models.SimpleType.DATETIME),
            lambda x: Literal(scalar=Scalar(primitive=Primitive(datetime=x))),
            lambda x: x.scalar.primitive.datetime,
        )
    )

    TypeEngine.register(
        SimpleTransformer(
            "timedelta",
            _datetime.timedelta,
            _type_models.LiteralType(simple=_type_models.SimpleType.DURATION),
            lambda x: Literal(scalar=Scalar(primitive=Primitive(duration=x))),
            lambda x: x.scalar.primitive.duration,
        )
    )

    TypeEngine.register(
        SimpleTransformer(
            "none",
            type(None),
            _type_models.LiteralType(simple=_type_models.SimpleType.NONE),
            lambda x: Literal(scalar=Scalar(none_type=Void())),
            lambda x: _check_and_convert_void(x),
        ),
        [None],
    )
    TypeEngine.register(ListTransformer())
    TypeEngine.register(UnionTransformer())
    TypeEngine.register(DictTransformer())
    TypeEngine.register(TextIOTransformer())
    TypeEngine.register(BinaryIOTransformer())
    TypeEngine.register(EnumTransformer())
    TypeEngine.register(ProtobufTransformer())

    # inner type is. Also unsupported are typing's Tuples. Even though you can look inside them, Flyte's type system
    # doesn't support these currently.
    # Confusing note: typing.NamedTuple is in here even though task functions themselves can return them. We just mean
    # that the return signature of a task can be a NamedTuple that contains another NamedTuple inside it.
    # Also, it's not entirely true that Flyte IDL doesn't support tuples. We can always fake them as structs, but we'll
    # hold off on doing that for now, as we may amend the IDL formally to support tuples.
    TypeEngine.register_restricted_type("non typed tuple", tuple)
    TypeEngine.register_restricted_type("non typed tuple", typing.Tuple)
    TypeEngine.register_restricted_type("named tuple", NamedTuple)


class LiteralsResolver(collections.UserDict):
    """
    LiteralsResolver is a helper class meant primarily for use with the FlyteRemote experience or any other situation
    where you might be working with LiteralMaps. This object allows the caller to specify the Python type that should
    correspond to an element of the map.

    TODO: Consider inheriting from collections.UserDict instead of manually having the _native_values cache
    """

    def __init__(
        self,
        literals: typing.Dict[str, Literal],
        variable_map: Optional[Dict[str, _interface_models.Variable]] = None,
        ctx: Optional[FlyteContext] = None,
    ):
        """
        :param literals: A Python map of strings to Flyte Literal models.
        :param variable_map: This map should be basically one side (either input or output) of the Flyte
          TypedInterface model and is used to guess the Python type through the TypeEngine if a Python type is not
          specified by the user. TypeEngine guessing is flaky though, so calls to get() should specify the as_type
          parameter when possible.
        """
        super().__init__(literals)
        if literals is None:
            raise ValueError("Cannot instantiate LiteralsResolver without a map of Literals.")
        self._literals = literals
        self._variable_map = variable_map
        self._native_values: Dict[str, type] = {}
        self._type_hints: Dict[str, type] = {}
        self._ctx = ctx

    def __str__(self) -> str:
        if len(self._literals) == len(self._native_values):
            return str(self._native_values)
        header = "Partially converted to native values, call get(key, <type_hint>) to convert rest...\n"
        strs = []
        for key, literal in self._literals.items():
            if key in self._native_values:
                strs.append(f"{key}: " + str(self._native_values[key]) + "\n")
            else:
                lit_txt = str(self._literals[key])
                lit_txt = textwrap.indent(lit_txt, " " * (len(key) + 2))
                strs.append(f"{key}: \n" + lit_txt)

        return header + "{\n" + textwrap.indent("".join(strs), " " * 2) + "\n}"

    def __repr__(self):
        return self.__str__()

    @property
    def native_values(self) -> typing.Dict[str, typing.Any]:
        return self._native_values

    @property
    def variable_map(self) -> Optional[Dict[str, _interface_models.Variable]]:
        return self._variable_map

    @property
    def literals(self):
        return self._literals

    def update_type_hints(self, type_hints: typing.Dict[str, typing.Type]):
        self._type_hints.update(type_hints)

    def get_literal(self, key: str) -> Literal:
        if key not in self._literals:
            raise ValueError(f"Key {key} is not in the literal map")

        return self._literals[key]

    def __getitem__(self, key: str):
        # First check to see if it's even in the literal map.
        if key not in self._literals:
            raise ValueError(f"Key {key} is not in the literal map")

        # Return the cached value if it's cached
        if key in self._native_values:
            return self._native_values[key]

        return self.get(key)

    def get(self, attr: str, as_type: Optional[typing.Type] = None) -> typing.Any:  # type: ignore
        """
        This will get the ``attr`` value from the Literal map, and invoke the TypeEngine to convert it into a Python
        native value. A Python type can optionally be supplied. If successful, the native value will be cached and
        future calls will return the cached value instead.

        :param attr:
        :param as_type:
        :return: Python native value from the LiteralMap
        """
        if attr not in self._literals:
            raise AttributeError(f"Attribute {attr} not found")
        if attr in self.native_values:
            return self.native_values[attr]

        if as_type is None:
            if attr in self._type_hints:
                as_type = self._type_hints[attr]
            else:
                if self.variable_map and attr in self.variable_map:
                    try:
                        as_type = TypeEngine.guess_python_type(self.variable_map[attr].type)
                    except ValueError as e:
                        logger.error(f"Could not guess a type for Variable {self.variable_map[attr]}")
                        raise e
                else:
                    ValueError("as_type argument not supplied and Variable map not specified in LiteralsResolver")
        val = TypeEngine.to_python_value(
            self._ctx or FlyteContext.current_context(), self._literals[attr], cast(Type, as_type)
        )
        self._native_values[attr] = val
        return val


_register_default_type_transformers()<|MERGE_RESOLUTION|>--- conflicted
+++ resolved
@@ -362,7 +362,6 @@
         from flytekit.types.schema.types import FlyteSchema
         from flytekit.types.structured.structured_dataset import StructuredDataset
 
-<<<<<<< HEAD
         if hasattr(python_type, "__origin__"):
             ot = getattr(python_type, "__origin__")
             if ot is list:
@@ -374,19 +373,6 @@
                     k: self._serialize_flyte_type(v, getattr(python_type, "__args__")[1])
                     for k, v in cast(dict, python_val).items()
                 }
-=======
-        # Handle Optional
-        if get_origin(python_type) is typing.Union and type(None) in get_args(python_type):
-            if python_val is None:
-                return None
-            return self._serialize_flyte_type(python_val, get_args(python_type)[0])
-
-        if hasattr(python_type, "__origin__") and python_type.__origin__ is list:
-            return [self._serialize_flyte_type(v, python_type.__args__[0]) for v in python_val]
-
-        if hasattr(python_type, "__origin__") and python_type.__origin__ is dict:
-            return {k: self._serialize_flyte_type(v, python_type.__args__[1]) for k, v in python_val.items()}
->>>>>>> 26cd39dc
 
         if not dataclasses.is_dataclass(python_type):
             return python_val

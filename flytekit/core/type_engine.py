from __future__ import annotations

import asyncio
import collections
import copy
import dataclasses
import datetime
import enum
import inspect
import json
import mimetypes
import sys
import textwrap
import threading
import typing
from abc import ABC, abstractmethod
from collections import OrderedDict
from functools import lru_cache
from types import GenericAlias
from typing import Any, Dict, List, NamedTuple, Optional, Type, cast

import msgpack
from dataclasses_json import DataClassJsonMixin, dataclass_json
from flyteidl.core import literals_pb2
from google.protobuf import json_format as _json_format
from google.protobuf import struct_pb2 as _struct
from google.protobuf.json_format import MessageToDict as _MessageToDict
from google.protobuf.json_format import ParseDict as _ParseDict
from google.protobuf.message import Message
from google.protobuf.struct_pb2 import Struct
from mashumaro.codecs.json import JSONDecoder
from mashumaro.codecs.msgpack import MessagePackDecoder, MessagePackEncoder
from mashumaro.mixins.json import DataClassJSONMixin
from typing_extensions import Annotated, get_args, get_origin

from flytekit.core.annotation import FlyteAnnotation
from flytekit.core.constants import MESSAGEPACK
from flytekit.core.context_manager import FlyteContext
from flytekit.core.hash import HashMethod
from flytekit.core.type_helpers import load_type_from_tag
from flytekit.core.utils import load_proto_from_file, timeit
from flytekit.exceptions import user as user_exceptions
from flytekit.interaction.string_literals import literal_map_string_repr
from flytekit.lazy_import.lazy_module import is_imported
from flytekit.loggers import logger
from flytekit.models import interface as _interface_models
from flytekit.models import types as _type_models
from flytekit.models.annotation import TypeAnnotation as TypeAnnotationModel
from flytekit.models.core import types as _core_types
from flytekit.models.literals import Binary, Literal, LiteralCollection, LiteralMap, Primitive, Scalar, Union, Void
from flytekit.models.types import LiteralType, SimpleType, TypeStructure, UnionType
from flytekit.utils.asyn import loop_manager

NoneType = type(None)
T = typing.TypeVar("T")
DEFINITIONS = "definitions"
TITLE = "title"


# In Mashumaro, the default encoder uses strict_map_key=False, while the default decoder uses strict_map_key=True.
# This is relevant for cases like Dict[int, str].
# If strict_map_key=False is not used, the decoder will raise an error when trying to decode keys that are not strictly typed.｀
def _default_msgpack_decoder(data: bytes) -> Any:
    return msgpack.unpackb(data, raw=False, strict_map_key=False)


class BatchSize:
    """
    This is used to annotate a FlyteDirectory when we want to download/upload the contents of the directory in batches. For example,

    @task
    def t1(directory: Annotated[FlyteDirectory, BatchSize(10)]) -> Annotated[FlyteDirectory, BatchSize(100)]:
        ...
        return FlyteDirectory(...)

    In the above example flytekit will download all files from the input `directory` in chunks of 10, i.e. first it
    downloads 10 files, loads them to memory, then writes those 10 to local disk, then it loads the next 10, so on
    and so forth. Similarly, for outputs, in this case flytekit is going to upload the resulting directory in chunks of
    100.
    """

    def __init__(self, val: int):
        self._val = val

    @property
    def val(self) -> int:
        return self._val


def get_batch_size(t: Type) -> Optional[int]:
    if is_annotated(t):
        for annotation in get_args(t)[1:]:
            if isinstance(annotation, BatchSize):
                return annotation.val
    return None


def modify_literal_uris(lit: Literal):
    """
    Modifies the literal object recursively to replace the URIs with the native paths in case they are of
    type "flyte://"
    """
    from flytekit.remote.remote_fs import FlytePathResolver

    if lit.collection:
        for l in lit.collection.literals:
            modify_literal_uris(l)
    elif lit.map:
        for k, v in lit.map.literals.items():
            modify_literal_uris(v)
    elif lit.scalar:
        if lit.scalar.blob and lit.scalar.blob.uri and lit.scalar.blob.uri.startswith(FlytePathResolver.protocol):
            lit.scalar.blob._uri = FlytePathResolver.resolve_remote_path(lit.scalar.blob.uri)
        elif lit.scalar.union:
            modify_literal_uris(lit.scalar.union.value)
        elif (
            lit.scalar.structured_dataset
            and lit.scalar.structured_dataset.uri
            and lit.scalar.structured_dataset.uri.startswith(FlytePathResolver.protocol)
        ):
            lit.scalar.structured_dataset._uri = FlytePathResolver.resolve_remote_path(
                lit.scalar.structured_dataset.uri
            )


class TypeTransformerFailedError(TypeError, AssertionError, ValueError): ...


class TypeTransformer(typing.Generic[T]):
    """
    Base transformer type that should be implemented for every python native type that can be handled by flytekit
    """

    def __init__(self, name: str, t: Type[T], enable_type_assertions: bool = True):
        self._t = t
        self._name = name
        self._type_assertions_enabled = enable_type_assertions
        self._msgpack_encoder: Dict[Type, MessagePackEncoder] = dict()
        self._msgpack_decoder: Dict[Type, MessagePackDecoder] = dict()

    @property
    def name(self):
        return self._name

    @property
    def python_type(self) -> Type[T]:
        """
        This returns the python type
        """
        return self._t

    @property
    def is_async(self) -> bool:
        return False

    @property
    def type_assertions_enabled(self) -> bool:
        """
        Indicates if the transformer wants type assertions to be enabled at the core type engine layer
        """
        return self._type_assertions_enabled

    def isinstance_generic(self, obj, generic_alias):
        origin = get_origin(generic_alias)  # list from list[int])

        if not isinstance(obj, origin):
            raise TypeTransformerFailedError(f"Value '{obj}' is not of container type {origin}")

    def assert_type(self, t: Type[T], v: T):
        if sys.version_info >= (3, 10):
            import types

            if isinstance(t, types.GenericAlias):
                return self.isinstance_generic(v, t)

        if not hasattr(t, "__origin__") and not isinstance(v, t):
            raise TypeTransformerFailedError(f"Expected value of type {t} but got '{v}' of type {type(v)}")

    @abstractmethod
    def get_literal_type(self, t: Type[T]) -> LiteralType:
        """
        Converts the python type to a Flyte LiteralType
        """
        raise NotImplementedError("Conversion to LiteralType should be implemented")

    def guess_python_type(self, literal_type: LiteralType) -> Type[T]:
        """
        Converts the Flyte LiteralType to a python object type.
        """
        raise ValueError("By default, transformers do not translate from Flyte types back to Python types")

    @abstractmethod
    def to_literal(self, ctx: FlyteContext, python_val: T, python_type: Type[T], expected: LiteralType) -> Literal:
        """
        Converts a given python_val to a Flyte Literal, assuming the given python_val matches the declared python_type.
        Implementers should refrain from using type(python_val) instead rely on the passed in python_type. If these
        do not match (or are not allowed) the Transformer implementer should raise an AssertionError, clearly stating
        what was the mismatch
        :param ctx: A FlyteContext, useful in accessing the filesystem and other attributes
        :param python_val: The actual value to be transformed
        :param python_type: The assumed type of the value (this matches the declared type on the function)
        :param expected: Expected Literal Type
        """
        raise NotImplementedError(f"Conversion to Literal for python type {python_type} not implemented")

    @abstractmethod
    def to_python_value(self, ctx: FlyteContext, lv: Literal, expected_python_type: Type[T]) -> Optional[T]:
        """
        Converts the given Literal to a Python Type. If the conversion cannot be done an AssertionError should be raised
        :param ctx: FlyteContext
        :param lv: The received literal Value
        :param expected_python_type: Expected native python type that should be returned
        """
        raise NotImplementedError(
            f"Conversion to python value expected type {expected_python_type} from literal not implemented"
        )

    def from_binary_idl(self, binary_idl_object: Binary, expected_python_type: Type[T]) -> Optional[T]:
        """
        TODO: Add more comments to explain the lifecycle of attribute access.
        This is for dict, dataclass, and dataclass attribute access.
        """
        if binary_idl_object.tag == MESSAGEPACK:
            try:
                decoder = self._msgpack_decoder[expected_python_type]
            except KeyError:
                decoder = MessagePackDecoder(expected_python_type, pre_decoder_func=_default_msgpack_decoder)
                self._msgpack_decoder[expected_python_type] = decoder
            python_val = decoder.decode(binary_idl_object.value)
            """
            This is to mock the behavior as none type transformer + union transformer

            @dataclass
            class DC:
                a: Optional[int]

            When `a` is None, both MessagePackDecoder[int].decode(a) and MessagePackDecoder[None].decode(a) will be None,
            which will be ambiguous for the union transformer.

            When `a` is int, both MessagePackDecoder[int].decode(a) and MessagePackDecoder[None].decode(a) will be int,
            which will be ambiguous for the union transformer.

            This assertion will fail when
            1. `a` is None and MessagePackDecoder[int].decode(a) is None, which should fail.
            2. `a` is int and MessagePackDecoder[None].decode(a) is int, which should fail.

            This is to avoid the above ambiguity.
            """
            if expected_python_type is NoneType:
                assert python_val is None
            else:
                assert python_val is not None

            return python_val
        else:
            raise TypeTransformerFailedError(f"Unsupported binary format `{binary_idl_object.tag}`")

    def from_generic_idl(self, generic: Struct, expected_python_type: Type[T]) -> Optional[T]:
        """
        TODO: Support all Flyte Types.
        This is for dataclass attribute access from input created from the Flyte Console.

        Note:
        - This can be removed in the future when the Flyte Console support generate Binary IDL Scalar as input.
        """
        raise NotImplementedError(f"Conversion from generic idl to python type {expected_python_type} not implemented")

    def to_html(self, ctx: FlyteContext, python_val: T, expected_python_type: Type[T]) -> str:
        """
        Converts any python val (dataframe, int, float) to a html string, and it will be wrapped in the HTML div
        """
        return str(python_val)

    def __repr__(self):
        return f"{self._name} Transforms ({self._t}) to Flyte native"

    def __str__(self):
        return str(self.__repr__())


class AsyncTypeTransformer(TypeTransformer[T]):
    def __init__(self, name: str, t: Type[T], enable_type_assertions: bool = True):
        super().__init__(name, t, enable_type_assertions)

    @property
    def is_async(self) -> bool:
        return True

    @abstractmethod
    async def async_to_literal(
        self, ctx: FlyteContext, python_val: T, python_type: Type[T], expected: LiteralType
    ) -> Literal:
        """
        Converts a given python_val to a Flyte Literal, assuming the given python_val matches the declared python_type.
        Implementers should refrain from using type(python_val) instead rely on the passed in python_type. If these
        do not match (or are not allowed) the Transformer implementer should raise an AssertionError, clearly stating
        what was the mismatch
        :param ctx: A FlyteContext, useful in accessing the filesystem and other attributes
        :param python_val: The actual value to be transformed
        :param python_type: The assumed type of the value (this matches the declared type on the function)
        :param expected: Expected Literal Type
        """

        raise NotImplementedError(f"Conversion to Literal for python type {python_type} not implemented")

    @abstractmethod
    async def async_to_python_value(self, ctx: FlyteContext, lv: Literal, expected_python_type: Type[T]) -> Optional[T]:
        """
        Converts the given Literal to a Python Type. If the conversion cannot be done an AssertionError should be raised
        :param ctx: FlyteContext
        :param lv: The received literal Value
        :param expected_python_type: Expected native python type that should be returned
        """
        raise NotImplementedError(
            f"Conversion to python value expected type {expected_python_type} from literal not implemented"
        )

    def to_literal(
        self, ctx: FlyteContext, python_val: typing.Any, python_type: Type[T], expected: LiteralType
    ) -> Literal:
        synced = loop_manager.synced(self.async_to_literal)
        result = synced(ctx, python_val, python_type, expected)
        return result

    def to_python_value(self, ctx: FlyteContext, lv: Literal, expected_python_type: Type[T]) -> Optional[T]:
        synced = loop_manager.synced(self.async_to_python_value)
        result = synced(ctx, lv, expected_python_type)
        return result


class SimpleTransformer(TypeTransformer[T]):
    """
    A Simple implementation of a type transformer that uses simple lambdas to transform and reduces boilerplate
    """

    def __init__(
        self,
        name: str,
        t: Type[T],
        lt: LiteralType,
        to_literal_transformer: typing.Callable[[T], Literal],
        from_literal_transformer: typing.Callable[[Literal], T],
    ):
        super().__init__(name, t)
        self._type = t
        self._lt = lt
        self._to_literal_transformer = to_literal_transformer
        self._from_literal_transformer = from_literal_transformer

    @property
    def base_type(self) -> Type:
        return self._type

    def get_literal_type(self, t: Optional[Type[T]] = None) -> LiteralType:
        return LiteralType.from_flyte_idl(self._lt.to_flyte_idl())

    def to_literal(self, ctx: FlyteContext, python_val: T, python_type: Type[T], expected: LiteralType) -> Literal:
        if type(python_val) != self._type:
            raise TypeTransformerFailedError(
                f"Expected value of type {self._type} but got '{python_val}' of type {type(python_val)}"
            )
        return self._to_literal_transformer(python_val)

    def to_python_value(self, ctx: FlyteContext, lv: Literal, expected_python_type: Type[T]) -> T:
        expected_python_type = get_underlying_type(expected_python_type)

        if expected_python_type != self._type:
            raise TypeTransformerFailedError(
                f"Cannot convert to type {expected_python_type}, only {self._type} is supported"
            )

        if lv.scalar and lv.scalar.binary:
            return self.from_binary_idl(lv.scalar.binary, expected_python_type)  # type: ignore

        try:  # todo(maximsmol): this is quite ugly and each transformer should really check their Literal
            res = self._from_literal_transformer(lv)
            if type(res) != self._type:
                raise TypeTransformerFailedError(f"Cannot convert literal {lv} to {self._type}")
            return res
        except AttributeError:
            # Assume that this is because a property on `lv` was None
            raise TypeTransformerFailedError(f"Cannot convert literal {lv} to {self._type}")

    def guess_python_type(self, literal_type: LiteralType) -> Type[T]:
        if literal_type.simple is not None and literal_type.simple == self._lt.simple:
            return self.python_type
        raise ValueError(f"Transformer {self} cannot reverse {literal_type}")


class RestrictedTypeError(Exception):
    pass


class RestrictedTypeTransformer(TypeTransformer[T], ABC):
    """
    Types registered with the RestrictedTypeTransformer are not allowed to be converted to and from literals. In other words,
    Restricted types are not allowed to be used as inputs or outputs of tasks and workflows.
    """

    def __init__(self, name: str, t: Type[T]):
        super().__init__(name, t)

    def get_literal_type(self, t: Optional[Type[T]] = None) -> LiteralType:
        raise RestrictedTypeError(f"Transformer for type {self.python_type} is restricted currently")

    def to_literal(self, ctx: FlyteContext, python_val: T, python_type: Type[T], expected: LiteralType) -> Literal:
        raise RestrictedTypeError(f"Transformer for type {self.python_type} is restricted currently")

    def to_python_value(self, ctx: FlyteContext, lv: Literal, expected_python_type: Type[T]) -> T:
        raise RestrictedTypeError(f"Transformer for type {self.python_type} is restricted currently")


class DataclassTransformer(TypeTransformer[object]):
    """
    The Dataclass Transformer provides a type transformer for dataclasses.

    The dataclass is converted to and from MessagePack Bytes by the mashumaro library
    and is transported between tasks using the Binary IDL representation.
    Also, the type declaration will try to extract the JSON Schema for the
    object, if possible, and pass it with the definition.

    The lifecycle of the dataclass in the Flyte type system is as follows:

    1. Serialization: The dataclass transformer converts the dataclass to MessagePack Bytes.
        (1) Handle dataclass attributes to make them serializable with mashumaro.
        (2) Use the mashumaro API to serialize the dataclass to MessagePack Bytes.
        (3) Use MessagePack Bytes to create a Flyte Literal.
        (4) Serialize the Flyte Literal to a Binary IDL Object.

    2. Deserialization: The dataclass transformer converts the MessagePack Bytes back to a dataclass.
        (1) Convert MessagePack Bytes to a dataclass using mashumaro.
        (2) Handle dataclass attributes to ensure they are of the correct types.

    For Json Schema, we use https://github.com/fuhrysteve/marshmallow-jsonschema library.

    Example

    .. code-block:: python

        @dataclass
        class Test(DataClassJsonMixin):
           a: int
           b: str

        from marshmallow_jsonschema import JSONSchema
        t = Test(a=10,b="e")
        JSONSchema().dump(t.schema())

    Output will look like

    .. code-block:: json

        {'$schema': 'http://json-schema.org/draft-07/schema#',
         'definitions': {'TestSchema': {'properties': {'a': {'title': 'a',
             'type': 'number',
             'format': 'integer'},
            'b': {'title': 'b', 'type': 'string'}},
           'type': 'object',
           'additionalProperties': False}},
         '$ref': '#/definitions/TestSchema'}

    .. note::

        The schema support is experimental and is useful for auto-completing in the UI/CLI

    """

    def __init__(self) -> None:
        super().__init__("Object-Dataclass-Transformer", object)
        self._decoder: Dict[Type, JSONDecoder] = dict()

    def assert_type(self, expected_type: Type[DataClassJsonMixin], v: T):
        # Skip iterating all attributes in the dataclass if the type of v already matches the expected_type
        expected_type = get_underlying_type(expected_type)
        if type(v) == expected_type or issubclass(type(v), expected_type):
            return

        # @dataclass
        # class Foo(DataClassJsonMixin):
        #     a: int = 0
        #
        # @task
        # def t1(a: Foo):
        #     ...
        #
        # In above example, the type of v may not equal to the expected_type in some cases
        # For example,
        # 1. The input of t1 is another dataclass (bar), then we should raise an error
        # 2. when using flyte remote to execute the above task, the expected_type is guess_python_type (FooSchema) by default.
        # However, FooSchema is created by flytekit and it's not equal to the user-defined dataclass (Foo).
        # Therefore, we should iterate all attributes in the dataclass and check the type of value in dataclass matches the expected_type.

        expected_fields_dict = {}

        for f in dataclasses.fields(expected_type):
            expected_fields_dict[f.name] = f.type

        if isinstance(v, dict):
            original_dict = v

            # Find the Optional keys in expected_fields_dict
            optional_keys = {k for k, t in expected_fields_dict.items() if UnionTransformer.is_optional_type(t)}

            # Remove the Optional keys from the keys of original_dict
            original_key = set(original_dict.keys()) - optional_keys
            expected_key = set(expected_fields_dict.keys()) - optional_keys

            # Check if original_key is missing any keys from expected_key
            missing_keys = expected_key - original_key
            if missing_keys:
                raise TypeTransformerFailedError(
                    f"The original fields are missing the following keys from the dataclass fields: {list(missing_keys)}"
                )

            # Check if original_key has any extra keys that are not in expected_key
            extra_keys = original_key - expected_key
            if extra_keys:
                raise TypeTransformerFailedError(
                    f"The original fields have the following extra keys that are not in dataclass fields: {list(extra_keys)}"
                )

            for k, v in original_dict.items():
                if k in expected_fields_dict:
                    if isinstance(v, dict):
                        self.assert_type(expected_fields_dict[k], v)
                    else:
                        expected_type = expected_fields_dict[k]
                        original_type = type(v)
                        if UnionTransformer.is_optional_type(expected_type):
                            expected_type = UnionTransformer.get_sub_type_in_optional(expected_type)
                        if original_type != expected_type:
                            raise TypeTransformerFailedError(
                                f"Type of Val '{original_type}' is not an instance of {expected_type}"
                            )

        else:
            for f in dataclasses.fields(type(v)):  # type: ignore
                original_type = f.type
                expected_type = expected_fields_dict[f.name]

                if UnionTransformer.is_optional_type(original_type):
                    original_type = UnionTransformer.get_sub_type_in_optional(original_type)
                if UnionTransformer.is_optional_type(expected_type):
                    expected_type = UnionTransformer.get_sub_type_in_optional(expected_type)

                val = v.__getattribute__(f.name)
                if dataclasses.is_dataclass(val):
                    self.assert_type(expected_type, val)
                elif original_type != expected_type:
                    raise TypeTransformerFailedError(
                        f"Type of Val '{original_type}' is not an instance of {expected_type}"
                    )

    def get_literal_type(self, t: Type[T]) -> LiteralType:
        """
        Extracts the Literal type definition for a Dataclass and returns a type Struct.
        If possible also extracts the JSONSchema for the dataclass.
        """

        if is_annotated(t):
            args = get_args(t)
            for x in args[1:]:
                if isinstance(x, FlyteAnnotation):
                    raise ValueError(
                        "Flytekit does not currently have support for FlyteAnnotations applied to Dataclass."
                        f"Type {t} cannot be parsed."
                    )
            logger.info(f"These annotations will be skipped for dataclasses = {args[1:]}")
            # Drop all annotations and handle only the dataclass type passed in.
            t = args[0]

        schema = None
        try:
            from marshmallow_enum import EnumField, LoadDumpOptions

            if issubclass(t, DataClassJsonMixin):
                s = cast(DataClassJsonMixin, self._get_origin_type_in_annotation(t)).schema()
                for _, v in s.fields.items():
                    # marshmallow-jsonschema only supports enums loaded by name.
                    # https://github.com/fuhrysteve/marshmallow-jsonschema/blob/81eada1a0c42ff67de216923968af0a6b54e5dcb/marshmallow_jsonschema/base.py#L228
                    if isinstance(v, EnumField):
                        v.load_by = LoadDumpOptions.name
                # check if DataClass mixin
                from marshmallow_jsonschema import JSONSchema

                schema = JSONSchema().dump(s)
        except Exception as e:
            # https://github.com/lovasoa/marshmallow_dataclass/issues/13
            logger.warning(
                f"Failed to extract schema for object {t}, (will run schemaless) error: {e}"
                f"If you have postponed annotations turned on (PEP 563) turn it off please. Postponed"
                f"evaluation doesn't work with json dataclasses"
            )

        if schema is None:
            try:
                from mashumaro.jsonschema import build_json_schema

                schema = build_json_schema(cast(DataClassJSONMixin, self._get_origin_type_in_annotation(t))).to_dict()
            except Exception as e:
                logger.error(
                    f"Failed to extract schema for object {t}, error: {e}\n"
                    f"Please remove `DataClassJsonMixin` and `dataclass_json` decorator from the dataclass definition"
                )

        # Recursively construct the dataclass_type which contains the literal type of each field
        literal_type = {}

        hints = typing.get_type_hints(t)
        # Get the type of each field from dataclass
        for field in t.__dataclass_fields__.values():  # type: ignore
            try:
                name = field.name
                python_type = hints.get(name, field.type)
                literal_type[name] = TypeEngine.to_literal_type(python_type)
            except Exception as e:
                logger.warning(
                    "Field {} of type {} cannot be converted to a literal type. Error: {}".format(
                        field.name, field.type, e
                    )
                )

        ts = TypeStructure(tag="", dataclass_type=literal_type)

        return _type_models.LiteralType(simple=_type_models.SimpleType.STRUCT, metadata=schema, structure=ts)

    def to_literal(self, ctx: FlyteContext, python_val: T, python_type: Type[T], expected: LiteralType) -> Literal:
        if isinstance(python_val, dict):
            msgpack_bytes = msgpack.dumps(python_val)
            return Literal(scalar=Scalar(binary=Binary(value=msgpack_bytes, tag="msgpack")))

        if not dataclasses.is_dataclass(python_val):
            raise TypeTransformerFailedError(
                f"{type(python_val)} is not of type @dataclass, only Dataclasses are supported for "
                f"user defined datatypes in Flytekit"
            )

        self._make_dataclass_serializable(python_val, python_type)

        # The `to_json` integrated through mashumaro's `DataClassJSONMixin` allows for more
        # functionality than JSONEncoder
        # We can't use hasattr(python_val, "to_json") here because we rely on mashumaro's API to customize the serialization behavior for Flyte types.
        if isinstance(python_val, DataClassJSONMixin):
            json_str = python_val.to_json()
            dict_obj = json.loads(json_str)
            msgpack_bytes = msgpack.dumps(dict_obj)
        else:
            # The function looks up or creates a MessagePackEncoder specifically designed for the object's type.
            # This encoder is then used to convert a data class into MessagePack Bytes.
            try:
                encoder = self._msgpack_encoder[python_type]
            except KeyError:
                encoder = MessagePackEncoder(python_type)
                self._msgpack_encoder[python_type] = encoder

            try:
                msgpack_bytes = encoder.encode(python_val)
            except NotImplementedError:
                # you can refer FlyteFile, FlyteDirectory and StructuredDataset to see how flyte types can be implemented.
                raise NotImplementedError(
                    f"{python_type} should inherit from mashumaro.types.SerializableType"
                    f" and implement _serialize and _deserialize methods."
                )

        return Literal(scalar=Scalar(binary=Binary(value=msgpack_bytes, tag="msgpack")))

    def _get_origin_type_in_annotation(self, python_type: Type[T]) -> Type[T]:
        # dataclass will try to hash python type when calling dataclass.schema(), but some types in the annotation is
        # not hashable, such as Annotated[StructuredDataset, kwtypes(...)]. Therefore, we should just extract the origin
        # type from annotated.
        if get_origin(python_type) is list:
            return typing.List[self._get_origin_type_in_annotation(get_args(python_type)[0])]  # type: ignore
        elif get_origin(python_type) is dict:
            return typing.Dict[  # type: ignore
                self._get_origin_type_in_annotation(get_args(python_type)[0]),
                self._get_origin_type_in_annotation(get_args(python_type)[1]),
            ]
        elif is_annotated(python_type):
            return get_args(python_type)[0]
        elif dataclasses.is_dataclass(python_type):
            for field in dataclasses.fields(copy.deepcopy(python_type)):
                field.type = self._get_origin_type_in_annotation(field.type)
        return python_type

    def _fix_structured_dataset_type(self, python_type: Type[T], python_val: typing.Any) -> T | None:
        # In python 3.7, 3.8, DataclassJson will deserialize Annotated[StructuredDataset, kwtypes(..)] to a dict,
        # so here we convert it back to the Structured Dataset.
        from flytekit.types.structured import StructuredDataset

        if python_val is None:
            return python_val
        if python_type == StructuredDataset and type(python_val) == dict:
            return StructuredDataset(**python_val)
        elif get_origin(python_type) is list:
            return [self._fix_structured_dataset_type(get_args(python_type)[0], v) for v in python_val]  # type: ignore
        elif get_origin(python_type) is dict:
            return {  # type: ignore
                self._fix_structured_dataset_type(get_args(python_type)[0], k): self._fix_structured_dataset_type(
                    get_args(python_type)[1], v
                )
                for k, v in python_val.items()
            }
        elif dataclasses.is_dataclass(python_type):
            for field in dataclasses.fields(python_type):
                val = python_val.__getattribute__(field.name)
                python_val.__setattr__(field.name, self._fix_structured_dataset_type(field.type, val))
        return python_val

    def _make_dataclass_serializable(self, python_val: T, python_type: Type[T]) -> typing.Any:
        """
        If any field inside the dataclass is flyte type, we should use flyte type transformer for that field.
        """
        from flytekit.types.directory import FlyteDirectory
        from flytekit.types.file import FlyteFile

        # Handle Optional
        if UnionTransformer.is_optional_type(python_type):
            if python_val is None:
                return None
            return self._make_dataclass_serializable(python_val, get_args(python_type)[0])

        if hasattr(python_type, "__origin__") and get_origin(python_type) is list:
            if python_val is None:
                return None
            return [self._make_dataclass_serializable(v, get_args(python_type)[0]) for v in cast(list, python_val)]

        if hasattr(python_type, "__origin__") and get_origin(python_type) is dict:
            if python_val is None:
                return None
            return {
                k: self._make_dataclass_serializable(v, get_args(python_type)[1])
                for k, v in cast(dict, python_val).items()
            }

        if not dataclasses.is_dataclass(python_type):
            return python_val

        # Transform str to FlyteFile or FlyteDirectory so that mashumaro can serialize the path.
        # For example, if you return s3://my-s3-bucket/a/example.txt,
        # flytekit will convert the path to FlyteFile(path="s3://my-s3-bucket/a/example.txt")
        # so that mashumaro can use the serialize method implemented in FlyteFile.
        if inspect.isclass(python_type) and (
            issubclass(python_type, FlyteFile) or issubclass(python_type, FlyteDirectory)
        ):
            if type(python_val) == str:
                logger.warning(
                    f"Converting string '{python_val}' to {python_type.__name__}.\n"
                    f"Directly using a string instead of {python_type.__name__} is not recommended.\n"
                    f"flytekit will not support it in the future."
                )
                return python_type(python_val)
            return python_val

        dataclass_attributes = typing.get_type_hints(python_type)
        for n, t in dataclass_attributes.items():
            val = python_val.__getattribute__(n)
            python_val.__setattr__(n, self._make_dataclass_serializable(val, t))
        return python_val

    def _fix_val_int(self, t: typing.Type, val: typing.Any) -> typing.Any:
        if val is None:
            return val

        if UnionTransformer.is_optional_type(t):
            # Handle optional type. e.g. Optional[int], Optional[dataclass]
            # Marshmallow doesn't support union type, so the type here is always an optional type.
            # https://github.com/marshmallow-code/marshmallow/issues/1191#issuecomment-480831796
            # Note: Union[None, int] is also an optional type, but Marshmallow does not support it.
            t = get_args(t)[0]

        if t == int:
            return int(val)

        if isinstance(val, list):
            # Handle nested List. e.g. [[1, 2], [3, 4]]
            return list(map(lambda x: self._fix_val_int(ListTransformer.get_sub_type(t), x), val))

        if isinstance(val, dict):
            ktype, vtype = DictTransformer.extract_types_or_metadata(t)
            # Handle nested Dict. e.g. {1: {2: 3}, 4: {5: 6}})
            return {
                self._fix_val_int(cast(type, ktype), k): self._fix_val_int(cast(type, vtype), v) for k, v in val.items()
            }

        if dataclasses.is_dataclass(t):
            return self._fix_dataclass_int(t, val)  # type: ignore

        return val

    def _fix_dataclass_int(self, dc_type: Type[dataclasses.dataclass], dc: typing.Any) -> typing.Any:  # type: ignore
        """
        This is a performance penalty to convert to the right types, but this is expected by the user and hence
        needs to be done
        """
        # NOTE: Protobuf Struct does not support explicit int types, int types are upconverted to a double value
        # https://developers.google.com/protocol-buffers/docs/reference/google.protobuf#google.protobuf.Value
        # Thus we will have to walk the given dataclass and typecast values to int, where expected.
        for f in dataclasses.fields(dc_type):
            val = getattr(dc, f.name)
            setattr(dc, f.name, self._fix_val_int(f.type, val))

        return dc

    def from_binary_idl(self, binary_idl_object: Binary, expected_python_type: Type[T]) -> T:
        if binary_idl_object.tag == MESSAGEPACK:
            if issubclass(expected_python_type, DataClassJSONMixin):
                dict_obj = msgpack.loads(binary_idl_object.value, strict_map_key=False)
                json_str = json.dumps(dict_obj)
                dc = expected_python_type.from_json(json_str)  # type: ignore
            else:
                try:
                    decoder = self._msgpack_decoder[expected_python_type]
                except KeyError:
                    decoder = MessagePackDecoder(expected_python_type, pre_decoder_func=_default_msgpack_decoder)
                    self._msgpack_decoder[expected_python_type] = decoder
                dc = decoder.decode(binary_idl_object.value)

            return self._fix_structured_dataset_type(expected_python_type, dc)  # type: ignore
        else:
            raise TypeTransformerFailedError(f"Unsupported binary format: `{binary_idl_object.tag}`")

    def to_python_value(self, ctx: FlyteContext, lv: Literal, expected_python_type: Type[T]) -> T:
        if not dataclasses.is_dataclass(expected_python_type):
            raise TypeTransformerFailedError(
                f"{expected_python_type} is not of type @dataclass, only Dataclasses are supported for "
                "user defined datatypes in Flytekit"
            )

        if lv.scalar and lv.scalar.binary:
            return self.from_binary_idl(lv.scalar.binary, expected_python_type)  # type: ignore

        json_str = _json_format.MessageToJson(lv.scalar.generic)

        # The `from_json` function is provided from mashumaro's `DataClassJSONMixin`.
        # It deserializes a JSON string into a data class, and supports additional functionality over JSONDecoder
        # We can't use hasattr(expected_python_type, "from_json") here because we rely on mashumaro's API to customize the deserialization behavior for Flyte types.
        if issubclass(expected_python_type, DataClassJSONMixin):
            dc = expected_python_type.from_json(json_str)  # type: ignore
        else:
            # The function looks up or creates a JSONDecoder specifically designed for the object's type.
            # This decoder is then used to convert a JSON string into a data class.
            try:
                decoder = self._decoder[expected_python_type]
            except KeyError:
                decoder = JSONDecoder(expected_python_type)
                self._decoder[expected_python_type] = decoder

            dc = decoder.decode(json_str)

        dc = self._fix_structured_dataset_type(expected_python_type, dc)
        return self._fix_dataclass_int(expected_python_type, dc)

    # This ensures that calls with the same literal type returns the same dataclass. For example, `pyflyte run``
    # command needs to call guess_python_type to get the TypeEngine-derived dataclass. Without caching here, separate
    # calls to guess_python_type would result in a logically equivalent (but new) dataclass, which
    # TypeEngine.assert_type would not be happy about.
    @lru_cache(typed=True)
    def guess_python_type(self, literal_type: LiteralType) -> Type[T]:  # type: ignore
        if literal_type.simple == SimpleType.STRUCT:
            if literal_type.metadata is not None:
                if DEFINITIONS in literal_type.metadata:
                    schema_name = literal_type.metadata["$ref"].split("/")[-1]
                    return convert_marshmallow_json_schema_to_python_class(
                        literal_type.metadata[DEFINITIONS], schema_name
                    )
                elif TITLE in literal_type.metadata:
                    schema_name = literal_type.metadata[TITLE]
                    return convert_mashumaro_json_schema_to_python_class(literal_type.metadata, schema_name)
        raise ValueError(f"Dataclass transformer cannot reverse {literal_type}")


class ProtobufTransformer(TypeTransformer[Message]):
    PB_FIELD_KEY = "pb_type"

    def __init__(self):
        super().__init__("Protobuf-Transformer", Message)

    @staticmethod
    def tag(expected_python_type: Type[T]) -> str:
        return f"{expected_python_type.__module__}.{expected_python_type.__name__}"

    def get_literal_type(self, t: Type[T]) -> LiteralType:
        return LiteralType(simple=SimpleType.STRUCT, metadata={ProtobufTransformer.PB_FIELD_KEY: self.tag(t)})

    def to_literal(self, ctx: FlyteContext, python_val: T, python_type: Type[T], expected: LiteralType) -> Literal:
        struct = Struct()
        try:
            struct.update(_MessageToDict(cast(Message, python_val)))
        except Exception:
            raise TypeTransformerFailedError("Failed to convert to generic protobuf struct")
        return Literal(scalar=Scalar(generic=struct))

    def to_python_value(self, ctx: FlyteContext, lv: Literal, expected_python_type: Type[T]) -> T:
        if not (lv and lv.scalar and lv.scalar.generic is not None):
            raise TypeTransformerFailedError("Can only convert a generic literal to a Protobuf")

        pb_obj = expected_python_type()
        dictionary = _MessageToDict(lv.scalar.generic)
        pb_obj = _ParseDict(dictionary, pb_obj)  # type: ignore
        return pb_obj

    def guess_python_type(self, literal_type: LiteralType) -> Type[T]:
        if (
            literal_type.simple == SimpleType.STRUCT
            and literal_type.metadata
            and literal_type.metadata.get(self.PB_FIELD_KEY, "")
        ):
            tag = literal_type.metadata[self.PB_FIELD_KEY]
            return load_type_from_tag(tag)
        raise ValueError(f"Transformer {self} cannot reverse {literal_type}")


class EnumTransformer(TypeTransformer[enum.Enum]):
    """
    Enables converting a python type enum.Enum to LiteralType.EnumType
    """

    def __init__(self):
        super().__init__(name="DefaultEnumTransformer", t=enum.Enum)

    def get_literal_type(self, t: Type[T]) -> LiteralType:
        if is_annotated(t):
            raise ValueError(
                f"Flytekit does not currently have support \
                    for FlyteAnnotations applied to enums. {t} cannot be \
                    parsed."
            )

        values = [v.value for v in t]  # type: ignore
        if not isinstance(values[0], str):
            raise TypeTransformerFailedError("Only EnumTypes with value of string are supported")
        return LiteralType(enum_type=_core_types.EnumType(values=values))

    def to_literal(
        self, ctx: FlyteContext, python_val: enum.Enum, python_type: Type[T], expected: LiteralType
    ) -> Literal:
        if type(python_val).__class__ != enum.EnumMeta:
            raise TypeTransformerFailedError("Expected an enum")
        if type(python_val.value) != str:
            raise TypeTransformerFailedError("Only string-valued enums are supportedd")

        return Literal(scalar=Scalar(primitive=Primitive(string_value=python_val.value)))  # type: ignore

    def to_python_value(self, ctx: FlyteContext, lv: Literal, expected_python_type: Type[T]) -> T:
        if lv.scalar and lv.scalar.binary:
            return self.from_binary_idl(lv.scalar.binary, expected_python_type)  # type: ignore
        return expected_python_type(lv.scalar.primitive.string_value)  # type: ignore

    def guess_python_type(self, literal_type: LiteralType) -> Type[enum.Enum]:
        if literal_type.enum_type:
            return enum.Enum("DynamicEnum", {f"{i}": i for i in literal_type.enum_type.values})  # type: ignore
        raise ValueError(f"Enum transformer cannot reverse {literal_type}")


def generate_attribute_list_from_dataclass_json_mixin(schema: dict, schema_name: typing.Any):
    attribute_list: typing.List[typing.Tuple[Any, Any]] = []
    for property_key, property_val in schema["properties"].items():
        property_type = ""
        if property_val.get("anyOf"):
            property_type = property_val["anyOf"][0]["type"]
        elif property_val.get("enum"):
            property_type = "enum"
        else:
            property_type = property_val["type"]
        # Handle list
        if property_type == "array":
            attribute_list.append((property_key, typing.List[_get_element_type(property_val["items"])]))  # type: ignore
        # Handle dataclass and dict
        elif property_type == "object":
            if property_val.get("anyOf"):
                sub_schemea = property_val["anyOf"][0]
                sub_schemea_name = sub_schemea["title"]
                attribute_list.append(
                    (
                        property_key,
                        typing.cast(
                            GenericAlias, convert_mashumaro_json_schema_to_python_class(sub_schemea, sub_schemea_name)
                        ),
                    )
                )
            elif property_val.get("additionalProperties"):
                elem_type = _get_element_type(property_val["additionalProperties"])
                attribute_list.append((property_key, typing.Dict[str, elem_type]))  # type: ignore
            else:
                sub_schemea_name = property_val["title"]
                attribute_list.append(
                    (
                        property_key,
                        typing.cast(
                            GenericAlias, convert_mashumaro_json_schema_to_python_class(property_val, sub_schemea_name)
                        ),
                    )
                )
        elif property_type == "enum":
            attribute_list.append([property_key, str])  # type: ignore
        # Handle int, float, bool or str
        else:
            attribute_list.append([property_key, _get_element_type(property_val)])  # type: ignore
    return attribute_list


class TypeEngine(typing.Generic[T]):
    """
    Core Extensible TypeEngine of Flytekit. This should be used to extend the capabilities of FlyteKits type system.
    Users can implement their own TypeTransformers and register them with the TypeEngine. This will allow special handling
    of user objects
    """

    _REGISTRY: typing.Dict[type, TypeTransformer[T]] = {}
    _RESTRICTED_TYPES: typing.List[type] = []
    _DATACLASS_TRANSFORMER: TypeTransformer = DataclassTransformer()  # type: ignore
    _ENUM_TRANSFORMER: TypeTransformer = EnumTransformer()  # type: ignore
    has_lazy_import = False
    lazy_import_lock = threading.Lock()

    @classmethod
    def register(
        cls,
        transformer: TypeTransformer,
        additional_types: Optional[typing.List[Type]] = None,
    ):
        """
        This should be used for all types that respond with the right type annotation when you use type(...) function
        """
        types = [transformer.python_type, *(additional_types or [])]
        for t in types:
            if t in cls._REGISTRY:
                existing = cls._REGISTRY[t]
                raise ValueError(
                    f"Transformer {existing.name} for type {t} is already registered."
                    f" Cannot override with {transformer.name}"
                )
            cls._REGISTRY[t] = transformer

    @classmethod
    def register_restricted_type(
        cls,
        name: str,
        type: Type[T],
    ):
        cls._RESTRICTED_TYPES.append(type)
        cls.register(RestrictedTypeTransformer(name, type))  # type: ignore

    @classmethod
    def register_additional_type(cls, transformer: TypeTransformer[T], additional_type: Type[T], override=False):
        if additional_type not in cls._REGISTRY or override:
            cls._REGISTRY[additional_type] = transformer

    @classmethod
    def _get_transformer(cls, python_type: Type) -> Optional[TypeTransformer[T]]:
        cls.lazy_import_transformers()
        if is_annotated(python_type):
            args = get_args(python_type)
            for annotation in args:
                if isinstance(annotation, TypeTransformer):
                    return annotation
            return cls.get_transformer(args[0])

        if inspect.isclass(python_type) and issubclass(python_type, enum.Enum):
            # Special case: prevent that for a type `FooEnum(str, Enum)`, the str transformer is used.
            return cls._ENUM_TRANSFORMER

        if hasattr(python_type, "__origin__"):
            # If the type is a generic type, we should check the origin type. But consider the case like Iterator[JSON]
            # or List[int] has been specifically registered; we should check for the entire type.
            # The challenge is for StructuredDataset, example List[StructuredDataset] the column names is an OrderedDict
            # are not hashable, thus looking up this type is not possible.
            # In such as case, we will have to skip the "type" lookup and use the origin type only
            try:
                if python_type in cls._REGISTRY:
                    return cls._REGISTRY[python_type]
            except TypeError:
                pass
            if python_type.__origin__ in cls._REGISTRY:
                return cls._REGISTRY[python_type.__origin__]

        # Handling UnionType specially - PEP 604
        if sys.version_info >= (3, 10):
            import types

            if isinstance(python_type, types.UnionType):
                return cls._REGISTRY[types.UnionType]

        if python_type in cls._REGISTRY:
            return cls._REGISTRY[python_type]

        if dataclasses.is_dataclass(python_type):
            return cls._DATACLASS_TRANSFORMER

        return None

    @classmethod
    def get_transformer(cls, python_type: Type) -> TypeTransformer[T]:
        """
        Implements a recursive search for the transformer.
        """
        v = cls._get_transformer(python_type)
        if v is not None:
            return v

        if hasattr(python_type, "__mro__"):
            class_tree = inspect.getmro(python_type)
            for t in class_tree:
                v = cls._get_transformer(t)
                if v is not None:
                    return v

        display_pickle_warning(str(python_type))
        from flytekit.types.pickle.pickle import FlytePickleTransformer

        return FlytePickleTransformer()

    @classmethod
    def lazy_import_transformers(cls):
        """
        Only load the transformers if needed.
        """
        with cls.lazy_import_lock:
            # Avoid a race condition where concurrent threads may exit lazy_import_transformers before the transformers
            # have been imported. This could be implemented without a lock if you assume python assignments are atomic
            # and re-registering transformers is acceptable, but I decided to play it safe.
            if cls.has_lazy_import:
                return
            cls.has_lazy_import = True
            from flytekit.types.structured import (
                register_arrow_handlers,
                register_bigquery_handlers,
                register_pandas_handlers,
                register_snowflake_handlers,
            )
            from flytekit.types.structured.structured_dataset import DuplicateHandlerError

            if is_imported("tensorflow"):
                from flytekit.extras import tensorflow  # noqa: F401
            if is_imported("torch"):
                from flytekit.extras import pytorch  # noqa: F401
            if is_imported("sklearn"):
                from flytekit.extras import sklearn  # noqa: F401
            if is_imported("pandas"):
                try:
                    from flytekit.types.schema.types_pandas import PandasSchemaReader, PandasSchemaWriter  # noqa: F401
                except ValueError:
                    logger.debug("Transformer for pandas is already registered.")
                try:
                    register_pandas_handlers()
                except DuplicateHandlerError:
                    logger.debug("Transformer for pandas is already registered.")
            if is_imported("pyarrow"):
                try:
                    register_arrow_handlers()
                except DuplicateHandlerError:
                    logger.debug("Transformer for arrow is already registered.")
            if is_imported("google.cloud.bigquery"):
                try:
                    register_bigquery_handlers()
                except DuplicateHandlerError:
                    logger.debug("Transformer for bigquery is already registered.")
            if is_imported("numpy"):
                from flytekit.types import numpy  # noqa: F401
            if is_imported("PIL"):
                from flytekit.types.file import image  # noqa: F401
            if is_imported("snowflake.connector"):
                try:
                    register_snowflake_handlers()
                except DuplicateHandlerError:
                    logger.debug("Transformer for snowflake is already registered.")

    @classmethod
    def to_literal_type(cls, python_type: Type[T]) -> LiteralType:
        """
        Converts a python type into a flyte specific ``LiteralType``
        """
        transformer = cls.get_transformer(python_type)
        res = transformer.get_literal_type(python_type)
        data = None
        if is_annotated(python_type):
            for x in get_args(python_type)[1:]:
                if not isinstance(x, FlyteAnnotation):
                    continue
                if data is not None:
                    raise ValueError(
                        f"More than one FlyteAnnotation used within {python_type} typehint. Flytekit requires a max of one."
                    )
                data = x.data
        if data is not None:
            idl_type_annotation = TypeAnnotationModel(annotations=data)
            res = LiteralType.from_flyte_idl(res.to_flyte_idl())
            res._annotation = idl_type_annotation
        return res

    @classmethod
    def to_literal_checks(cls, python_val: typing.Any, python_type: Type[T], expected: LiteralType):
        from flytekit.core.promise import VoidPromise

        if isinstance(python_val, VoidPromise):
            raise AssertionError(
                f"Outputs of a non-output producing task {python_val.task_name} cannot be passed to another task."
            )
        if isinstance(python_val, tuple):
            raise AssertionError(
                "Tuples are not a supported type for individual values in Flyte - got a tuple -"
                f" {python_val}. If using named tuple in an inner task, please, de-reference the"
                "actual attribute that you want to use. For example, in NamedTuple('OP', x=int) then"
                "return v.x, instead of v, even if this has a single element"
            )
        if (python_val is None and python_type != type(None)) and expected and expected.union_type is None:
            raise TypeTransformerFailedError(f"Python value cannot be None, expected {python_type}/{expected}")

    @classmethod
    def calculate_hash(cls, python_val: typing.Any, python_type: Type[T]) -> Optional[str]:
        # In case the value is an annotated type we inspect the annotations and look for hash-related annotations.
        hsh = None
        if is_annotated(python_type):
            # We are now dealing with one of two cases:
            # 1. The annotated type is a `HashMethod`, which indicates that we should produce the hash using
            #    the method indicated in the annotation.
            # 2. The annotated type is being used for a different purpose other than calculating hash values,
            #    in which case we should just continue.
            for annotation in get_args(python_type)[1:]:
                if not isinstance(annotation, HashMethod):
                    continue
                hsh = annotation.calculate(python_val)
                break
        return hsh

    @classmethod
    def to_literal(
        cls, ctx: FlyteContext, python_val: typing.Any, python_type: Type[T], expected: LiteralType
    ) -> Literal:
        """
        The current dance is because we are allowing users to call from an async function, this synchronous
        to_literal function, and allowing this to_literal function, to then invoke yet another async functionl,
        namely an async transformer.
        """
        from flytekit.core.promise import Promise

        cls.to_literal_checks(python_val, python_type, expected)
        if isinstance(python_val, Promise):
            # In the example above, this handles the "in2=a" type of argument
            return python_val.val

        transformer = cls.get_transformer(python_type)

        if transformer.type_assertions_enabled:
            transformer.assert_type(python_type, python_val)

        if isinstance(transformer, AsyncTypeTransformer):
            synced = loop_manager.synced(transformer.async_to_literal)
            lv = synced(ctx, python_val, python_type, expected)
        else:
            lv = transformer.to_literal(ctx, python_val, python_type, expected)

        modify_literal_uris(lv)
        lv.hash = cls.calculate_hash(python_val, python_type)
        return lv

    @classmethod
    async def async_to_literal(
        cls, ctx: FlyteContext, python_val: typing.Any, python_type: Type[T], expected: LiteralType
    ) -> Literal:
        """
        Converts a python value of a given type and expected ``LiteralType`` into a resolved ``Literal`` value.
        """
        from flytekit.core.promise import Promise

        cls.to_literal_checks(python_val, python_type, expected)

        if isinstance(python_val, Promise):
            # In the example above, this handles the "in2=a" type of argument
            return python_val.val

        transformer = cls.get_transformer(python_type)
        if transformer.type_assertions_enabled:
            transformer.assert_type(python_type, python_val)

        if isinstance(transformer, AsyncTypeTransformer):
            lv = await transformer.async_to_literal(ctx, python_val, python_type, expected)
        else:
            lv = transformer.to_literal(ctx, python_val, python_type, expected)

        modify_literal_uris(lv)
        lv.hash = cls.calculate_hash(python_val, python_type)

        return lv

    @classmethod
    async def unwrap_offloaded_literal(cls, ctx: FlyteContext, lv: Literal) -> Literal:
        if not lv.offloaded_metadata:
            return lv

        literal_local_file = ctx.file_access.get_random_local_path()
        assert lv.offloaded_metadata.uri, "missing offloaded uri"
        ctx.file_access.download(lv.offloaded_metadata.uri, literal_local_file)
        input_proto = load_proto_from_file(literals_pb2.Literal, literal_local_file)
        return Literal.from_flyte_idl(input_proto)

    @classmethod
    def to_python_value(cls, ctx: FlyteContext, lv: Literal, expected_python_type: Type) -> typing.Any:
        """
        Converts a Literal value with an expected python type into a python value.
        """
        # Initiate the process of loading the offloaded literal if offloaded_metadata is set
        if lv.offloaded_metadata:
            synced = loop_manager.synced(cls.unwrap_offloaded_literal)
            lv = synced(ctx, lv)
        transformer = cls.get_transformer(expected_python_type)

        if isinstance(transformer, AsyncTypeTransformer):
            synced = loop_manager.synced(transformer.async_to_python_value)
            return synced(ctx, lv, expected_python_type)
        else:
            res = transformer.to_python_value(ctx, lv, expected_python_type)
            return res

    @classmethod
    async def async_to_python_value(cls, ctx: FlyteContext, lv: Literal, expected_python_type: Type) -> typing.Any:
        if lv.offloaded_metadata:
            lv = await cls.unwrap_offloaded_literal(ctx, lv)
        transformer = cls.get_transformer(expected_python_type)
        if isinstance(transformer, AsyncTypeTransformer):
            pv = await transformer.async_to_python_value(ctx, lv, expected_python_type)
        else:
            pv = transformer.to_python_value(ctx, lv, expected_python_type)
        return pv

    @classmethod
    def to_html(cls, ctx: FlyteContext, python_val: typing.Any, expected_python_type: Type[typing.Any]) -> str:
        transformer = cls.get_transformer(expected_python_type)
        if is_annotated(expected_python_type):
            expected_python_type, *annotate_args = get_args(expected_python_type)
            from flytekit.deck.renderer import Renderable

            for arg in annotate_args:
                if isinstance(arg, Renderable):
                    return arg.to_html(python_val)
        return transformer.to_html(ctx, python_val, expected_python_type)

    @classmethod
    def named_tuple_to_variable_map(cls, t: typing.NamedTuple) -> _interface_models.VariableMap:
        """
        Converts a python-native ``NamedTuple`` to a flyte-specific VariableMap of named literals.
        """
        variables = {}
        for idx, (var_name, var_type) in enumerate(t.__annotations__.items()):
            literal_type = cls.to_literal_type(var_type)
            variables[var_name] = _interface_models.Variable(type=literal_type, description=f"{idx}")
        return _interface_models.VariableMap(variables=variables)

    @classmethod
    @timeit("Translate literal to python value")
    def literal_map_to_kwargs(
        cls,
        ctx: FlyteContext,
        lm: LiteralMap,
        python_types: typing.Optional[typing.Dict[str, type]] = None,
        literal_types: typing.Optional[typing.Dict[str, _interface_models.Variable]] = None,
    ) -> typing.Dict[str, typing.Any]:
        synced = loop_manager.synced(cls._literal_map_to_kwargs)
        return synced(ctx, lm, python_types, literal_types)

    @classmethod
    @timeit("AsyncTranslate literal to python value")
    async def _literal_map_to_kwargs(
        cls,
        ctx: FlyteContext,
        lm: LiteralMap,
        python_types: typing.Optional[typing.Dict[str, type]] = None,
        literal_types: typing.Optional[typing.Dict[str, _interface_models.Variable]] = None,
    ) -> typing.Dict[str, typing.Any]:
        """
        Given a ``LiteralMap`` (usually an input into a task - intermediate), convert to kwargs for the task
        """
        if python_types is None and literal_types is None:
            raise ValueError("At least one of python_types or literal_types must be provided")

        if literal_types:
            python_interface_inputs = {
                name: TypeEngine.guess_python_type(lt.type) for name, lt in literal_types.items()
            }
        else:
            python_interface_inputs = python_types  # type: ignore

        if not python_interface_inputs or len(python_interface_inputs) == 0:
            return {}

        if len(lm.literals) > len(python_interface_inputs):
            raise ValueError(
                f"Received more input values {len(lm.literals)}"
                f" than allowed by the input spec {len(python_interface_inputs)}"
            )
        kwargs = {}
        try:
            for i, k in enumerate(lm.literals):
                kwargs[k] = asyncio.create_task(
                    TypeEngine.async_to_python_value(ctx, lm.literals[k], python_interface_inputs[k])
                )
            await asyncio.gather(*kwargs.values())
        except TypeTransformerFailedError as exc:
            exc.args = (f"Error converting input '{k}' at position {i}:\n  {exc.args[0]}",)
            raise

        kwargs = {k: v.result() for k, v in kwargs.items() if v is not None}
        return kwargs

    @classmethod
    def dict_to_literal_map(
        cls,
        ctx: FlyteContext,
        d: typing.Dict[str, typing.Any],
        type_hints: Optional[typing.Dict[str, type]] = None,
    ) -> LiteralMap:
        synced = loop_manager.synced(cls._dict_to_literal_map)
        return synced(ctx, d, type_hints)

    @classmethod
    async def _dict_to_literal_map(
        cls,
        ctx: FlyteContext,
        d: typing.Dict[str, typing.Any],
        type_hints: Optional[typing.Dict[str, type]] = None,
    ) -> LiteralMap:
        """
        Given a dictionary mapping string keys to python values and a dictionary containing guessed types for such string keys,
        convert to a LiteralMap.
        """
        type_hints = type_hints or {}
        literal_map = {}
        for k, v in d.items():
            # The guessed type takes precedence over the type returned by the python runtime. This is needed
            # to account for the type erasure that happens in the case of built-in collection containers, such as
            # `list` and `dict`.
            python_type = type_hints.get(k, type(v))
            literal_map[k] = asyncio.create_task(
                TypeEngine.async_to_literal(
                    ctx=ctx,
                    python_val=v,
                    python_type=python_type,
                    expected=TypeEngine.to_literal_type(python_type),
                )
            )
        await asyncio.gather(*literal_map.values(), return_exceptions=True)
        for idx, (k, v) in enumerate(literal_map.items()):
            if literal_map[k].exception() is not None:
                python_type = type_hints.get(k, type(d[k]))
                e: BaseException = literal_map[k].exception()  # type: ignore
                if isinstance(e, TypeError):
                    raise user_exceptions.FlyteTypeException(type(v), python_type, received_value=v)
                else:
                    raise e
            literal_map[k] = v.result()

        return LiteralMap(literal_map)

    @classmethod
    async def dict_to_literal_map_pb(
        cls,
        ctx: FlyteContext,
        d: typing.Dict[str, typing.Any],
        type_hints: Optional[typing.Dict[str, type]] = None,
    ) -> Optional[literals_pb2.LiteralMap]:
        literal_map = await cls._dict_to_literal_map(ctx, d, type_hints)
        return literal_map.to_flyte_idl()

    @classmethod
    def get_available_transformers(cls) -> typing.KeysView[Type]:
        """
        Returns all python types for which transformers are available
        """
        return cls._REGISTRY.keys()

    @classmethod
    def guess_python_types(
        cls, flyte_variable_dict: typing.Dict[str, _interface_models.Variable]
    ) -> typing.Dict[str, type]:
        """
        Transforms a dictionary of flyte-specific ``Variable`` objects to a dictionary of regular python values.
        """
        python_types = {}
        for k, v in flyte_variable_dict.items():
            python_types[k] = cls.guess_python_type(v.type)
        return python_types

    @classmethod
    def guess_python_type(cls, flyte_type: LiteralType) -> type:
        """
        Transforms a flyte-specific ``LiteralType`` to a regular python value.
        """
        for _, transformer in cls._REGISTRY.items():
            try:
                return transformer.guess_python_type(flyte_type)
            except ValueError:
                logger.debug(f"Skipping transformer {transformer.name} for {flyte_type}")

        # Because the dataclass transformer is handled explicitly in the get_transformer code, we have to handle it
        # separately here too.
        try:
            return cls._DATACLASS_TRANSFORMER.guess_python_type(literal_type=flyte_type)
        except ValueError:
            logger.debug(f"Skipping transformer {cls._DATACLASS_TRANSFORMER.name} for {flyte_type}")
        raise ValueError(f"No transformers could reverse Flyte literal type {flyte_type}")


class ListTransformer(AsyncTypeTransformer[T]):
    """
    Transformer that handles a univariate typing.List[T]
    """

    def __init__(self):
        super().__init__("Typed List", list)

    @staticmethod
    def get_sub_type(t: Type[T]) -> Type[T]:
        """
        Return the generic Type T of the List
        """
        if (sub_type := ListTransformer.get_sub_type_or_none(t)) is not None:
            return sub_type

        raise ValueError("Only generic univariate typing.List[T] type is supported.")

    @staticmethod
    def get_sub_type_or_none(t: Type[T]) -> Optional[Type[T]]:
        """
        Return the generic Type T of the List, or None if the generic type cannot be inferred
        """
        if hasattr(t, "__origin__"):
            # Handle annotation on list generic, eg:
            # Annotated[typing.List[int], 'foo']
            if is_annotated(t):
                return ListTransformer.get_sub_type(get_args(t)[0])

            if getattr(t, "__origin__") is list and hasattr(t, "__args__"):
                return getattr(t, "__args__")[0]

        return None

    def get_literal_type(self, t: Type[T]) -> Optional[LiteralType]:
        """
        Only univariate Lists are supported in Flyte
        """
        try:
            sub_type = TypeEngine.to_literal_type(self.get_sub_type(t))
            return _type_models.LiteralType(collection_type=sub_type)
        except Exception as e:
            raise ValueError(f"Type of Generic List type is not supported, {e}")

    @staticmethod
    def is_batchable(t: Type):
        """
        This function evaluates whether the provided type is batchable or not.
        It returns True only if the type is either List or Annotated(List) and the List subtype is FlytePickle.
        """
        from flytekit.types.pickle import FlytePickle

        if is_annotated(t):
            return ListTransformer.is_batchable(get_args(t)[0])
        if get_origin(t) is list:
            subtype = get_args(t)[0]
            if subtype == FlytePickle or (hasattr(subtype, "__origin__") and subtype.__origin__ == FlytePickle):
                return True
        return False

    async def async_to_literal(
        self, ctx: FlyteContext, python_val: T, python_type: Type[T], expected: LiteralType
    ) -> Literal:
        if type(python_val) != list:
            raise TypeTransformerFailedError("Expected a list")

        if ListTransformer.is_batchable(python_type):
            from flytekit.types.pickle.pickle import BatchSize, FlytePickle

            batch_size = len(python_val)  # default batch size
            # parse annotated to get the number of items saved in a pickle file.
            if is_annotated(python_type):
                for annotation in get_args(python_type)[1:]:
                    if isinstance(annotation, BatchSize):
                        batch_size = annotation.val
                        break
            if batch_size > 0:
                lit_list = [
                    TypeEngine.to_literal(ctx, python_val[i : i + batch_size], FlytePickle, expected.collection_type)
                    for i in range(0, len(python_val), batch_size)
                ]  # type: ignore
            else:
                lit_list = []
        else:
            t = self.get_sub_type(python_type)
            lit_list = [TypeEngine.async_to_literal(ctx, x, t, expected.collection_type) for x in python_val]
            lit_list = await asyncio.gather(*lit_list)

        return Literal(collection=LiteralCollection(literals=lit_list))

    async def async_to_python_value(  # type: ignore
        self, ctx: FlyteContext, lv: Literal, expected_python_type: Type[T]
    ) -> typing.Optional[typing.List[T]]:
        if lv and lv.scalar and lv.scalar.binary is not None:
            return self.from_binary_idl(lv.scalar.binary, expected_python_type)  # type: ignore

        try:
            lits = lv.collection.literals
        except AttributeError:
            raise TypeTransformerFailedError(
                (
                    f"The expected python type is '{expected_python_type}' but the received Flyte literal value "
                    f"is not a collection (Flyte's representation of Python lists)."
                )
            )
        if self.is_batchable(expected_python_type):
            from flytekit.types.pickle import FlytePickle

            batch_list = [TypeEngine.to_python_value(ctx, batch, FlytePickle) for batch in lits]
            if len(batch_list) > 0 and type(batch_list[0]) is list:
                # Make it have backward compatibility. The upstream task may use old version of Flytekit that won't
                # merge the elements in the list. Therefore, we should check if the batch_list[0] is the list first.
                return [item for batch in batch_list for item in batch]
            return batch_list
        else:
            st = self.get_sub_type(expected_python_type)
            result = [TypeEngine.async_to_python_value(ctx, x, st) for x in lits]
            result = await asyncio.gather(*result)
            return result  # type: ignore  # should be a list, thinks its a tuple

    def guess_python_type(self, literal_type: LiteralType) -> list:  # type: ignore
        if literal_type.collection_type:
            ct: Type = TypeEngine.guess_python_type(literal_type.collection_type)
            return typing.List[ct]  # type: ignore
        raise ValueError(f"List transformer cannot reverse {literal_type}")


@lru_cache
def display_pickle_warning(python_type: str):
    # This is a warning that is only displayed once per python type
    logger.warning(
        f"Unsupported Type {python_type} found, Flyte will default to use PickleFile as the transport. "
        f"Pickle can only be used to send objects between the exact same version of Python, "
        f"and we strongly recommend to use python type that flyte support."
    )


def _add_tag_to_type(x: LiteralType, tag: str) -> LiteralType:
    x._structure = TypeStructure(tag=tag)
    return x


def _type_essence(x: LiteralType) -> LiteralType:
    if x.metadata is not None or x.structure is not None or x.annotation is not None:
        x = LiteralType.from_flyte_idl(x.to_flyte_idl())
        x._metadata = None
        x._structure = None
        x._annotation = None

    return x


def _are_types_castable(upstream: LiteralType, downstream: LiteralType) -> bool:
    if upstream.collection_type is not None:
        if downstream.collection_type is None:
            return False

        return _are_types_castable(upstream.collection_type, downstream.collection_type)

    if upstream.map_value_type is not None:
        if downstream.map_value_type is None:
            return False

        return _are_types_castable(upstream.map_value_type, downstream.map_value_type)

    # TODO: Structured dataset type matching requires that downstream structured datasets
    # are a strict sub-set of the upstream structured dataset.
    if upstream.structured_dataset_type is not None:
        if downstream.structured_dataset_type is None:
            return False

        usdt = upstream.structured_dataset_type
        dsdt = downstream.structured_dataset_type

        if usdt.format != dsdt.format:
            return False

        if usdt.external_schema_type != dsdt.external_schema_type:
            return False

        if usdt.external_schema_bytes != dsdt.external_schema_bytes:
            return False

        ucols = usdt.columns
        dcols = dsdt.columns

        if len(ucols) != len(dcols):
            return False

        for u, d in zip(ucols, dcols):
            if u.name != d.name:
                return False

            if not _are_types_castable(u.literal_type, d.literal_type):
                return False

        return True

    if upstream.union_type is not None:
        # for each upstream variant, there must be a compatible type downstream
        for v in upstream.union_type.variants:
            if not _are_types_castable(v, downstream):
                return False
        return True

    if downstream.union_type is not None:
        # there must be a compatible downstream type
        for v in downstream.union_type.variants:
            if _are_types_castable(upstream, v):
                return True

    if upstream.enum_type is not None:
        # enums are castable to string
        if downstream.simple == SimpleType.STRING:
            return True

    if _type_essence(upstream) == _type_essence(downstream):
        return True

    return False


def _is_union_type(t):
    """Returns True if t is a Union type."""

    if sys.version_info >= (3, 10):
        import types

        UnionType = types.UnionType
    else:
        UnionType = None

    return t is typing.Union or get_origin(t) is typing.Union or UnionType and isinstance(t, UnionType)


class UnionTransformer(AsyncTypeTransformer[T]):
    """
    Transformer that handles a typing.Union[T1, T2, ...]
    """

    def __init__(self):
        super().__init__("Typed Union", typing.Union)

    @staticmethod
    def is_optional_type(t: Type) -> bool:
        return _is_union_type(t) and type(None) in get_args(t)

    @staticmethod
    def get_sub_type_in_optional(t: Type[T]) -> Type[T]:
        """
        Return the generic Type T of the Optional type
        """
        return get_args(t)[0]

    def assert_type(self, t: Type[T], v: T):
        python_type = get_underlying_type(t)
        if _is_union_type(python_type):
            for sub_type in get_args(python_type):
                if sub_type == typing.Any:
                    # this is an edge case
                    return
                try:
                    super().assert_type(sub_type, v)
                    return
                except TypeTransformerFailedError:
                    continue
            raise TypeTransformerFailedError(f"Value {v} is not of type {t}")
        else:
            super().assert_type(t, v)

    def get_literal_type(self, t: Type[T]) -> Optional[LiteralType]:
        t = get_underlying_type(t)

        try:
            trans: typing.List[typing.Tuple[TypeTransformer, typing.Any]] = [
                (TypeEngine.get_transformer(x), x) for x in get_args(t)
            ]
            # must go through TypeEngine.to_literal_type instead of trans.get_literal_type
            # to handle Annotated
            variants = [_add_tag_to_type(TypeEngine.to_literal_type(x), t.name) for (t, x) in trans]
            return _type_models.LiteralType(union_type=UnionType(variants))
        except Exception as e:
            raise ValueError(f"Type of Generic Union type is not supported, {e}")

    async def async_to_literal(
        self, ctx: FlyteContext, python_val: T, python_type: Type[T], expected: LiteralType
    ) -> typing.Union[Literal, asyncio.Future]:
        python_type = get_underlying_type(python_type)

        found_res = False
        is_ambiguous = False
        res = None
        res_type = None
        t = None
        for i in range(len(get_args(python_type))):
            try:
                t = get_args(python_type)[i]
                trans: TypeTransformer[T] = TypeEngine.get_transformer(t)
                if isinstance(trans, AsyncTypeTransformer):
                    attempt = trans.async_to_literal(ctx, python_val, t, expected.union_type.variants[i])
                    res = await attempt
                else:
                    res = trans.to_literal(ctx, python_val, t, expected.union_type.variants[i])
                if found_res:
                    print(f"Current type {get_args(python_type)[i]} old res {res_type}")
                    is_ambiguous = True
                res_type = _add_tag_to_type(trans.get_literal_type(t), trans.name)
                found_res = True
            except Exception as e:
                logger.warning(
                    f"UnionTransformer failed attempt to convert from {python_val} to {t} error: {e}",
                )
                continue

        if is_ambiguous:
            raise TypeError("Ambiguous choice of variant for union type")

        if found_res:
            return Literal(scalar=Scalar(union=Union(value=res, stored_type=res_type)))

        raise TypeTransformerFailedError(f"Cannot convert from {python_val} to {python_type}")

    async def async_to_python_value(
        self, ctx: FlyteContext, lv: Literal, expected_python_type: Type[T]
    ) -> Optional[typing.Any]:
        expected_python_type = get_underlying_type(expected_python_type)

        union_tag = None
        union_type = None
        if lv.scalar is not None and lv.scalar.union is not None:
            union_type = lv.scalar.union.stored_type
            if union_type.structure is not None:
                union_tag = union_type.structure.tag

        found_res = False
        is_ambiguous = False
        cur_transformer = ""
        res = None
        res_tag = None
        # This is serial, not actually async, but should be okay since it's more reasonable for Unions.
        for v in get_args(expected_python_type):
            try:
                trans: TypeTransformer[T] = TypeEngine.get_transformer(v)
                if union_tag is not None:
                    if trans.name != union_tag:
                        continue

                    expected_literal_type = TypeEngine.to_literal_type(v)
                    if not _are_types_castable(union_type, expected_literal_type):
                        continue

                    assert lv.scalar is not None  # type checker
                    assert lv.scalar.union is not None  # type checker

                    if isinstance(trans, AsyncTypeTransformer):
                        if lv.scalar.binary:
                            res = await trans.async_to_python_value(ctx, lv, v)
                        else:
                            res = await trans.async_to_python_value(ctx, lv.scalar.union.value, v)
                    else:
                        if lv.scalar.binary:
                            res = trans.to_python_value(ctx, lv, v)
                        else:
                            res = trans.to_python_value(ctx, lv.scalar.union.value, v)
                        if isinstance(res, asyncio.Future):
                            res = await res

                    if found_res:
                        is_ambiguous = True
                        cur_transformer = trans.name
                        break
                else:
                    if isinstance(trans, AsyncTypeTransformer):
                        res = await trans.async_to_python_value(ctx, lv, v)
                    else:
                        res = trans.to_python_value(ctx, lv, v)
                    if found_res:
                        is_ambiguous = True
                        cur_transformer = trans.name
                        break
                res_tag = trans.name
                found_res = True
            except Exception as e:
                logger.debug(f"Failed to convert from {lv} to {v} with error: {e}")

        if is_ambiguous:
            raise TypeError(
                "Ambiguous choice of variant for union type. "
                + f"Both {res_tag} and {cur_transformer} transformers match"
            )

        if found_res:
            return res

        raise TypeError(f"Cannot convert from {lv} to {expected_python_type} (using tag {union_tag})")

    def guess_python_type(self, literal_type: LiteralType) -> type:
        if literal_type.union_type is not None:
            return typing.Union[tuple(TypeEngine.guess_python_type(v) for v in literal_type.union_type.variants)]  # type: ignore

        raise ValueError(f"Union transformer cannot reverse {literal_type}")


class DictTransformer(AsyncTypeTransformer[dict]):
    """
    Transformer that transforms an univariate dictionary Dict[str, T] to a Literal Map or
    transforms an untyped dictionary to a Binary Scalar Literal with a Struct Literal Type.
    """

    def __init__(self):
        super().__init__("Typed Dict", dict)

    @staticmethod
    def extract_types_or_metadata(t: Optional[Type[dict]]) -> typing.Tuple:
        _origin = get_origin(t)
        _args = get_args(t)
        if _origin is not None:
            if _origin is Annotated and _args:
                # _args holds the type arguments to the dictionary, in other words:
                # >>> get_args(Annotated[dict[int, str], FlyteAnnotation("abc")])
                # (dict[int, str], <flytekit.core.annotation.FlyteAnnotation object at 0x107f6ff80>)
                for x in _args[1:]:
                    if isinstance(x, FlyteAnnotation):
                        raise ValueError(
                            f"Flytekit does not currently have support for FlyteAnnotations applied to dicts. {t} cannot be parsed."
                        )
            if _origin in [dict, Annotated] and _args is not None:
                return _args  # type: ignore
        return None, None

    @staticmethod
    def dict_to_binary_literal(ctx: FlyteContext, v: dict, python_type: Type[dict], allow_pickle: bool) -> Literal:
        """
        Converts a Python dictionary to a Flyte-specific ``Literal`` using MessagePack encoding.
        Falls back to Pickle if encoding fails and `allow_pickle` is True.
        """
        from flytekit.types.pickle import FlytePickle

        try:
            # Handle dictionaries with non-string keys (e.g., Dict[int, Type])
            encoder = MessagePackEncoder(python_type)
            msgpack_bytes = encoder.encode(v)
            return Literal(scalar=Scalar(binary=Binary(value=msgpack_bytes, tag="msgpack")))
        except TypeError as e:
            if allow_pickle:
                remote_path = FlytePickle.to_pickle(ctx, v)
                return Literal(
                    scalar=Scalar(
                        generic=_json_format.Parse(json.dumps({"pickle_file": remote_path}), _struct.Struct())
                    ),
                    metadata={"format": "pickle"},
                )
            raise TypeTransformerFailedError(f"Cannot convert `{v}` to Flyte Literal.\n" f"Error Message: {e}")

    @staticmethod
    def is_pickle(python_type: Type[dict]) -> typing.Tuple[bool, Type]:
        base_type, *metadata = DictTransformer.extract_types_or_metadata(python_type)

        for each_metadata in metadata:
            if isinstance(each_metadata, OrderedDict):
                allow_pickle = each_metadata.get("allow_pickle", False)
                return allow_pickle, base_type

        return False, base_type

    @staticmethod
    def dict_types(python_type: Type) -> typing.Tuple[typing.Any, ...]:
        if get_origin(python_type) is Annotated:
            base_type, *_ = DictTransformer.extract_types_or_metadata(python_type)
            tp = get_args(base_type)
        else:
            tp = DictTransformer.extract_types_or_metadata(python_type)

        return tp

    def get_literal_type(self, t: Type[dict]) -> LiteralType:
        """
        Transforms a native python dictionary to a flyte-specific ``LiteralType``
        """
        tp = self.dict_types(t)

        if tp:
            if tp[0] == str:
                try:
                    sub_type = TypeEngine.to_literal_type(cast(type, tp[1]))
                    return _type_models.LiteralType(map_value_type=sub_type)
                except Exception as e:
                    raise ValueError(f"Type of Generic List type is not supported, {e}")
        return _type_models.LiteralType(simple=_type_models.SimpleType.STRUCT)

    async def async_to_literal(
        self, ctx: FlyteContext, python_val: typing.Any, python_type: Type[dict], expected: LiteralType
    ) -> Literal:
        if type(python_val) != dict:
            raise TypeTransformerFailedError("Expected a dict")

        allow_pickle = False
        base_type = None

        if get_origin(python_type) is Annotated:
            allow_pickle, base_type = DictTransformer.is_pickle(python_type)

        if expected and expected.simple and expected.simple == SimpleType.STRUCT:
            return self.dict_to_binary_literal(ctx, python_val, python_type, allow_pickle)

        lit_map = {}
        for k, v in python_val.items():
            if type(k) != str:
                raise ValueError("Flyte MapType expects all keys to be strings")
            # TODO: log a warning for Annotated objects that contain HashMethod

            if base_type:
                _, v_type = get_args(base_type)
            else:
                _, v_type = self.extract_types_or_metadata(python_type)

            lit_map[k] = asyncio.create_task(
                TypeEngine.async_to_literal(ctx, v, cast(type, v_type), expected.map_value_type)
            )

        await asyncio.gather(*lit_map.values())
        for k, v in lit_map.items():
            lit_map[k] = v.result()

        return Literal(map=LiteralMap(literals=lit_map))

    async def async_to_python_value(self, ctx: FlyteContext, lv: Literal, expected_python_type: Type[dict]) -> dict:
        if lv and lv.scalar and lv.scalar.binary is not None:
            return self.from_binary_idl(lv.scalar.binary, expected_python_type)  # type: ignore

        if lv and lv.map and lv.map.literals is not None:
            tp = self.dict_types(expected_python_type)

            if tp is None or tp[0] is None:
                raise TypeError(
                    "TypeMismatch: Cannot convert to python dictionary from Flyte Literal Dictionary as the given "
                    "dictionary does not have sub-type hints or they do not match with the originating dictionary "
                    "source. Flytekit does not currently support implicit conversions"
                )
            if tp[0] != str:
                raise TypeError("TypeMismatch. Destination dictionary does not accept 'str' key")
            py_map = {}
            for k, v in lv.map.literals.items():
                fut = asyncio.create_task(TypeEngine.async_to_python_value(ctx, v, cast(Type, tp[1])))
                py_map[k] = fut

            await asyncio.gather(*py_map.values())
            for k, v in py_map.items():
                py_map[k] = v.result()

            return py_map

        # for empty generic we have to explicitly test for lv.scalar.generic is not None as empty dict
        # evaluates to false
        if lv and lv.scalar and lv.scalar.generic is not None:
            if lv.metadata and lv.metadata.get("format", None) == "pickle":
                from flytekit.types.pickle import FlytePickle

                uri = json.loads(_json_format.MessageToJson(lv.scalar.generic)).get("pickle_file")
                return FlytePickle.from_pickle(uri)

            try:
                """
                Handles the case where Flyte Console provides input as a protobuf struct.
                When resolving an attribute like 'dc.dict_int_ff', FlytePropeller retrieves a dictionary.
                Mashumaro's decoder can convert this dictionary to the expected Python object if the correct type is provided.
                Since Flyte Types handle their own deserialization, the dictionary is automatically converted to the expected Python object.

                Example Code:
                @dataclass
                class DC:
                    dict_int_ff: Dict[int, FlyteFile]

                @workflow
                def wf(dc: DC):
                    t_ff(dc.dict_int_ff)

                Life Cycle:
                json str            -> protobuf struct         -> resolved protobuf struct   -> dictionary                -> expected Python object
                (console user input)   (console output)           (propeller)                   (flytekit dict transformer)  (mashumaro decoder)

                Related PR:
                - Title: Override Dataclass Serialization/Deserialization Behavior for FlyteTypes via Mashumaro
                - Link: https://github.com/flyteorg/flytekit/pull/2554
                - Title: Binary IDL With MessagePack
                - Link: https://github.com/flyteorg/flytekit/pull/2760
                """

                dict_obj = json.loads(_json_format.MessageToJson(lv.scalar.generic))
                msgpack_bytes = msgpack.dumps(dict_obj)

                try:
                    decoder = self._msgpack_decoder[expected_python_type]
                except KeyError:
                    decoder = MessagePackDecoder(expected_python_type, pre_decoder_func=_default_msgpack_decoder)
                    self._msgpack_decoder[expected_python_type] = decoder

                return decoder.decode(msgpack_bytes)
            except TypeError:
                raise TypeTransformerFailedError(f"Cannot convert from {lv} to {expected_python_type}")

        raise TypeTransformerFailedError(f"Cannot convert from {lv} to {expected_python_type}")

    def guess_python_type(self, literal_type: LiteralType) -> Union[Type[dict], typing.Dict[Type, Type]]:
        if literal_type.map_value_type:
            mt = TypeEngine.guess_python_type(literal_type.map_value_type)
            return typing.Dict[str, mt]  # type: ignore

        if literal_type.simple == SimpleType.STRUCT:
            if literal_type.metadata is None:
                return dict  # type: ignore

        raise ValueError(f"Dictionary transformer cannot reverse {literal_type}")


class TextIOTransformer(TypeTransformer[typing.TextIO]):
    """
    Handler for TextIO
    """

    def __init__(self):
        super().__init__(name="TextIO", t=typing.TextIO)

    def _blob_type(self) -> _core_types.BlobType:
        return _core_types.BlobType(
            format=mimetypes.types_map[".txt"],
            dimensionality=_core_types.BlobType.BlobDimensionality.SINGLE,
        )

    def get_literal_type(self, t: typing.TextIO) -> LiteralType:  # type: ignore
        return _type_models.LiteralType(blob=self._blob_type())

    def to_literal(
        self, ctx: FlyteContext, python_val: typing.TextIO, python_type: Type[typing.TextIO], expected: LiteralType
    ) -> Literal:
        raise NotImplementedError("Implement handle for TextIO")

    def to_python_value(
        self, ctx: FlyteContext, lv: Literal, expected_python_type: Type[typing.TextIO]
    ) -> typing.TextIO:
        # TODO rename to get_auto_local_path()
        local_path = ctx.file_access.get_random_local_path()
        ctx.file_access.get_data(lv.scalar.blob.uri, local_path, is_multipart=False)
        # TODO it is probably the responsibility of the framework to close() this
        return open(local_path, "r")


class BinaryIOTransformer(TypeTransformer[typing.BinaryIO]):
    """
    Handler for BinaryIO
    """

    def __init__(self):
        super().__init__(name="BinaryIO", t=typing.BinaryIO)

    def _blob_type(self) -> _core_types.BlobType:
        return _core_types.BlobType(
            format=mimetypes.types_map[".bin"],
            dimensionality=_core_types.BlobType.BlobDimensionality.SINGLE,
        )

    def get_literal_type(self, t: Type[typing.BinaryIO]) -> LiteralType:
        return _type_models.LiteralType(
            blob=self._blob_type(),
        )

    def to_literal(
        self, ctx: FlyteContext, python_val: typing.BinaryIO, python_type: Type[typing.BinaryIO], expected: LiteralType
    ) -> Literal:
        raise NotImplementedError("Implement handle for TextIO")

    def to_python_value(
        self, ctx: FlyteContext, lv: Literal, expected_python_type: Type[typing.BinaryIO]
    ) -> typing.BinaryIO:
        local_path = ctx.file_access.get_random_local_path()
        ctx.file_access.get_data(lv.scalar.blob.uri, local_path, is_multipart=False)
        # TODO it is probability the responsibility of the framework to close this
        return open(local_path, "rb")


def generate_attribute_list_from_dataclass_json(schema: dict, schema_name: typing.Any):
    attribute_list: typing.List[tuple[Any, GenericAlias]] = []
    for property_key, property_val in schema[schema_name]["properties"].items():
        property_type = property_val["type"]
        # Handle list
        if property_val["type"] == "array":
            attribute_list.append((property_key, List[_get_element_type(property_val["items"])]))  # type: ignore[misc,index]
        # Handle dataclass and dict
        elif property_type == "object":
            if property_val.get("$ref"):
                name = property_val["$ref"].split("/")[-1]
                attribute_list.append(
                    (
                        property_key,
                        typing.cast(GenericAlias, convert_marshmallow_json_schema_to_python_class(schema, name)),
                    )
                )
            elif property_val.get("additionalProperties"):
                attribute_list.append(
                    (property_key, typing.cast(GenericAlias, _get_element_type(property_val["additionalProperties"]))),
                )
            else:
                attribute_list.append((property_key, Dict[str, _get_element_type(property_val)]))  # type: ignore[misc,index]
        # Handle int, float, bool or str
        else:
            attribute_list.append([property_key, _get_element_type(property_val)])  # type: ignore
    return attribute_list


def convert_marshmallow_json_schema_to_python_class(schema: dict, schema_name: typing.Any) -> type:
    """
    Generate a model class based on the provided JSON Schema
    :param schema: dict representing valid JSON schema
    :param schema_name: dataclass name of return type
    """

    attribute_list = generate_attribute_list_from_dataclass_json(schema, schema_name)
    return dataclass_json(dataclasses.make_dataclass(schema_name, attribute_list))


def convert_mashumaro_json_schema_to_python_class(schema: dict, schema_name: typing.Any) -> type:
    """
    Generate a model class based on the provided JSON Schema
    :param schema: dict representing valid JSON schema
    :param schema_name: dataclass name of return type
    """

    attribute_list = generate_attribute_list_from_dataclass_json_mixin(schema, schema_name)
    return dataclass_json(dataclasses.make_dataclass(schema_name, attribute_list))


def _get_element_type(element_property: typing.Dict[str, str]) -> Type:
    element_type = (
        [e_property["type"] for e_property in element_property["anyOf"]]  # type: ignore
        if element_property.get("anyOf")
        else element_property["type"]
    )
    element_format = element_property["format"] if "format" in element_property else None

    if isinstance(element_type, list):
        # Element type of Optional[int] is [integer, None]
        return typing.Optional[_get_element_type({"type": element_type[0]})]  # type: ignore

    if element_type == "string":
        return str
    elif element_type == "integer":
        return int
    elif element_type == "boolean":
        return bool
    elif element_type == "number":
        if element_format == "integer":
            return int
        else:
            return float
    return str


def dataclass_from_dict(cls: type, src: typing.Dict[str, typing.Any]) -> typing.Any:
    """
    Utility function to construct a dataclass object from dict
    """
    field_types_lookup = {field.name: field.type for field in dataclasses.fields(cls)}

    constructor_inputs = {}
    for field_name, value in src.items():
        if dataclasses.is_dataclass(field_types_lookup[field_name]):
            constructor_inputs[field_name] = dataclass_from_dict(field_types_lookup[field_name], value)
        else:
            constructor_inputs[field_name] = value

    return cls(**constructor_inputs)


def _check_and_covert_float(lv: Literal) -> float:
    if lv.scalar.primitive.float_value is not None:
        return lv.scalar.primitive.float_value
    elif lv.scalar.primitive.integer is not None:
        return float(lv.scalar.primitive.integer)
    raise TypeTransformerFailedError(f"Cannot convert literal {lv} to float")


def _handle_flyte_console_float_input_to_int(lv: Literal) -> int:
    """
    Flyte Console is written by JavaScript and JavaScript has only one number type which is float.
    We have to convert float to int back in the following example.

    Example Code:
    @dataclass
    class DC:
        a: int

    @workflow
    def wf(dc: DC):
        t_int(a=dc.a)

    Life Cycle:
    json str            -> protobuf struct         -> resolved float    -> float                          -> int
    (console user input)   (console output)           (propeller)          (flytekit simple transformer)  (_handle_flyte_console_float_input_to_int)
    """
    if lv.scalar.primitive.integer is not None:
        return lv.scalar.primitive.integer

    if lv.scalar.primitive.float_value is not None:
        logger.info(f"Converting literal float {lv.scalar.primitive.float_value} to int, might have precision loss.")
        return int(lv.scalar.primitive.float_value)

    raise TypeTransformerFailedError(f"Cannot convert literal {lv} to int")


def _check_and_convert_void(lv: Literal) -> None:
    if lv.scalar.none_type is None:
        raise TypeTransformerFailedError(f"Cannot convert literal {lv} to None")
    return None


<<<<<<< HEAD
def _register_default_type_transformers():
    TypeEngine.register(
        SimpleTransformer(
            "int",
            int,
            _type_models.LiteralType(simple=_type_models.SimpleType.INTEGER),
            lambda x: Literal(scalar=Scalar(primitive=Primitive(integer=x))),
            _handle_flyte_console_float_input_to_int,
        )
    )

    TypeEngine.register(
        SimpleTransformer(
            "float",
            float,
            _type_models.LiteralType(simple=_type_models.SimpleType.FLOAT),
            lambda x: Literal(scalar=Scalar(primitive=Primitive(float_value=x))),
            _check_and_covert_float,
        )
    )

    TypeEngine.register(
        SimpleTransformer(
            "bool",
            bool,
            _type_models.LiteralType(simple=_type_models.SimpleType.BOOLEAN),
            lambda x: Literal(scalar=Scalar(primitive=Primitive(boolean=x))),
            lambda x: x.scalar.primitive.boolean,
        )
    )
=======
IntTransformer = SimpleTransformer(
    "int",
    int,
    _type_models.LiteralType(simple=_type_models.SimpleType.INTEGER),
    lambda x: Literal(scalar=Scalar(primitive=Primitive(integer=x))),
    lambda x: x.scalar.primitive.integer,
)

FloatTransformer = SimpleTransformer(
    "float",
    float,
    _type_models.LiteralType(simple=_type_models.SimpleType.FLOAT),
    lambda x: Literal(scalar=Scalar(primitive=Primitive(float_value=x))),
    _check_and_covert_float,
)

BoolTransformer = SimpleTransformer(
    "bool",
    bool,
    _type_models.LiteralType(simple=_type_models.SimpleType.BOOLEAN),
    lambda x: Literal(scalar=Scalar(primitive=Primitive(boolean=x))),
    lambda x: x.scalar.primitive.boolean,
)

StrTransformer = SimpleTransformer(
    "str",
    str,
    _type_models.LiteralType(simple=_type_models.SimpleType.STRING),
    lambda x: Literal(scalar=Scalar(primitive=Primitive(string_value=x))),
    lambda x: x.scalar.primitive.string_value,
)

DatetimeTransformer = SimpleTransformer(
    "datetime",
    datetime.datetime,
    _type_models.LiteralType(simple=_type_models.SimpleType.DATETIME),
    lambda x: Literal(scalar=Scalar(primitive=Primitive(datetime=x))),
    lambda x: x.scalar.primitive.datetime,
)

TimedeltaTransformer = SimpleTransformer(
    "timedelta",
    datetime.timedelta,
    _type_models.LiteralType(simple=_type_models.SimpleType.DURATION),
    lambda x: Literal(scalar=Scalar(primitive=Primitive(duration=x))),
    lambda x: x.scalar.primitive.duration,
)

DateTransformer = SimpleTransformer(
    "date",
    datetime.date,
    _type_models.LiteralType(simple=_type_models.SimpleType.DATETIME),
    lambda x: Literal(
        scalar=Scalar(primitive=Primitive(datetime=datetime.datetime.combine(x, datetime.time.min)))
    ),  # convert datetime to date
    lambda x: x.scalar.primitive.datetime.date(),  # get date from datetime
)

NoneTransformer = SimpleTransformer(
    "none",
    type(None),
    _type_models.LiteralType(simple=_type_models.SimpleType.NONE),
    lambda x: Literal(scalar=Scalar(none_type=Void())),
    lambda x: _check_and_convert_void(x),
)
>>>>>>> 945d2dff


def _register_default_type_transformers():
    TypeEngine.register(IntTransformer)
    TypeEngine.register(FloatTransformer)
    TypeEngine.register(StrTransformer)
    TypeEngine.register(DatetimeTransformer)
    TypeEngine.register(DateTransformer)
    TypeEngine.register(TimedeltaTransformer)
    TypeEngine.register(BoolTransformer)
    TypeEngine.register(NoneTransformer, [None])  # noqa
    TypeEngine.register(ListTransformer())
    if sys.version_info >= (3, 10):
        from types import UnionType

        TypeEngine.register(UnionTransformer(), [UnionType])
    else:
        TypeEngine.register(UnionTransformer())
    TypeEngine.register(DictTransformer())
    TypeEngine.register(TextIOTransformer())
    TypeEngine.register(BinaryIOTransformer())
    TypeEngine.register(EnumTransformer())
    TypeEngine.register(ProtobufTransformer())

    # inner type is. Also unsupported are typing's Tuples. Even though you can look inside them, Flyte's type system
    # doesn't support these currently.
    # Confusing note: typing.NamedTuple is in here even though task functions themselves can return them. We just mean
    # that the return signature of a task can be a NamedTuple that contains another NamedTuple inside it.
    # Also, it's not entirely true that Flyte IDL doesn't support tuples. We can always fake them as structs, but we'll
    # hold off on doing that for now, as we may amend the IDL formally to support tuples.
    TypeEngine.register_restricted_type("non typed tuple", tuple)
    TypeEngine.register_restricted_type("non typed tuple", typing.Tuple)
    TypeEngine.register_restricted_type("named tuple", NamedTuple)


class LiteralsResolver(collections.UserDict):
    """
    LiteralsResolver is a helper class meant primarily for use with the FlyteRemote experience or any other situation
    where you might be working with LiteralMaps. This object allows the caller to specify the Python type that should
    correspond to an element of the map.
    """

    def __init__(
        self,
        literals: typing.Dict[str, Literal],
        variable_map: Optional[Dict[str, _interface_models.Variable]] = None,
        ctx: Optional[FlyteContext] = None,
    ):
        """
        :param literals: A Python map of strings to Flyte Literal models.
        :param variable_map: This map should be basically one side (either input or output) of the Flyte
          TypedInterface model and is used to guess the Python type through the TypeEngine if a Python type is not
          specified by the user. TypeEngine guessing is flaky though, so calls to get() should specify the as_type
          parameter when possible.
        """
        super().__init__(literals)
        if literals is None:
            raise ValueError("Cannot instantiate LiteralsResolver without a map of Literals.")
        self._literals = literals
        self._variable_map = variable_map
        self._native_values: Dict[str, type] = {}
        self._type_hints: Dict[str, type] = {}
        self._ctx = ctx

    def __str__(self) -> str:
        if self.literals:
            if len(self.literals) == len(self.native_values):
                return str(self.native_values)
            if self.native_values:
                header = "Partially converted to native values, call get(key, <type_hint>) to convert rest...\n"
                strs = []
                for key, literal in self._literals.items():
                    if key in self._native_values:
                        strs.append(f"{key}: " + str(self._native_values[key]) + "\n")
                    else:
                        lit_txt = str(self._literals[key])
                        lit_txt = textwrap.indent(lit_txt, " " * (len(key) + 2))
                        strs.append(f"{key}: \n" + lit_txt)

                return header + "{\n" + textwrap.indent("".join(strs), " " * 2) + "\n}"
            else:
                return str(literal_map_string_repr(self.literals))
        return "{}"

    def __repr__(self):
        return self.__str__()

    @property
    def native_values(self) -> typing.Dict[str, typing.Any]:
        return self._native_values

    @property
    def variable_map(self) -> Optional[Dict[str, _interface_models.Variable]]:
        return self._variable_map

    @property
    def literals(self):
        return self._literals

    def update_type_hints(self, type_hints: typing.Dict[str, typing.Type]):
        self._type_hints.update(type_hints)

    def get_literal(self, key: str) -> Literal:
        if key not in self._literals:
            raise ValueError(f"Key {key} is not in the literal map")

        return self._literals[key]

    def __getitem__(self, key: str):
        # First check to see if it's even in the literal map.
        if key not in self._literals:
            raise ValueError(f"Key {key} is not in the literal map")

        # Return the cached value if it's cached
        if key in self._native_values:
            return self._native_values[key]

        return self.get(key)

    def get(self, attr: str, as_type: Optional[typing.Type] = None) -> typing.Any:  # type: ignore
        """
        This will get the ``attr`` value from the Literal map, and invoke the TypeEngine to convert it into a Python
        native value. A Python type can optionally be supplied. If successful, the native value will be cached and
        future calls will return the cached value instead.

        :param attr:
        :param as_type:
        :return: Python native value from the LiteralMap
        """
        if attr not in self._literals:
            raise AttributeError(f"Attribute {attr} not found")
        if attr in self.native_values:
            return self.native_values[attr]

        if as_type is None:
            if attr in self._type_hints:
                as_type = self._type_hints[attr]
            else:
                if self.variable_map and attr in self.variable_map:
                    try:
                        as_type = TypeEngine.guess_python_type(self.variable_map[attr].type)
                    except ValueError as e:
                        logger.error(f"Could not guess a type for Variable {self.variable_map[attr]}")
                        raise e
                else:
                    raise ValueError("as_type argument not supplied and Variable map not specified in LiteralsResolver")
        val = TypeEngine.to_python_value(
            self._ctx or FlyteContext.current_context(), self._literals[attr], cast(Type, as_type)
        )
        self._native_values[attr] = val
        return val


_register_default_type_transformers()


def is_annotated(t: Type) -> bool:
    return get_origin(t) is Annotated


def get_underlying_type(t: Type) -> Type:
    """Return the underlying type for annotated types or the type itself"""
    if is_annotated(t):
        return get_args(t)[0]
    return t<|MERGE_RESOLUTION|>--- conflicted
+++ resolved
@@ -2315,44 +2315,12 @@
     return None
 
 
-<<<<<<< HEAD
-def _register_default_type_transformers():
-    TypeEngine.register(
-        SimpleTransformer(
-            "int",
-            int,
-            _type_models.LiteralType(simple=_type_models.SimpleType.INTEGER),
-            lambda x: Literal(scalar=Scalar(primitive=Primitive(integer=x))),
-            _handle_flyte_console_float_input_to_int,
-        )
-    )
-
-    TypeEngine.register(
-        SimpleTransformer(
-            "float",
-            float,
-            _type_models.LiteralType(simple=_type_models.SimpleType.FLOAT),
-            lambda x: Literal(scalar=Scalar(primitive=Primitive(float_value=x))),
-            _check_and_covert_float,
-        )
-    )
-
-    TypeEngine.register(
-        SimpleTransformer(
-            "bool",
-            bool,
-            _type_models.LiteralType(simple=_type_models.SimpleType.BOOLEAN),
-            lambda x: Literal(scalar=Scalar(primitive=Primitive(boolean=x))),
-            lambda x: x.scalar.primitive.boolean,
-        )
-    )
-=======
 IntTransformer = SimpleTransformer(
     "int",
     int,
     _type_models.LiteralType(simple=_type_models.SimpleType.INTEGER),
     lambda x: Literal(scalar=Scalar(primitive=Primitive(integer=x))),
-    lambda x: x.scalar.primitive.integer,
+    _handle_flyte_console_float_input_to_int,
 )
 
 FloatTransformer = SimpleTransformer(
@@ -2412,7 +2380,6 @@
     lambda x: Literal(scalar=Scalar(none_type=Void())),
     lambda x: _check_and_convert_void(x),
 )
->>>>>>> 945d2dff
 
 
 def _register_default_type_transformers():

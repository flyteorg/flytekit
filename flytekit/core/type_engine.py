--- conflicted
+++ resolved
@@ -16,11 +16,7 @@
 from abc import ABC, abstractmethod
 from collections import OrderedDict
 from functools import lru_cache
-<<<<<<< HEAD
-from types import NoneType
-=======
-from types import GenericAlias
->>>>>>> 6944406e
+from types import GenericAlias, NoneType
 from typing import Any, Dict, List, NamedTuple, Optional, Type, cast
 
 import msgpack

--- conflicted
+++ resolved
@@ -10,15 +10,11 @@
 from abc import ABC, abstractmethod
 from typing import NamedTuple, Optional, Type, cast
 
-<<<<<<< HEAD
-import typing_extensions
-=======
 try:
     from typing import Annotated, get_args, get_origin
 except ImportError:
     from typing_extensions import Annotated, get_origin, get_args
 
->>>>>>> 64add745
 from dataclasses_json import DataClassJsonMixin, dataclass_json
 from google.protobuf import json_format as _json_format
 from google.protobuf import reflection as _proto_reflection
@@ -29,12 +25,7 @@
 from marshmallow_enum import EnumField, LoadDumpOptions
 from marshmallow_jsonschema import JSONSchema
 
-<<<<<<< HEAD
-from flytekit.common.exceptions import user as user_exceptions
-from flytekit.common.types import primitives as _primitives
 from flytekit.core.annotation import FlyteAnnotation
-=======
->>>>>>> 64add745
 from flytekit.core.context_manager import FlyteContext
 from flytekit.core.type_helpers import load_type_from_tag
 from flytekit.exceptions import user as user_exceptions
@@ -246,7 +237,7 @@
         Extracts the Literal type definition for a Dataclass and returns a type Struct.
         If possible also extracts the JSONSchema for the dataclass.
         """
-        if get_origin(t) is typing_extensions.Annotated:
+        if get_origin(t) is Annotated:
             raise ValueError(
                 "Flytekit does not currently have support for FlyteAnnotations applied to Dataclass."
                 f"Type {t} cannot be parsed."
@@ -579,9 +570,9 @@
         # Step 2
         if hasattr(python_type, "__origin__"):
             # Handling of annotated generics, eg:
-            # typing_extensions.Annotated[typing.List[int], 'foo']
-            if get_origin(python_type) is typing_extensions.Annotated:
-                return cls.get_transformer(typing_extensions.get_args(python_type)[0])
+            # Annotated[typing.List[int], 'foo']
+            if get_origin(python_type) is Annotated:
+                return cls.get_transformer(get_args(python_type)[0])
 
             if python_type.__origin__ in cls._REGISTRY:
                 return cls._REGISTRY[python_type.__origin__]
@@ -616,8 +607,8 @@
         transformer = cls.get_transformer(python_type)
         res = transformer.get_literal_type(python_type)
         data = None
-        if get_origin(python_type) is typing_extensions.Annotated:
-            for x in typing_extensions.get_args(python_type)[1:]:
+        if get_origin(python_type) is Annotated:
+            for x in get_args(python_type)[1:]:
                 if not isinstance(x, FlyteAnnotation):
                     continue
                 if data is not None:
@@ -768,9 +759,9 @@
 
         if hasattr(t, "__origin__"):
             # Handle annotation on list generic, eg:
-            # typing_extensions.Annotated[typing.List[int], 'foo']
-            if get_origin(t) is typing_extensions.Annotated:
-                return ListTransformer.get_sub_type(typing_extensions.get_args(t)[0])
+            # Annotated[typing.List[int], 'foo']
+            if get_origin(t) is Annotated:
+                return ListTransformer.get_sub_type(get_args(t)[0])
 
             if t.__origin__ is list and hasattr(t, "__args__"):
                 return t.__args__[0]
@@ -820,7 +811,7 @@
         _origin = get_origin(t)
         _args = get_args(t)
         if _origin is not None:
-            if _origin is typing_extensions.Annotated:
+            if _origin is Annotated:
                 raise ValueError(
                     f"Flytekit does not currently have support \
                         for FlyteAnnotations applied to dicts. {t} cannot be \
@@ -975,7 +966,7 @@
         super().__init__(name="DefaultEnumTransformer", t=enum.Enum)
 
     def get_literal_type(self, t: Type[T]) -> LiteralType:
-        if get_origin(t) is typing_extensions.Annotated:
+        if get_origin(t) is Annotated:
             raise ValueError(
                 f"Flytekit does not currently have support \
                     for FlyteAnnotations applied to enums. {t} cannot be \

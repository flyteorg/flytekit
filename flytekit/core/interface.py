--- conflicted
+++ resolved
@@ -7,12 +7,8 @@
 from collections import OrderedDict
 from typing import Any, Dict, Generator, List, Optional, Tuple, Type, TypeVar, Union, cast
 
-<<<<<<< HEAD
 from flyteidl.artifact import artifacts_pb2
-from typing_extensions import Annotated, get_args, get_origin, get_type_hints
-=======
 from typing_extensions import get_args, get_origin, get_type_hints
->>>>>>> c6b2412d
 
 from flytekit.core import context_manager
 from flytekit.core.artifact import Artifact

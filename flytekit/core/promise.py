from __future__ import annotations

import collections
import datetime
import typing
from enum import Enum
from typing import Any, Dict, List, Optional, Tuple, Union

from flytekit.common import constants as _common_constants
from flytekit.common.exceptions import user as _user_exceptions
from flytekit.core import context_manager as _flyte_context
from flytekit.core import interface as flyte_interface
from flytekit.core import type_engine
from flytekit.core.context_manager import FlyteContext
from flytekit.core.interface import Interface
from flytekit.core.node import Node
from flytekit.core.type_engine import DictTransformer, ListTransformer, TypeEngine
from flytekit.models import interface as _interface_models
from flytekit.models import literals as _literal_models
from flytekit.models import literals as _literals_models
from flytekit.models import types as _type_models
from flytekit.models import types as type_models
from flytekit.models.core import workflow as _workflow_model
from flytekit.models.literals import Primitive


def translate_inputs_to_literals(
    ctx: FlyteContext,
    incoming_values: Dict[str, Any],
    flyte_interface_types: Dict[str, _interface_models.Variable],
    native_types: Dict[str, type],
) -> Dict[str, _literal_models.Literal]:
    """
    The point of this function is to extract out Literals from a collection of either Python native values (which would
    be converted into Flyte literals) or Promises (the literals in which would just get extracted).

    When calling a task inside a workflow, a user might do something like this.

        def my_wf(in1: int) -> int:
            a = task_1(in1=in1)
            b = task_2(in1=5, in2=a)
            return b

    If this is the case, when task_2 is called in local workflow execution, we'll need to translate the Python native
    literal 5 to a Flyte literal.

    More interesting is this:

        def my_wf(in1: int, in2: int) -> int:
            a = task_1(in1=in1)
            b = task_2(in1=5, in2=[a, in2])
            return b

    Here, in task_2, during execution we'd have a list of Promises. We have to make sure to give task2 a Flyte
    LiteralCollection (Flyte's name for list), not a Python list of Flyte literals.

    This helper function is used both when sorting out inputs to a task, as well as outputs of a function.

    :param ctx: Context needed in case a non-primitive literal needs to be translated to a Flyte literal (like a file)
    :param incoming_values: This is a map of your task's input or wf's output kwargs basically
    :param flyte_interface_types: One side of an :py:class:`flytekit.models.interface.TypedInterface` basically.
    :param native_types: Map to native Python type.
    """

    def extract_value(
        ctx: FlyteContext, input_val: Any, val_type: type, flyte_literal_type: _type_models.LiteralType
    ) -> _literal_models.Literal:
        if isinstance(input_val, list):
            if flyte_literal_type.collection_type is None:
                raise Exception(f"Not a collection type {flyte_literal_type} but got a list {input_val}")
            try:
                sub_type = ListTransformer.get_sub_type(val_type)
            except ValueError:
                if len(input_val) == 0:
                    raise
                sub_type = type(input_val[0])
            literals = [extract_value(ctx, v, sub_type, flyte_literal_type.collection_type) for v in input_val]
            return _literal_models.Literal(collection=_literal_models.LiteralCollection(literals=literals))
        elif isinstance(input_val, dict):
            if (
                flyte_literal_type.map_value_type is None
                and flyte_literal_type.simple != _type_models.SimpleType.STRUCT
            ):
                raise Exception(f"Not a map type {flyte_literal_type} but got a map {input_val}")
            k_type, sub_type = DictTransformer.get_dict_types(val_type)
            if flyte_literal_type.simple == _type_models.SimpleType.STRUCT:
                return TypeEngine.to_literal(ctx, input_val, type(input_val), flyte_literal_type)
            else:
                literals = {
                    k: extract_value(ctx, v, sub_type, flyte_literal_type.map_value_type) for k, v in input_val.items()
                }
                return _literal_models.Literal(map=_literal_models.LiteralMap(literals=literals))
        elif isinstance(input_val, Promise):
            # In the example above, this handles the "in2=a" type of argument
            return input_val.val
        elif isinstance(input_val, VoidPromise):
            raise AssertionError(
                f"Outputs of a non-output producing task {input_val.task_name} cannot be passed to another task."
            )
        else:
            # This handles native values, the 5 example
            return TypeEngine.to_literal(ctx, input_val, val_type, flyte_literal_type)

    if incoming_values is None:
        raise ValueError("Incoming values cannot be None, must be a dict")

    result = {}  # So as to not overwrite the input_kwargs
    for k, v in incoming_values.items():
        if k not in flyte_interface_types:
            raise ValueError(f"Received unexpected keyword argument {k}")
        var = flyte_interface_types[k]
        t = native_types[k]
        result[k] = extract_value(ctx, v, t, var.type)

    return result


def get_primitive_val(prim: Primitive) -> Any:
    if prim.integer:
        return prim.integer
    if prim.datetime:
        return prim.datetime
    if prim.boolean:
        return prim.boolean
    if prim.duration:
        return prim.duration
    if prim.string_value:
        return prim.string_value
    return prim.float_value


class ConjunctionOps(Enum):
    AND = "and"
    OR = "or"


class ComparisonOps(Enum):
    EQ = "=="
    NE = "!="
    GT = ">"
    GE = ">="
    LT = "<"
    LE = "<="


_comparators = {
    ComparisonOps.EQ: lambda x, y: x == y,
    ComparisonOps.NE: lambda x, y: x != y,
    ComparisonOps.GT: lambda x, y: x > y,
    ComparisonOps.GE: lambda x, y: x >= y,
    ComparisonOps.LT: lambda x, y: x < y,
    ComparisonOps.LE: lambda x, y: x <= y,
}


class ComparisonExpression(object):
    def __init__(self, lhs: Union["Promise", Any], op: ComparisonOps, rhs: Union["Promise", Any]):
        self._op = op
        self._lhs = None
        self._rhs = None
        if isinstance(lhs, Promise):
            self._lhs = lhs
            if lhs.is_ready:
                if lhs.val.scalar is None or lhs.val.scalar.primitive is None:
                    raise ValueError("Only primitive values can be used in comparison")
        if isinstance(rhs, Promise):
            self._rhs = rhs
            if rhs.is_ready:
                if rhs.val.scalar is None or rhs.val.scalar.primitive is None:
                    raise ValueError("Only primitive values can be used in comparison")
        if self._lhs is None:
            self._lhs = type_engine.TypeEngine.to_literal(FlyteContext.current_context(), lhs, type(lhs), None)
        if self._rhs is None:
            self._rhs = type_engine.TypeEngine.to_literal(FlyteContext.current_context(), rhs, type(rhs), None)

    @property
    def rhs(self) -> Union["Promise", _literal_models.Literal]:
        return self._rhs

    @property
    def lhs(self) -> Union["Promise", _literal_models.Literal]:
        return self._lhs

    @property
    def op(self) -> ComparisonOps:
        return self._op

    def eval(self) -> bool:
        if isinstance(self.lhs, Promise):
            lhs = self.lhs.eval()
        else:
            lhs = get_primitive_val(self.lhs.scalar.primitive)

        if isinstance(self.rhs, Promise):
            rhs = self.rhs.eval()
        else:
            rhs = get_primitive_val(self.rhs.scalar.primitive)

        return _comparators[self.op](lhs, rhs)

    def __and__(self, other):
        print("Comparison AND called")
        return ConjunctionExpression(lhs=self, op=ConjunctionOps.AND, rhs=other)

    def __or__(self, other):
        print("Comparison OR called")
        return ConjunctionExpression(lhs=self, op=ConjunctionOps.OR, rhs=other)

    def __bool__(self):
        raise ValueError(
            "Cannot perform truth value testing,"
            " This is a limitation in python. For Logical `and\\or` use `&\\|` (bitwise) instead"
        )

    def __repr__(self):
        s = "Comp( "
        s += f"{self._lhs}"
        s += f" {self._op.value} "
        s += f"({self._rhs},{self._rhs})"
        return s


class ConjunctionExpression(object):
    def __init__(
        self,
        lhs: Union[ComparisonExpression, "ConjunctionExpression"],
        op: ConjunctionOps,
        rhs: Union[ComparisonExpression, "ConjunctionExpression"],
    ):
        self._lhs = lhs
        self._rhs = rhs
        self._op = op

    @property
    def rhs(self) -> Union[ComparisonExpression, "ConjunctionExpression"]:
        return self._rhs

    @property
    def lhs(self) -> Union[ComparisonExpression, "ConjunctionExpression"]:
        return self._lhs

    @property
    def op(self) -> ConjunctionOps:
        return self._op

    def eval(self) -> bool:
        l_eval = self.lhs.eval()
        if self.op == ConjunctionOps.AND and l_eval is False:
            return False

        if self.op == ConjunctionOps.OR and l_eval is True:
            return True

        r_eval = self.rhs.eval()
        if self.op == ConjunctionOps.AND:
            return l_eval and r_eval

        return l_eval or r_eval

    def __and__(self, other: Union[ComparisonExpression, "ConjunctionExpression"]):
        return ConjunctionExpression(lhs=self, op=ConjunctionOps.AND, rhs=other)

    def __or__(self, other: Union[ComparisonExpression, "ConjunctionExpression"]):
        return ConjunctionExpression(lhs=self, op=ConjunctionOps.OR, rhs=other)

    def __bool__(self):
        raise ValueError(
            "Cannot perform truth value testing,"
            " This is a limitation in python. For Logical `and\\or` use `&\\|` (bitwise) instead. Refer to: PEP-335"
        )

    def __repr__(self):
        return f"( {self._lhs} {self._op} {self._rhs} )"


# TODO: The NodeOutput object, which this Promise wraps, has an sdk_type. Since we're no longer using sdk types,
#  we should consider adding a literal type to this object as well for downstream checking when Bindings are created.
class Promise(object):
    """
    This object is a wrapper and exists for three main reasons. Let's assume we're dealing with a task like ::

        @task
        def t1() -> (int, str): ...

    #. Handling the duality between compilation and local execution - when the task function is run in a local execution
       mode inside a workflow function, a Python integer and string are produced. When the task is being compiled as
       part of the workflow, the task call creates a Node instead, and the task returns two Promise objects that
       point to that Node.
    #. One needs to be able to call ::

          x = t1().with_overrides(...)

       If the task returns an integer or a ``(int, str)`` tuple like ``t1`` above, calling ``with_overrides`` on the
       result would throw an error. This Promise object adds that.
    #. Assorted handling for conditionals.
    """

    # TODO: Currently, NodeOutput we're creating is the slimmer core package Node class, but since only the
    #  id is used, it's okay for now. Let's clean all this up though.
    def __init__(self, var: str, val: Union[NodeOutput, _literal_models.Literal]):
        self._var = var
        self._promise_ready = True
        self._val = val
        if val and isinstance(val, NodeOutput):
            self._ref = val
            self._promise_ready = False
            self._val = None

    def __hash__(self):
        return hash(id(self))

    def with_var(self, new_var: str) -> Promise:
        if self.is_ready:
            return Promise(var=new_var, val=self.val)
        return Promise(var=new_var, val=self.ref)

    @property
    def is_ready(self) -> bool:
        """
        Returns if the Promise is READY (is not a reference and the val is actually ready)
        Usage:
           p = Promise(...)
           ...
           if p.is_ready():
                print(p.val)
           else:
                print(p.ref)
        """
        return self._promise_ready

    @property
    def val(self) -> _literal_models.Literal:
        """
        If the promise is ready then this holds the actual evaluate value in Flyte's type system
        """
        return self._val

    @property
    def ref(self) -> NodeOutput:
        """
        If the promise is NOT READY / Incomplete, then it maps to the origin node that owns the promise
        """
        return self._ref

    @property
    def var(self) -> str:
        """
        Name of the variable bound with this promise
        """
        return self._var

    def eval(self) -> Any:
        if not self._promise_ready or self._val is None:
            raise ValueError("Cannot Eval with incomplete promises")
        if self.val.scalar is None or self.val.scalar.primitive is None:
            raise ValueError("Eval can be invoked for primitive types only")
        return get_primitive_val(self.val.scalar.primitive)

    def is_(self, v: bool) -> ComparisonExpression:
        return ComparisonExpression(self, ComparisonOps.EQ, v)

    def is_false(self) -> ComparisonExpression:
        return self.is_(False)

    def is_true(self):
        return self.is_(True)

    def __eq__(self, other) -> ComparisonExpression:
        return ComparisonExpression(self, ComparisonOps.EQ, other)

    def __ne__(self, other) -> ComparisonExpression:
        return ComparisonExpression(self, ComparisonOps.NE, other)

    def __gt__(self, other) -> ComparisonExpression:
        return ComparisonExpression(self, ComparisonOps.GT, other)

    def __ge__(self, other) -> ComparisonExpression:
        return ComparisonExpression(self, ComparisonOps.GE, other)

    def __lt__(self, other) -> ComparisonExpression:
        return ComparisonExpression(self, ComparisonOps.LT, other)

    def __le__(self, other) -> ComparisonExpression:
        return ComparisonExpression(self, ComparisonOps.LE, other)

    def __bool__(self):
        raise ValueError(
            "Flytekit does not support Unary expressions or performing truth value testing,"
            " This is a limitation in python. For Logical `and\\or` use `&\\|` (bitwise) instead"
        )

    def __and__(self, other):
        raise ValueError("Cannot perform Logical AND of Promise with other")

    def __or__(self, other):
        raise ValueError("Cannot perform Logical OR of Promise with other")

    def with_overrides(self, *args, **kwargs):
        if not self.is_ready:
            # TODO, this should be forwarded, but right now this results in failure and we want to test this behavior
            print(f"Forwarding to node {self.ref.node.id}")
            self.ref.node.with_overrides(*args, **kwargs)
        return self

    def __repr__(self):
        if self._promise_ready:
            return f"Resolved({self._var}={self._val})"
        return f"Promise(node:{self.ref.node_id}.{self._var})"

    def __str__(self):
        return str(self.__repr__())


# To create a class that is a named tuple, we might have to create namedtuplemeta and manipulate the tuple
def create_task_output(
    promises: Optional[Union[List[Promise], Promise]], entity_interface: Optional[Interface] = None
) -> Optional[Union[Tuple[Promise], Promise]]:
    # TODO: Add VoidPromise here to simplify things at call site. Consider returning for [] below as well instead of
    #   raising an exception.
    if promises is None:
        return None

    if isinstance(promises, Promise):
        return promises

    if len(promises) == 0:
        raise Exception(
            "This function should not be called with an empty list. It should have been handled with a"
            "VoidPromise at this function's call-site."
        )

    if len(promises) == 1:
        if not entity_interface:
            return promises[0]
        # See transform_signature_to_interface for more information, we're using the existence of a name as a proxy
        # for the user having specified a one-element typing.NamedTuple, which means we should _not_ extract it. We
        # should still return a tuple but it should be one of ours.
        if not entity_interface.output_tuple_name:
            return promises[0]

    # More than one promise, let us wrap it into a tuple
    # Start with just the var names in the promises
    variables = [p.var for p in promises]

    # These should be OrderedDicts so it should be safe to iterate over the keys.
    if entity_interface:
        variables = [k for k in entity_interface.outputs.keys()]

    named_tuple_name = "DefaultNamedTupleOutput"
    if entity_interface and entity_interface.output_tuple_name:
        named_tuple_name = entity_interface.output_tuple_name

    # Should this class be part of the Interface?
    class Output(collections.namedtuple(named_tuple_name, variables)):
        def with_overrides(self, *args, **kwargs):
            val = self.__getattribute__(self._fields[0])
            val.with_overrides(*args, **kwargs)
            return self

        @property
        def ref(self):
            for p in promises:
                if p.ref:
                    return p.ref
            return None

    return Output(*promises)


def binding_data_from_python_std(
    ctx: _flyte_context.FlyteContext,
    expected_literal_type: _type_models.LiteralType,
    t_value: typing.Any,
    t_value_type: type,
) -> _literals_models.BindingData:
    # This handles the case where the given value is the output of another task
    if isinstance(t_value, Promise):
        if not t_value.is_ready:
            return _literals_models.BindingData(promise=t_value.ref)

    elif isinstance(t_value, VoidPromise):
        raise AssertionError(
            f"Cannot pass output from task {t_value.task_name} that produces no outputs to a downstream task"
        )

    elif isinstance(t_value, list):
        if expected_literal_type.collection_type is None:
            raise AssertionError(f"this should be a list and it is not: {type(t_value)} vs {expected_literal_type}")

        sub_type = ListTransformer.get_sub_type(t_value_type)
        collection = _literals_models.BindingDataCollection(
            bindings=[
                binding_data_from_python_std(ctx, expected_literal_type.collection_type, t, sub_type) for t in t_value
            ]
        )

        return _literals_models.BindingData(collection=collection)

    elif isinstance(t_value, dict):
        if (
            expected_literal_type.map_value_type is None
            and expected_literal_type.simple != _type_models.SimpleType.STRUCT
        ):
            raise AssertionError(
                f"this should be a Dictionary type and it is not: {type(t_value)} vs {expected_literal_type}"
            )
        k_type, v_type = DictTransformer.get_dict_types(t_value_type)
        if expected_literal_type.simple == _type_models.SimpleType.STRUCT:
            lit = TypeEngine.to_literal(ctx, t_value, type(t_value), expected_literal_type)
            return _literals_models.BindingData(scalar=lit.scalar)
        else:
            m = _literals_models.BindingDataMap(
                bindings={
                    k: binding_data_from_python_std(ctx, expected_literal_type.map_value_type, v, v_type)
                    for k, v in t_value.items()
                }
            )
        return _literals_models.BindingData(map=m)

    # This is the scalar case - e.g. my_task(in1=5)
    scalar = TypeEngine.to_literal(ctx, t_value, t_value_type, expected_literal_type).scalar
    return _literals_models.BindingData(scalar=scalar)


def binding_from_python_std(
    ctx: _flyte_context.FlyteContext,
    var_name: str,
    expected_literal_type: _type_models.LiteralType,
    t_value: typing.Any,
    t_value_type: type,
) -> _literals_models.Binding:
    binding_data = binding_data_from_python_std(ctx, expected_literal_type, t_value, t_value_type)
    return _literals_models.Binding(var=var_name, binding=binding_data)


def to_binding(p: Promise) -> _literals_models.Binding:
    return _literals_models.Binding(var=p.var, binding=_literals_models.BindingData(promise=p.ref))


class VoidPromise(object):
    """
    This object is returned for tasks that do not return any outputs (declared interface is empty)
    VoidPromise cannot be interacted with and does not allow comparisons or any operations
    """

    def __init__(self, task_name: str):
        self._task_name = task_name

    def runs_before(self, *args, **kwargs):
        """
        This is a placeholder and should do nothing. It is only here to enable local execution of workflows
        where a task returns nothing.
        """

    def __rshift__(self, *args, **kwargs):
        ...  # See runs_before

    @property
    def task_name(self):
        return self._task_name

    def __eq__(self, other):
        raise AssertionError(f"Task {self._task_name} returns nothing, NoneType return cannot be used")

    def __and__(self, other):
        raise AssertionError(f"Task {self._task_name} returns nothing, NoneType return cannot be used")

    def __or__(self, other):
        raise AssertionError(f"Task {self._task_name} returns nothing, NoneType return cannot be used")

    def __le__(self, other):
        raise AssertionError(f"Task {self._task_name} returns nothing, NoneType return cannot be used")

    def __ge__(self, other):
        raise AssertionError(f"Task {self._task_name} returns nothing, NoneType return cannot be used")

    def __gt__(self, other):
        raise AssertionError(f"Task {self._task_name} returns nothing, NoneType return cannot be used")

    def __lt__(self, other):
        raise AssertionError(f"Task {self._task_name} returns nothing, NoneType return cannot be used")

    def __add__(self, other):
        raise AssertionError(f"Task {self._task_name} returns nothing, NoneType return cannot be used")

    def __cmp__(self, other):
        raise AssertionError(f"Task {self._task_name} returns nothing, NoneType return cannot be used")

    def __bool__(self):
        raise AssertionError(f"Task {self._task_name} returns nothing, NoneType return cannot be used")

    def __mod__(self, other):
        raise AssertionError(f"Task {self._task_name} returns nothing, NoneType return cannot be used")

    def __xor__(self, other):
        raise AssertionError(f"Task {self._task_name} returns nothing, NoneType return cannot be used")

    def __str__(self):
        raise AssertionError(f"Task {self._task_name} returns nothing, NoneType return cannot be used")

    def __repr__(self):
        raise AssertionError(f"Task {self._task_name} returns nothing, NoneType return cannot be used")


class NodeOutput(type_models.OutputReference):
    def __init__(self, node: Node, var: str):
        """
        :param node:
        :param var: The name of the variable this NodeOutput references
        """
        self._node = node
        super(NodeOutput, self).__init__(self._node.id, var)

    @property
    def node_id(self):
        """
        Override the underlying node_id property to refer to SdkNode.
        :rtype: Text
        """
        return self.node.id

    @property
    def node(self) -> Node:
<<<<<<< HEAD
        """ """
=======
        """Return Node object."""
>>>>>>> 8492223b
        return self._node

    def __repr__(self) -> str:
        s = f"Node({self.node if self.node.id is not None else None}:{self.var})"
        return s


# TODO we should accept TaskMetadata here and then extract whatever fields we want into NodeMetadata
def create_and_link_node(
    ctx: FlyteContext,
    entity,
    interface: flyte_interface.Interface,
    timeout: Optional[datetime.timedelta] = None,
    retry_strategy: Optional[_literal_models.RetryStrategy] = None,
    **kwargs,
):
    """
    This method is used to generate a node with bindings. This is not used in the execution path.
    """
    if ctx.compilation_state is None:
        raise _user_exceptions.FlyteAssertion("Cannot create node when not compiling...")

    used_inputs = set()
    bindings = []

    typed_interface = flyte_interface.transform_interface_to_typed_interface(interface)

    for k in sorted(interface.inputs):
        var = typed_interface.inputs[k]
        if k not in kwargs:
            raise _user_exceptions.FlyteAssertion("Input was not specified for: {} of type {}".format(k, var.type))
        v = kwargs[k]
        # This check ensures that tuples are not passed into a function, as tuples are not supported by Flyte
        # Usually a Tuple will indicate that multiple outputs from a previous task were accidentally passed
        # into the function.
        if isinstance(v, tuple):
            raise AssertionError(
                f"Variable({k}) for function({entity.name}) cannot receive a multi-valued tuple {v}."
                f" Check if the predecessor function returning more than one value?"
            )
        bindings.append(
            binding_from_python_std(
                ctx, var_name=k, expected_literal_type=var.type, t_value=v, t_value_type=interface.inputs[k]
            )
        )
        used_inputs.add(k)

    extra_inputs = used_inputs ^ set(kwargs.keys())
    if len(extra_inputs) > 0:
        raise _user_exceptions.FlyteAssertion(
            "Too many inputs were specified for the interface.  Extra inputs were: {}".format(extra_inputs)
        )

    # Detect upstream nodes
    # These will be our core Nodes until we can amend the Promise to use NodeOutputs that reference our Nodes
    upstream_nodes = list(
        set(
            [
                input_val.ref.node
                for input_val in kwargs.values()
                if isinstance(input_val, Promise) and input_val.ref.node_id != _common_constants.GLOBAL_INPUT_NODE_ID
            ]
        )
    )

    node_metadata = _workflow_model.NodeMetadata(
        f"{entity.__module__}.{entity.name}",
        timeout or datetime.timedelta(),
        retry_strategy or _literal_models.RetryStrategy(0),
    )

    non_sdk_node = Node(
        # TODO: Better naming, probably a derivative of the function name.
        id=f"{ctx.compilation_state.prefix}n{len(ctx.compilation_state.nodes)}",
        metadata=node_metadata,
        bindings=sorted(bindings, key=lambda b: b.var),
        upstream_nodes=upstream_nodes,
        flyte_entity=entity,
    )
    ctx.compilation_state.add_node(non_sdk_node)

    if len(typed_interface.outputs) == 0:
        return VoidPromise(entity.name)

    # Create a node output object for each output, they should all point to this node of course.
    node_outputs = []
    for output_name, output_var_model in typed_interface.outputs.items():
        # TODO: If node id gets updated later, we have to make sure to update the NodeOutput model's ID, which
        #  is currently just a static str
        node_outputs.append(Promise(output_name, NodeOutput(node=non_sdk_node, var=output_name)))
        # Don't print this, it'll crash cuz sdk_node._upstream_node_ids might be None, but idl code will break

    return create_task_output(node_outputs, interface)<|MERGE_RESOLUTION|>--- conflicted
+++ resolved
@@ -621,11 +621,7 @@
 
     @property
     def node(self) -> Node:
-<<<<<<< HEAD
-        """ """
-=======
         """Return Node object."""
->>>>>>> 8492223b
         return self._node
 
     def __repr__(self) -> str:

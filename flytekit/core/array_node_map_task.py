# TODO: has to support the SupportsNodeCreation protocol
import functools
import hashlib
import logging
import math
import os  # TODO: use flytekit logger
from contextlib import contextmanager
from typing import Any, Dict, List, Optional, Set, Union, cast

from flytekit.configuration import SerializationSettings
from flytekit.core import tracker
from flytekit.core.base_task import PythonTask, TaskResolverMixin
from flytekit.core.context_manager import ExecutionState, FlyteContext, FlyteContextManager
from flytekit.core.interface import transform_interface_to_list_interface
from flytekit.core.python_function_task import PythonFunctionTask, PythonInstanceTask
from flytekit.core.utils import timeit
from flytekit.exceptions import scopes as exception_scopes
from flytekit.loggers import logger
from flytekit.models.array_job import ArrayJob
from flytekit.models.core.workflow import NodeMetadata
from flytekit.models.interface import Variable
from flytekit.models.task import Container, K8sPod, Sql, Task
from flytekit.tools.module_loader import load_object_from_module


class ArrayNodeMapTask(PythonTask):
    def __init__(
        self,
        # TODO: add support for other Flyte entities
        python_function_task: Union[PythonFunctionTask, PythonInstanceTask, functools.partial],
        concurrency: Optional[int] = None,
        min_successes: Optional[int] = None,
        min_success_ratio: Optional[float] = None,
        bound_inputs: Optional[Set[str]] = None,
        **kwargs,
    ):
        """
        :param python_function_task: The task to be executed in parallel
        :param concurrency: The number of parallel executions to run
        :param min_successes: The minimum number of successful executions
        :param min_success_ratio: The minimum ratio of successful executions
        :param bound_inputs: The set of inputs that should be bound to the map task
        :param kwargs: Additional keyword arguments to pass to the base class
        """
        self._partial = None
        if isinstance(python_function_task, functools.partial):
            # TODO: We should be able to support partial tasks with lists as inputs
            for arg in python_function_task.keywords.values():
                if isinstance(arg, list):
                    raise ValueError("Cannot use a partial task with lists as inputs")
            self._partial = python_function_task
            actual_task = self._partial.func
        else:
            actual_task = python_function_task

        # TODO: add support for other Flyte entities
        if not (isinstance(actual_task, PythonFunctionTask) or isinstance(actual_task, PythonInstanceTask)):
            raise ValueError("Only PythonFunctionTask and PythonInstanceTask are supported in map tasks.")

        n_outputs = len(actual_task.python_interface.outputs)
        if n_outputs > 1:
            raise ValueError("Only tasks with a single output are supported in map tasks.")

        self._bound_inputs: Set[str] = bound_inputs or set(bound_inputs) if bound_inputs else set()
        if self._partial:
            self._bound_inputs.update(self._partial.keywords.keys())

        # Transform the interface to List[Optional[T]] in case `min_success_ratio` is set
        output_as_list_of_optionals = min_success_ratio is not None and min_success_ratio != 1 and n_outputs == 1
        collection_interface = transform_interface_to_list_interface(
            actual_task.python_interface, self._bound_inputs, output_as_list_of_optionals
        )

        self._run_task: Union[PythonFunctionTask, PythonInstanceTask] = actual_task  # type: ignore
        if isinstance(actual_task, PythonInstanceTask):
            mod = actual_task.task_type
            f = actual_task.lhs
        else:
            _, mod, f, _ = tracker.extract_task_module(cast(PythonFunctionTask, actual_task).task_function)
        sorted_bounded_inputs = ",".join(sorted(self._bound_inputs))
        h = hashlib.md5(
            f"{sorted_bounded_inputs}{concurrency}{min_successes}{min_success_ratio}".encode("utf-8")
        ).hexdigest()
        self._name = f"{mod}.map_{f}_{h}-arraynode"

        self._cmd_prefix: Optional[List[str]] = None
        self._concurrency: Optional[int] = concurrency
        self._min_successes: Optional[int] = min_successes
        self._min_success_ratio: Optional[float] = min_success_ratio
        self._collection_interface = collection_interface

        if "metadata" not in kwargs and actual_task.metadata:
            kwargs["metadata"] = actual_task.metadata
        if "security_ctx" not in kwargs and actual_task.security_context:
            kwargs["security_ctx"] = actual_task.security_context

        super().__init__(
            name=self.name,
            interface=collection_interface,
            task_type=self._run_task.task_type,
            task_config=None,
            task_type_version=1,
            **kwargs,
        )

    @property
    def name(self) -> str:
        return self._name

    @property
    def python_interface(self):
        return self._collection_interface

    def construct_node_metadata(self) -> NodeMetadata:
<<<<<<< HEAD
        nm = super().construct_node_metadata()
        nm._name = self.name
        return nm
=======
        # TODO: add support for other Flyte entities
        interruptible = None
        if self._run_task.metadata:
            interruptible = self._run_task.metadata.interruptible

        return NodeMetadata(
            name=self.name,
            interruptible=interruptible,
        )
>>>>>>> cea80ed7

    @property
    def min_success_ratio(self) -> Optional[float]:
        return self._min_success_ratio

    @property
    def min_successes(self) -> Optional[int]:
        return self._min_successes

    @property
    def concurrency(self) -> Optional[int]:
        return self._concurrency

    @property
    def python_function_task(self) -> Union[PythonFunctionTask, PythonInstanceTask]:
        return self._run_task

    @property
    def bound_inputs(self) -> Set[str]:
        return self._bound_inputs

    @contextmanager
    def prepare_target(self):
        """
        Alters the underlying run_task command to modify it for map task execution and then resets it after.
        """
        self.python_function_task.set_command_fn(self.get_command)
        try:
            yield
        finally:
            self.python_function_task.reset_command_fn()

    def get_custom(self, settings: SerializationSettings) -> Dict[str, Any]:
        return ArrayJob(parallelism=self._concurrency, min_success_ratio=self._min_success_ratio).to_dict()

    def get_config(self, settings: SerializationSettings) -> Optional[Dict[str, str]]:
        return self.python_function_task.get_config(settings)

    def get_container(self, settings: SerializationSettings) -> Container:
        with self.prepare_target():
            return self.python_function_task.get_container(settings)

    def get_k8s_pod(self, settings: SerializationSettings) -> K8sPod:
        with self.prepare_target():
            return self.python_function_task.get_k8s_pod(settings)

    def get_sql(self, settings: SerializationSettings) -> Sql:
        with self.prepare_target():
            return self.python_function_task.get_sql(settings)

    def get_command(self, settings: SerializationSettings) -> List[str]:
        """
        TODO ADD bound variables to the resolver. Maybe we need a different resolver?
        """
        mt = ArrayNodeMapTaskResolver()
        container_args = [
            "pyflyte-map-execute",
            "--inputs",
            "{{.input}}",
            "--output-prefix",
            "{{.outputPrefix}}",
            "--raw-output-data-prefix",
            "{{.rawOutputDataPrefix}}",
            "--checkpoint-path",
            "{{.checkpointOutputPrefix}}",
            "--prev-checkpoint",
            "{{.prevCheckpointPrefix}}",
            "--resolver",
            mt.name(),
            "--",
            *mt.loader_args(settings, self),
        ]

        if self._cmd_prefix:
            return self._cmd_prefix + container_args
        return container_args

    def set_command_prefix(self, cmd: Optional[List[str]]):
        self._cmd_prefix = cmd

    def __call__(self, *args, **kwargs):
        """
        This call method modifies the kwargs and adds kwargs from partial.
        This is mostly done in the local_execute and compilation only.
        At runtime, the map_task is created with all the inputs filled in. to support this, we have modified
        the map_task interface in the constructor.
        """
        if self._partial:
            """If partial exists, then mix-in all partial values"""
            kwargs = {**self._partial.keywords, **kwargs}
        return super().__call__(*args, **kwargs)

    def execute(self, **kwargs) -> Any:
        ctx = FlyteContextManager.current_context()
        if ctx.execution_state and ctx.execution_state.mode == ExecutionState.Mode.TASK_EXECUTION:
            return self._execute_map_task(ctx, **kwargs)

        return self._raw_execute(**kwargs)

    def _execute_map_task(self, _: FlyteContext, **kwargs) -> Any:
        task_index = self._compute_array_job_index()
        map_task_inputs = {}
        for k in self.interface.inputs.keys():
            v = kwargs[k]
            if isinstance(v, list) and k not in self.bound_inputs:
                map_task_inputs[k] = v[task_index]
            else:
                map_task_inputs[k] = v
        return exception_scopes.user_entry_point(self.python_function_task.execute)(**map_task_inputs)

    @staticmethod
    def _compute_array_job_index() -> int:
        """
        Computes the absolute index of the current array job. This is determined by summing the compute-environment-specific
        environment variable and the offset (if one's set). The offset will be set and used when the user request that the
        job runs in a number of slots less than the size of the input.
        """
        return int(os.environ.get("BATCH_JOB_ARRAY_INDEX_OFFSET", "0")) + int(
            os.environ.get(os.environ.get("BATCH_JOB_ARRAY_INDEX_VAR_NAME", "0"), "0")
        )

    @property
    def _outputs_interface(self) -> Dict[Any, Variable]:
        """
        We override this method from PythonTask because the dispatch_execute method uses this
        interface to construct outputs. Each instance of a container_array task will however produce outputs
        according to the underlying run_task interface and the array plugin handler will actually create a collection
        from these individual outputs as the final output value.
        """

        ctx = FlyteContextManager.current_context()
        if ctx.execution_state and ctx.execution_state.is_local_execution():
            # In workflow execution mode we actually need to use the parent (mapper) task output interface.
            return self.interface.outputs
        return self.python_function_task.interface.outputs

    def get_type_for_output_var(self, k: str, v: Any) -> type:
        """
        We override this method from flytekit.core.base_task Task because the dispatch_execute method uses this
        interface to construct outputs. Each instance of an container_array task will however produce outputs
        according to the underlying run_task interface and the array plugin handler will actually create a collection
        from these individual outputs as the final output value.
        """
        ctx = FlyteContextManager.current_context()
        if ctx.execution_state and ctx.execution_state.is_local_execution():
            # In workflow execution mode we actually need to use the parent (mapper) task output interface.
            return self._python_interface.outputs[k]
        return self.python_function_task.python_interface.outputs[k]

    def _raw_execute(self, **kwargs) -> Any:
        """
        This is called during locally run executions. Unlike array task execution on the Flyte platform, _raw_execute
        produces the full output collection.
        """
        outputs_expected = True
        if not self.interface.outputs:
            outputs_expected = False
        outputs = []

        mapped_tasks_count = 0
        if self._run_task.interface.inputs.items():
            for k in self._run_task.interface.inputs.keys():
                v = kwargs[k]
                if isinstance(v, list) and k not in self.bound_inputs:
                    mapped_tasks_count = len(v)
                    break

        failed_count = 0
        min_successes = mapped_tasks_count
        if self._min_successes:
            min_successes = self._min_successes
        elif self._min_success_ratio:
            min_successes = math.ceil(min_successes * self._min_success_ratio)

        for i in range(mapped_tasks_count):
            single_instance_inputs = {}
            for k in self.interface.inputs.keys():
                v = kwargs[k]
                if isinstance(v, list) and k not in self._bound_inputs:
                    single_instance_inputs[k] = kwargs[k][i]
                else:
                    single_instance_inputs[k] = kwargs[k]
            try:
                o = exception_scopes.user_entry_point(self._run_task.execute)(**single_instance_inputs)
                if outputs_expected:
                    outputs.append(o)
            except Exception as exc:
                outputs.append(None)
                failed_count += 1
                if mapped_tasks_count - failed_count < min_successes:
                    logger.error("The number of successful tasks is lower than the minimum ratio")
                    raise exc

        return outputs


def map_task(
    task_function: PythonFunctionTask,
    concurrency: int = 0,
    # TODO why no min_successes?
    min_success_ratio: float = 1.0,
    **kwargs,
):
    """Map task that uses the ``ArrayNode`` construct..

    .. important::

       This is an experimental drop-in replacement for :py:func:`~flytekit.map_task`.

    :param task_function: This argument is implicitly passed and represents the repeatable function
    :param concurrency: If specified, this limits the number of mapped tasks than can run in parallel to the given batch
        size. If the size of the input exceeds the concurrency value, then multiple batches will be run serially until
        all inputs are processed. If left unspecified, this means unbounded concurrency.
    :param min_success_ratio: If specified, this determines the minimum fraction of total jobs which can complete
        successfully before terminating this task and marking it successful.
    """
    return ArrayNodeMapTask(task_function, concurrency=concurrency, min_success_ratio=min_success_ratio, **kwargs)


class ArrayNodeMapTaskResolver(tracker.TrackedInstance, TaskResolverMixin):
    """
    Special resolver that is used for ArrayNodeMapTasks.
    This exists because it is possible that ArrayNodeMapTasks are created using nested "partial" subtasks.
    When a maptask is created its interface is interpolated from the interface of the subtask - the interpolation,
    simply converts every input into a list/collection input.

    For example:
      interface -> (i: int, j: str) -> str  => map_task interface -> (i: List[int], j: List[str]) -> List[str]

    But in cases in which `j` is bound to a fixed value by using `functools.partial` we need a way to ensure that
    the interface is not simply interpolated, but only the unbound inputs are interpolated.

        .. code-block:: python

            def foo((i: int, j: str) -> str:
                ...

            mt = map_task(functools.partial(foo, j=10))

            print(mt.interface)

    output:

            (i: List[int], j: str) -> List[str]

    But, at runtime this information is lost. To reconstruct this, we use ArrayNodeMapTaskResolver that records the "bound vars"
    and then at runtime reconstructs the interface with this knowledge
    """

    def name(self) -> str:
        return "flytekit.core.array_node_map_task.ArrayNodeMapTaskResolver"

    @timeit("Load map task")
    def load_task(self, loader_args: List[str], max_concurrency: int = 0) -> ArrayNodeMapTask:
        """
        Loader args should be of the form
        vars "var1,var2,.." resolver "resolver" [resolver_args]
        """
        _, bound_vars, _, resolver, *resolver_args = loader_args
        logging.info(f"MapTask found task resolver {resolver} and arguments {resolver_args}")
        resolver_obj = load_object_from_module(resolver)
        # Use the resolver to load the actual task object
        _task_def = resolver_obj.load_task(loader_args=resolver_args)
        bound_inputs = set(bound_vars.split(","))
        return ArrayNodeMapTask(
            python_function_task=_task_def, max_concurrency=max_concurrency, bound_inputs=bound_inputs
        )

    def loader_args(self, settings: SerializationSettings, t: ArrayNodeMapTask) -> List[str]:  # type:ignore
        return [
            "vars",
            f'{",".join(sorted(t.bound_inputs))}',
            "resolver",
            t.python_function_task.task_resolver.location,
            *t.python_function_task.task_resolver.loader_args(settings, t.python_function_task),
        ]

    def get_all_tasks(self) -> List[Task]:
        raise NotImplementedError("MapTask resolver cannot return every instance of the map task")<|MERGE_RESOLUTION|>--- conflicted
+++ resolved
@@ -112,21 +112,10 @@
         return self._collection_interface
 
     def construct_node_metadata(self) -> NodeMetadata:
-<<<<<<< HEAD
+        # TODO: add support for other Flyte entities
         nm = super().construct_node_metadata()
         nm._name = self.name
         return nm
-=======
-        # TODO: add support for other Flyte entities
-        interruptible = None
-        if self._run_task.metadata:
-            interruptible = self._run_task.metadata.interruptible
-
-        return NodeMetadata(
-            name=self.name,
-            interruptible=interruptible,
-        )
->>>>>>> cea80ed7
 
     @property
     def min_success_ratio(self) -> Optional[float]:

INPUT_FILE_NAME = "inputs.pb"
OUTPUT_FILE_NAME = "outputs.pb"
FUTURES_FILE_NAME = "futures.pb"
ERROR_FILE_NAME = "error.pb"
REQUIREMENTS_FILE_NAME = "requirements.txt"

<<<<<<< HEAD
CONTAINER_ARRAY_TASK = "container_array"
=======

class SdkTaskType(object):
    PYTHON_TASK = "python-task"
    DYNAMIC_TASK = "dynamic-task"
    CONTAINER_ARRAY_TASK = "container_array"
    EXPERIMENTAL_ARRAY_NODE_TASK = "array_node"
    SPARK_TASK = "spark"

    # Hive is multi-step operation:
    #    1. a generator task that generates hive-job to be executed by the operator. Generator task is called hive task
    #       for backward compatibility (Note: it is a "batch-task" with a different name)
    #    2. hive-job is the actual set of queries to be executed. This is called hive_job
    BATCH_HIVE_TASK = "batch_hive"
    HIVE_JOB = "hive"
    SIDECAR_TASK = "sidecar"
    SENSOR_TASK = "sensor-task"
    PRESTO_TASK = "presto"
    PYTORCH_TASK = "pytorch"
    TENSORFLOW_TASK = "tensorflow"
    # Raw container task is just a name, it defaults to using the regular container task (like python etc), but sets the data_config in the container
    RAW_CONTAINER_TASK = "raw-container"
    SAGEMAKER_TRAINING_JOB_TASK = "sagemaker_training_job_task"
    SAGEMAKER_CUSTOM_TRAINING_JOB_TASK = "sagemaker_custom_training_job_task"
    SAGEMAKER_HYPERPARAMETER_TUNING_JOB_TASK = "sagemaker_hyperparameter_tuning_job_task"

>>>>>>> c4135707

GLOBAL_INPUT_NODE_ID = ""

START_NODE_ID = "start-node"
END_NODE_ID = "end-node"


class CloudProvider(object):
    AWS = "aws"
    GCP = "gcp"
    LOCAL = "local"<|MERGE_RESOLUTION|>--- conflicted
+++ resolved
@@ -4,43 +4,8 @@
 ERROR_FILE_NAME = "error.pb"
 REQUIREMENTS_FILE_NAME = "requirements.txt"
 
-<<<<<<< HEAD
 CONTAINER_ARRAY_TASK = "container_array"
-=======
-
-class SdkTaskType(object):
-    PYTHON_TASK = "python-task"
-    DYNAMIC_TASK = "dynamic-task"
-    CONTAINER_ARRAY_TASK = "container_array"
-    EXPERIMENTAL_ARRAY_NODE_TASK = "array_node"
-    SPARK_TASK = "spark"
-
-    # Hive is multi-step operation:
-    #    1. a generator task that generates hive-job to be executed by the operator. Generator task is called hive task
-    #       for backward compatibility (Note: it is a "batch-task" with a different name)
-    #    2. hive-job is the actual set of queries to be executed. This is called hive_job
-    BATCH_HIVE_TASK = "batch_hive"
-    HIVE_JOB = "hive"
-    SIDECAR_TASK = "sidecar"
-    SENSOR_TASK = "sensor-task"
-    PRESTO_TASK = "presto"
-    PYTORCH_TASK = "pytorch"
-    TENSORFLOW_TASK = "tensorflow"
-    # Raw container task is just a name, it defaults to using the regular container task (like python etc), but sets the data_config in the container
-    RAW_CONTAINER_TASK = "raw-container"
-    SAGEMAKER_TRAINING_JOB_TASK = "sagemaker_training_job_task"
-    SAGEMAKER_CUSTOM_TRAINING_JOB_TASK = "sagemaker_custom_training_job_task"
-    SAGEMAKER_HYPERPARAMETER_TUNING_JOB_TASK = "sagemaker_hyperparameter_tuning_job_task"
-
->>>>>>> c4135707
-
 GLOBAL_INPUT_NODE_ID = ""
 
 START_NODE_ID = "start-node"
-END_NODE_ID = "end-node"
-
-
-class CloudProvider(object):
-    AWS = "aws"
-    GCP = "gcp"
-    LOCAL = "local"+END_NODE_ID = "end-node"
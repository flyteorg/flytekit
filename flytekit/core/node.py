from __future__ import annotations

import datetime
import typing
from typing import Any, Dict, List, Literal, Optional, Union

from flyteidl.core import tasks_pb2

<<<<<<< HEAD
from flytekit.core.resources import Resources, construct_extended_resources, convert_resources_to_resource_model
=======
from flytekit.core.pod_template import PodTemplate
from flytekit.core.resources import Resources, convert_resources_to_resource_model
>>>>>>> 9d344162
from flytekit.core.utils import _dnsify
from flytekit.extras.accelerators import BaseAccelerator
from flytekit.loggers import logger
from flytekit.models import literals as _literal_models
from flytekit.models.core import workflow as _workflow_model
from flytekit.models.task import Resources as _resources_model


def assert_not_promise(v: Any, location: str):
    """
    This function will raise an exception if the value is a promise. This should be used to ensure that we don't
    accidentally use a promise in a place where we don't support it.
    """
    from flytekit.core.promise import Promise

    if isinstance(v, Promise):
        raise AssertionError(f"Cannot use a promise in the {location} Value: {v}")


def assert_no_promises_in_resources(resources: _resources_model):
    """
    This function will raise an exception if any of the resources have promises in them. This is because we don't
    support promises in resources / runtime overriding of resources through input values.
    """
    if resources is None:
        return
    if resources.requests is not None:
        for r in resources.requests:
            assert_not_promise(r.value, "resources.requests")
    if resources.limits is not None:
        for r in resources.limits:
            assert_not_promise(r.value, "resources.limits")


class Node(object):
    """
    This class will hold all the things necessary to make an SdkNode but we won't make one until we know things like
    ID, which from the registration step
    """

    def __init__(
        self,
        id: str,
        metadata: _workflow_model.NodeMetadata,
        bindings: List[_literal_models.Binding],
        upstream_nodes: List[Node],
        flyte_entity: Any,
    ):
        if id is None:
            raise ValueError("Illegal construction of node, without a Node ID")
        self._id = _dnsify(id)
        self._metadata = metadata
        self._bindings = bindings
        self._upstream_nodes = upstream_nodes
        self._flyte_entity = flyte_entity
        self._aliases: _workflow_model.Alias = None
        self._outputs = None
        self._resources: typing.Optional[_resources_model] = None
        self._extended_resources: typing.Optional[tasks_pb2.ExtendedResources] = None
        self._container_image: typing.Optional[str] = None
        self._pod_template: typing.Optional[PodTemplate] = None

    def runs_before(self, other: Node):
        """
        This is typically something we shouldn't do. This modifies an attribute of the other instance rather than
        self. But it's done so only because we wanted this English function to be the same as the shift function.
        That is, calling node_1.runs_before(node_2) and node_1 >> node_2 are the same. The shift operator going the
        other direction is not implemented to further avoid confusion. Right shift was picked rather than left shift
        because that's what most users are familiar with.
        """
        if self not in other._upstream_nodes:
            other._upstream_nodes.append(self)

    def __rshift__(self, other: Node):
        self.runs_before(other)
        return other

    @property
    def name(self) -> str:
        return self._id

    @property
    def outputs(self):
        if self._outputs is None:
            raise AssertionError("Cannot use outputs with all Nodes, node must've been created from create_node()")
        return self._outputs

    @property
    def id(self) -> str:
        return self._id

    @property
    def bindings(self) -> List[_literal_models.Binding]:
        return self._bindings

    @property
    def upstream_nodes(self) -> List[Node]:
        return self._upstream_nodes

    @property
    def flyte_entity(self) -> Any:
        return self._flyte_entity

    @property
    def run_entity(self) -> Any:
        from flytekit.core.array_node_map_task import ArrayNodeMapTask
        from flytekit.core.legacy_map_task import MapPythonTask

        if isinstance(self.flyte_entity, MapPythonTask):
            return self.flyte_entity.run_task
        if isinstance(self.flyte_entity, ArrayNodeMapTask):
            return self.flyte_entity.python_function_task
        return self.flyte_entity

    @property
    def metadata(self) -> _workflow_model.NodeMetadata:
        return self._metadata

    def _override_node_metadata(
        self,
        name,
        timeout: Optional[Union[int, datetime.timedelta]] = None,
        retries: Optional[int] = None,
        interruptible: typing.Optional[bool] = None,
        cache: typing.Optional[bool] = None,
        cache_version: typing.Optional[str] = None,
        cache_serialize: typing.Optional[bool] = None,
    ):
        from flytekit.core.array_node_map_task import ArrayNodeMapTask

        if isinstance(self.flyte_entity, ArrayNodeMapTask):
            # override the sub-node's metadata
            node_metadata = self.flyte_entity.sub_node_metadata
        else:
            node_metadata = self._metadata

        if timeout is None:
            node_metadata._timeout = datetime.timedelta()
        elif isinstance(timeout, int):
            node_metadata._timeout = datetime.timedelta(seconds=timeout)
        elif isinstance(timeout, datetime.timedelta):
            node_metadata._timeout = timeout
        else:
            raise ValueError("timeout should be duration represented as either a datetime.timedelta or int seconds")
        if retries is not None:
            assert_not_promise(retries, "retries")
            node_metadata._retries = (
                _literal_models.RetryStrategy(0) if retries is None else _literal_models.RetryStrategy(retries)
            )

        if interruptible is not None:
            assert_not_promise(interruptible, "interruptible")
            node_metadata._interruptible = interruptible

        if name is not None:
            node_metadata._name = name

        if cache is not None:
            assert_not_promise(cache, "cache")
            node_metadata._cacheable = cache

        if cache_version is not None:
            assert_not_promise(cache_version, "cache_version")
            node_metadata._cache_version = cache_version

        if cache_serialize is not None:
            assert_not_promise(cache_serialize, "cache_serialize")
            node_metadata._cache_serializable = cache_serialize

    def with_overrides(
        self,
        node_name: Optional[str] = None,
        aliases: Optional[Dict[str, str]] = None,
        requests: Optional[Resources] = None,
        limits: Optional[Resources] = None,
        timeout: Optional[Union[int, datetime.timedelta]] = None,
        retries: Optional[int] = None,
        interruptible: Optional[bool] = None,
        name: Optional[str] = None,
        task_config: Optional[Any] = None,
        container_image: Optional[str] = None,
        accelerator: Optional[BaseAccelerator] = None,
        cache: Optional[bool] = None,
        cache_version: Optional[str] = None,
        cache_serialize: Optional[bool] = None,
<<<<<<< HEAD
        shared_memory: Optional[Union[bool, str]] = None,
=======
        pod_template: Optional[PodTemplate] = None,
>>>>>>> 9d344162
        *args,
        **kwargs,
    ):
        if node_name is not None:
            # Convert the node name into a DNS-compliant.
            # https://kubernetes.io/docs/concepts/overview/working-with-objects/names/#dns-subdomain-names
            assert_not_promise(node_name, "node_name")
            self._id = _dnsify(node_name)

        if aliases is not None:
            if not isinstance(aliases, dict):
                raise AssertionError("Aliases should be specified as dict[str, str]")
            self._aliases = []
            for k, v in aliases.items():
                self._aliases.append(_workflow_model.Alias(var=k, alias=v))

        if requests is not None or limits is not None:
            if requests and not isinstance(requests, Resources):
                raise AssertionError("requests should be specified as flytekit.Resources")
            if limits and not isinstance(limits, Resources):
                raise AssertionError("limits should be specified as flytekit.Resources")

            if not limits:
                logger.warning(
                    (
                        f"Requests overridden on node {self.id} ({self.metadata.short_string()}) without specifying limits. "
                        "Requests are clamped to original limits."
                    )
                )

            resources = convert_resources_to_resource_model(requests=requests, limits=limits)
            assert_no_promises_in_resources(resources)
            self._resources = resources

        if task_config is not None:
            logger.warning("This override is beta. We may want to revisit this in the future.")
            if not isinstance(task_config, type(self.run_entity._task_config)):
                raise ValueError("can't change the type of the task config")
            self.run_entity._task_config = task_config

        if container_image is not None:
            assert_not_promise(container_image, "container_image")
            self._container_image = container_image

        if accelerator is not None:
            assert_not_promise(accelerator, "accelerator")

        if shared_memory is not None:
            assert_not_promise(shared_memory, "shared_memory")

        self._extended_resources = construct_extended_resources(
            accelerator=accelerator, shared_memory=shared_memory)

        self._override_node_metadata(name, timeout, retries, interruptible, cache, cache_version, cache_serialize)

        if pod_template is not None:
            assert_not_promise(pod_template, "podtemplate")
            self._pod_template = pod_template

        return self


def _convert_resource_overrides(
    resources: typing.Optional[Resources], resource_name: str
) -> typing.List[_resources_model.ResourceEntry]:
    if resources is None:
        return []

    resource_entries = []
    if resources.cpu is not None:
        resource_entries.append(_resources_model.ResourceEntry(_resources_model.ResourceName.CPU, resources.cpu))

    if resources.mem is not None:
        resource_entries.append(_resources_model.ResourceEntry(_resources_model.ResourceName.MEMORY, resources.mem))

    if resources.gpu is not None:
        resource_entries.append(_resources_model.ResourceEntry(_resources_model.ResourceName.GPU, resources.gpu))

    if resources.ephemeral_storage is not None:
        resource_entries.append(
            _resources_model.ResourceEntry(
                _resources_model.ResourceName.EPHEMERAL_STORAGE,
                resources.ephemeral_storage,
            )
        )

    return resource_entries<|MERGE_RESOLUTION|>--- conflicted
+++ resolved
@@ -6,12 +6,8 @@
 
 from flyteidl.core import tasks_pb2
 
-<<<<<<< HEAD
+from flytekit.core.pod_template import PodTemplate
 from flytekit.core.resources import Resources, construct_extended_resources, convert_resources_to_resource_model
-=======
-from flytekit.core.pod_template import PodTemplate
-from flytekit.core.resources import Resources, convert_resources_to_resource_model
->>>>>>> 9d344162
 from flytekit.core.utils import _dnsify
 from flytekit.extras.accelerators import BaseAccelerator
 from flytekit.loggers import logger
@@ -197,11 +193,8 @@
         cache: Optional[bool] = None,
         cache_version: Optional[str] = None,
         cache_serialize: Optional[bool] = None,
-<<<<<<< HEAD
-        shared_memory: Optional[Union[bool, str]] = None,
-=======
+        shared_memory: Optional[Union[Literal[True], str]] = None,
         pod_template: Optional[PodTemplate] = None,
->>>>>>> 9d344162
         *args,
         **kwargs,
     ):
@@ -252,8 +245,7 @@
         if shared_memory is not None:
             assert_not_promise(shared_memory, "shared_memory")
 
-        self._extended_resources = construct_extended_resources(
-            accelerator=accelerator, shared_memory=shared_memory)
+        self._extended_resources = construct_extended_resources(accelerator=accelerator, shared_memory=shared_memory)
 
         self._override_node_metadata(name, timeout, retries, interruptible, cache, cache_version, cache_serialize)
 

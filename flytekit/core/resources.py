<<<<<<< HEAD
import warnings
from dataclasses import InitVar, dataclass, fields
from typing import Any, List, Optional, Union
=======
from dataclasses import dataclass, fields
from typing import List, Optional, Union
>>>>>>> 1eb67431

from kubernetes.client import V1Container, V1PodSpec, V1ResourceRequirements
from mashumaro.mixins.json import DataClassJSONMixin

from flytekit.models import task as task_models


@dataclass
class Resources(DataClassJSONMixin):
    """
    This class is used to specify both resource requests and resource limits.

    .. code-block:: python

        Resources(cpu="1", mem="2048")  # This is 1 CPU and 2 KB of memory
        Resources(cpu="100m", mem="2Gi")  # This is 1/10th of a CPU and 2 gigabytes of memory
        Resources(cpu=0.5, mem=1024) # This is 500m CPU and 1 KB of memory

        # For Kubernetes-based tasks, pods use ephemeral local storage for scratch space, caching, and for logs.
        # The property has been renamed to disk for simplicity, while still retaining its ephemeral nature.
        # This allocates 1Gi of such local storage.
        Resources(disk="1Gi")

    .. note::

        Persistent storage is not currently supported on the Flyte backend.

    Please see the :std:ref:`User Guide <cookbook:customizing task resources>` for detailed examples.
    Also refer to the `K8s conventions. <https://kubernetes.io/docs/concepts/configuration/manage-resources-containers/#resource-units-in-kubernetes>`__
    """

    cpu: Optional[Union[str, int, float]] = None
    mem: Optional[Union[str, int]] = None
    gpu: Optional[Union[str, int]] = None
    disk: InitVar[str | int | None] = None
    ephemeral_storage: Optional[Union[str, int]] = None

    def __post_init__(self, disk):
        def _check_cpu(value):
            if value is None:
                return
            if not isinstance(value, (str, int, float)):
                raise AssertionError(f"{value} should be of type str or int or float")

        def _check_others(value):
            if value is None:
                return
            if not isinstance(value, (str, int)):
                raise AssertionError(f"{value} should be of type str or int")

        _check_cpu(self.cpu)
        _check_others(self.mem)
        _check_others(self.gpu)

        # Rename the `ephemeral_storage` parameter to `disk` for simplicity.
        # Currently, both `disk` and `ephemeral_storage` are supported to maintain backward compatibility.
        # For more details, please refer to https://github.com/flyteorg/flyte/issues/6142.
        if disk is not None and self.ephemeral_storage is not None:
            raise ValueError(
                "Cannot specify both disk and ephemeral_storage."
                "Please use disk because ephemeral_storage is deprecated and will be removed in the future."
            )
        elif self.ephemeral_storage is not None:
            warnings.warn(
                "ephemeral_storage is deprecated and will be removed in the future. Please use disk instead.",
                DeprecationWarning,
            )
            self.disk = self.ephemeral_storage
        else:
            self.disk = disk

            # This alias ensures backward compatibility, allowing `ephemeral_storage`
            # to mirror the value of `disk` for seamless attribute access
            self.ephemeral_storage = self.disk
        _check_others(self.disk)


@dataclass
class ResourceSpec(DataClassJSONMixin):
    requests: Resources
    limits: Resources


_ResourceName = task_models.Resources.ResourceName
_ResourceEntry = task_models.Resources.ResourceEntry


def _convert_resources_to_resource_entries(resources: Resources) -> List[_ResourceEntry]:  # type: ignore
    resource_entries = []
    if resources.cpu is not None:
        resource_entries.append(_ResourceEntry(name=_ResourceName.CPU, value=str(resources.cpu)))
    if resources.mem is not None:
        resource_entries.append(_ResourceEntry(name=_ResourceName.MEMORY, value=str(resources.mem)))
    if resources.gpu is not None:
        resource_entries.append(_ResourceEntry(name=_ResourceName.GPU, value=str(resources.gpu)))
    if resources.ephemeral_storage is not None:
        resource_entries.append(
            _ResourceEntry(
                name=_ResourceName.EPHEMERAL_STORAGE,
                value=str(resources.ephemeral_storage),
            )
        )
    return resource_entries


def convert_resources_to_resource_model(
    requests: Optional[Resources] = None,
    limits: Optional[Resources] = None,
) -> task_models.Resources:
    """
    Convert flytekit ``Resources`` objects to a Resources model

    :param requests: Resource requests. Optional, defaults to ``None``
    :param limits: Resource limits. Optional, defaults to ``None``
    :return: The given resources as requests and limits
    """
    request_entries = []
    limit_entries = []
    if requests is not None:
        request_entries = _convert_resources_to_resource_entries(requests)
    if limits is not None:
        limit_entries = _convert_resources_to_resource_entries(limits)
    return task_models.Resources(requests=request_entries, limits=limit_entries)


def pod_spec_from_resources(
    primary_container_name: Optional[str] = None,
    requests: Optional[Resources] = None,
    limits: Optional[Resources] = None,
    k8s_gpu_resource_key: str = "nvidia.com/gpu",
) -> V1PodSpec:
    def _construct_k8s_pods_resources(resources: Optional[Resources], k8s_gpu_resource_key: str):
        if resources is None:
            return None

        resources_map = {
            "cpu": "cpu",
            "mem": "memory",
            "gpu": k8s_gpu_resource_key,
            "ephemeral_storage": "ephemeral-storage",
        }

        k8s_pod_resources = {}

        for resource in fields(resources):
            resource_value = getattr(resources, resource.name)
            if resource_value is not None:
                k8s_pod_resources[resources_map[resource.name]] = resource_value

        return k8s_pod_resources

    requests = _construct_k8s_pods_resources(resources=requests, k8s_gpu_resource_key=k8s_gpu_resource_key)
    limits = _construct_k8s_pods_resources(resources=limits, k8s_gpu_resource_key=k8s_gpu_resource_key)
    requests = requests or limits
    limits = limits or requests

    pod_spec = V1PodSpec(
        containers=[
            V1Container(
                name=primary_container_name,
                resources=V1ResourceRequirements(
                    requests=requests,
                    limits=limits,
                ),
            )
        ]
    )

    return pod_spec<|MERGE_RESOLUTION|>--- conflicted
+++ resolved
@@ -1,11 +1,6 @@
-<<<<<<< HEAD
 import warnings
 from dataclasses import InitVar, dataclass, fields
 from typing import Any, List, Optional, Union
-=======
-from dataclasses import dataclass, fields
-from typing import List, Optional, Union
->>>>>>> 1eb67431
 
 from kubernetes.client import V1Container, V1PodSpec, V1ResourceRequirements
 from mashumaro.mixins.json import DataClassJSONMixin

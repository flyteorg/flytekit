from dataclasses import dataclass, fields
<<<<<<< HEAD
from typing import List, Optional, Union
from typing import Literal as L

from flyteidl.core import tasks_pb2
from kubernetes.client import V1Container, V1PodSpec, V1ResourceRequirements
=======
from typing import TYPE_CHECKING, List, Optional, Union

if TYPE_CHECKING:
    from kubernetes.client import V1PodSpec
>>>>>>> 338dd6d1
from mashumaro.mixins.json import DataClassJSONMixin

from flytekit.core.constants import SHARED_MEMORY_MOUNT_NAME, SHARED_MEMORY_MOUNT_PATH
from flytekit.extras.accelerators import BaseAccelerator
from flytekit.models import task as task_models


@dataclass
class Resources(DataClassJSONMixin):
    """
    This class is used to specify both resource requests and resource limits.

    .. code-block:: python

        Resources(cpu="1", mem="2048")  # This is 1 CPU and 2 KB of memory
        Resources(cpu="100m", mem="2Gi")  # This is 1/10th of a CPU and 2 gigabytes of memory
        Resources(cpu=0.5, mem=1024) # This is 500m CPU and 1 KB of memory

        # For Kubernetes-based tasks, pods use ephemeral local storage for scratch space, caching, and for logs.
        # This allocates 1Gi of such local storage.
        Resources(ephemeral_storage="1Gi")

    .. note::

        Persistent storage is not currently supported on the Flyte backend.

    Please see the :std:ref:`User Guide <cookbook:customizing task resources>` for detailed examples.
    Also refer to the `K8s conventions. <https://kubernetes.io/docs/concepts/configuration/manage-resources-containers/#resource-units-in-kubernetes>`__
    """

    cpu: Optional[Union[str, int, float]] = None
    mem: Optional[Union[str, int]] = None
    gpu: Optional[Union[str, int]] = None
    ephemeral_storage: Optional[Union[str, int]] = None

    def __post_init__(self):
        def _check_cpu(value):
            if value is None:
                return
            if not isinstance(value, (str, int, float)):
                raise AssertionError(f"{value} should be of type str or int or float")

        def _check_others(value):
            if value is None:
                return
            if not isinstance(value, (str, int)):
                raise AssertionError(f"{value} should be of type str or int")

        _check_cpu(self.cpu)
        _check_others(self.mem)
        _check_others(self.gpu)
        _check_others(self.ephemeral_storage)


@dataclass
class ResourceSpec(DataClassJSONMixin):
    requests: Resources
    limits: Resources


_ResourceName = task_models.Resources.ResourceName
_ResourceEntry = task_models.Resources.ResourceEntry


def _convert_resources_to_resource_entries(resources: Resources) -> List[_ResourceEntry]:  # type: ignore
    resource_entries = []
    if resources.cpu is not None:
        resource_entries.append(_ResourceEntry(name=_ResourceName.CPU, value=str(resources.cpu)))
    if resources.mem is not None:
        resource_entries.append(_ResourceEntry(name=_ResourceName.MEMORY, value=str(resources.mem)))
    if resources.gpu is not None:
        resource_entries.append(_ResourceEntry(name=_ResourceName.GPU, value=str(resources.gpu)))
    if resources.ephemeral_storage is not None:
        resource_entries.append(
            _ResourceEntry(
                name=_ResourceName.EPHEMERAL_STORAGE,
                value=str(resources.ephemeral_storage),
            )
        )
    return resource_entries


def convert_resources_to_resource_model(
    requests: Optional[Resources] = None,
    limits: Optional[Resources] = None,
) -> task_models.Resources:
    """
    Convert flytekit ``Resources`` objects to a Resources model

    :param requests: Resource requests. Optional, defaults to ``None``
    :param limits: Resource limits. Optional, defaults to ``None``
    :return: The given resources as requests and limits
    """
    request_entries = []
    limit_entries = []
    if requests is not None:
        request_entries = _convert_resources_to_resource_entries(requests)
    if limits is not None:
        limit_entries = _convert_resources_to_resource_entries(limits)
    return task_models.Resources(requests=request_entries, limits=limit_entries)


def construct_extended_resources(
    *,
    accelerator: Optional[BaseAccelerator] = None,
    shared_memory: Optional[Union[L[True], str]] = None,
) -> Optional[tasks_pb2.ExtendedResources]:
    """Convert public extended resources to idl.

    :param accelerator: The accelerator to use for this task.
    :param shared_memory: If True, then shared memory will be attached to the container where the size is equal
        to the allocated memory. If str, then the shared memory is set to that size.
    """
    kwargs = {}
    if accelerator is not None:
        kwargs["gpu_accelerator"] = accelerator.to_flyte_idl()
    if isinstance(shared_memory, str) or shared_memory is True:
        if shared_memory is True:
            shared_memory = None
        kwargs["shared_memory"] = tasks_pb2.SharedMemory(
            mount_name=SHARED_MEMORY_MOUNT_NAME,
            mount_path=SHARED_MEMORY_MOUNT_PATH,
            size_limit=shared_memory,
        )

    if not kwargs:
        return None

    return tasks_pb2.ExtendedResources(**kwargs)


def pod_spec_from_resources(
    primary_container_name: Optional[str] = None,
    requests: Optional[Resources] = None,
    limits: Optional[Resources] = None,
    k8s_gpu_resource_key: str = "nvidia.com/gpu",
) -> "V1PodSpec":
    from kubernetes.client import V1Container, V1PodSpec, V1ResourceRequirements

    def _construct_k8s_pods_resources(resources: Optional[Resources], k8s_gpu_resource_key: str):
        if resources is None:
            return None

        resources_map = {
            "cpu": "cpu",
            "mem": "memory",
            "gpu": k8s_gpu_resource_key,
            "ephemeral_storage": "ephemeral-storage",
        }

        k8s_pod_resources = {}

        for resource in fields(resources):
            resource_value = getattr(resources, resource.name)
            if resource_value is not None:
                k8s_pod_resources[resources_map[resource.name]] = resource_value

        return k8s_pod_resources

    requests = _construct_k8s_pods_resources(resources=requests, k8s_gpu_resource_key=k8s_gpu_resource_key)
    limits = _construct_k8s_pods_resources(resources=limits, k8s_gpu_resource_key=k8s_gpu_resource_key)
    requests = requests or limits
    limits = limits or requests

    pod_spec = V1PodSpec(
        containers=[
            V1Container(
                name=primary_container_name,
                resources=V1ResourceRequirements(
                    requests=requests,
                    limits=limits,
                ),
            )
        ]
    )

    return pod_spec<|MERGE_RESOLUTION|>--- conflicted
+++ resolved
@@ -1,16 +1,10 @@
 from dataclasses import dataclass, fields
-<<<<<<< HEAD
-from typing import List, Optional, Union
+from typing import TYPE_CHECKING, List, Optional, Union
 from typing import Literal as L
-
 from flyteidl.core import tasks_pb2
-from kubernetes.client import V1Container, V1PodSpec, V1ResourceRequirements
-=======
-from typing import TYPE_CHECKING, List, Optional, Union
 
 if TYPE_CHECKING:
     from kubernetes.client import V1PodSpec
->>>>>>> 338dd6d1
 from mashumaro.mixins.json import DataClassJSONMixin
 
 from flytekit.core.constants import SHARED_MEMORY_MOUNT_NAME, SHARED_MEMORY_MOUNT_PATH

--- conflicted
+++ resolved
@@ -1,17 +1,13 @@
 from dataclasses import dataclass, fields
-<<<<<<< HEAD
-from typing import Any, List, Literal, Optional, Union
-=======
-from typing import List, Optional, Union
->>>>>>> 9d344162
+from typing import List, Literal, Optional, Union
 
 from flyteidl.core import tasks_pb2
 from kubernetes.client import V1Container, V1PodSpec, V1ResourceRequirements
 from mashumaro.mixins.json import DataClassJSONMixin
 
+from flytekit.core.constants import SHARED_MEMORY_MOUNT_NAME, SHARED_MEMORY_MOUNT_PATH
 from flytekit.extras.accelerators import BaseAccelerator
 from flytekit.models import task as task_models
-from flytekit.core.constants import SHARED_MEMORY_MOUNT_PATH, SHARED_MEMORY_MOUNT_NAME
 
 
 @dataclass
@@ -112,7 +108,7 @@
 def construct_extended_resources(
     *,
     accelerator: Optional[BaseAccelerator] = None,
-    shared_memory: Optional[Union[bool, str]] = None,
+    shared_memory: Optional[Union[Literal[True], str]] = None,
 ) -> Optional[tasks_pb2.ExtendedResources]:
     """Convert public extended resources to idl.
 

--- conflicted
+++ resolved
@@ -317,11 +317,8 @@
         raw_output_data_config: Optional[_common_models.RawOutputDataConfig] = None,
         max_parallelism: Optional[int] = None,
         security_context: Optional[security.SecurityContext] = None,
-<<<<<<< HEAD
         overwrite_cache: Optional[bool] = None,
-=======
         additional_metadata: Optional[Any] = None,
->>>>>>> b38179f6
     ):
         self._name = name
         self._workflow = workflow
@@ -339,11 +336,8 @@
         self._raw_output_data_config = raw_output_data_config
         self._max_parallelism = max_parallelism
         self._security_context = security_context
-<<<<<<< HEAD
         self._overwrite_cache = overwrite_cache
-=======
         self._additional_metadata = additional_metadata
->>>>>>> b38179f6
 
         FlyteEntities.entities.append(self)
 

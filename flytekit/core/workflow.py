from __future__ import annotations

import asyncio
import inspect
import typing
from dataclasses import dataclass
from enum import Enum
from functools import update_wrapper
from typing import Any, Callable, Coroutine, Dict, List, Optional, Tuple, Type, Union, cast, overload

from typing_inspect import is_optional_type

try:
    from typing import ParamSpec
except ImportError:
    from typing_extensions import ParamSpec  # type: ignore

from flytekit.core import constants as _common_constants
from flytekit.core import launch_plan as _annotated_launch_plan
from flytekit.core.base_task import PythonTask, Task
from flytekit.core.class_based_resolver import ClassStorageTaskResolver
from flytekit.core.condition import ConditionalSection, conditional
from flytekit.core.context_manager import (
    CompilationState,
    ExecutionState,
    FlyteContext,
    FlyteContextManager,
    FlyteEntities,
)
from flytekit.core.docstring import Docstring
from flytekit.core.interface import (
    Interface,
    transform_function_to_interface,
    transform_interface_to_typed_interface,
)
from flytekit.core.node import Node
from flytekit.core.promise import (
    NodeOutput,
    Promise,
    VoidPromise,
    binding_from_python_std,
    create_task_output,
    extract_obj_name,
    flyte_entity_call_handler,
    translate_inputs_to_literals,
)
from flytekit.core.python_auto_container import PythonAutoContainerTask
from flytekit.core.reference_entity import ReferenceEntity, WorkflowReference
from flytekit.core.tracker import extract_task_module
from flytekit.core.type_engine import TypeEngine
from flytekit.exceptions.user import (
    FlyteFailureNodeInputMismatchException,
    FlyteValidationException,
    FlyteValueException,
)
from flytekit.loggers import logger
from flytekit.models import interface as _interface_models
from flytekit.models import literals as _literal_models
from flytekit.models.core import workflow as _workflow_model
from flytekit.models.documentation import Description, Documentation
from flytekit.types.error import FlyteError

GLOBAL_START_NODE = Node(
    id=_common_constants.GLOBAL_INPUT_NODE_ID,
    metadata=None,
    bindings=[],
    upstream_nodes=[],
    flyte_entity=None,
)

P = ParamSpec("P")
T = typing.TypeVar("T")
FuncOut = typing.TypeVar("FuncOut")


class WorkflowFailurePolicy(Enum):
    """
    Defines the behavior for a workflow execution in the case of an observed node execution failure. By default, a
    workflow execution will immediately enter a failed state if a component node fails.
    """

    #: Causes the entire workflow execution to fail once a component node fails.
    FAIL_IMMEDIATELY = _workflow_model.WorkflowMetadata.OnFailurePolicy.FAIL_IMMEDIATELY

    #: Will proceed to run any remaining runnable nodes once a component node fails.
    FAIL_AFTER_EXECUTABLE_NODES_COMPLETE = (
        _workflow_model.WorkflowMetadata.OnFailurePolicy.FAIL_AFTER_EXECUTABLE_NODES_COMPLETE
    )


@dataclass
class WorkflowMetadata(object):
    on_failure: WorkflowFailurePolicy

    def __post_init__(self):
        if (
            self.on_failure != WorkflowFailurePolicy.FAIL_IMMEDIATELY
            and self.on_failure != WorkflowFailurePolicy.FAIL_AFTER_EXECUTABLE_NODES_COMPLETE
        ):
            raise FlyteValidationException(f"Failure policy {self.on_failure} not acceptable")

    def to_flyte_model(self):
        if self.on_failure == WorkflowFailurePolicy.FAIL_IMMEDIATELY:
            on_failure = 0
        else:
            on_failure = 1
        return _workflow_model.WorkflowMetadata(on_failure=on_failure)


@dataclass
class WorkflowMetadataDefaults(object):
    """
    This class is similarly named to the one above. Please see the IDL for more information but essentially, this
    WorkflowMetadataDefaults class represents the defaults that are handed down to a workflow's tasks, whereas
    WorkflowMetadata represents metadata about the workflow itself.
    """

    interruptible: bool

    def __post_init__(self):
        # TODO: Get mypy working so we don't have to worry about these checks
        if self.interruptible is not True and self.interruptible is not False:
            raise FlyteValidationException(f"Interruptible must be boolean, {self.interruptible} invalid")

    def to_flyte_model(self):
        return _workflow_model.WorkflowMetadataDefaults(interruptible=self.interruptible)


def construct_input_promises(inputs: List[str]) -> Dict[str, Promise]:
    return {
        input_name: Promise(var=input_name, val=NodeOutput(node=GLOBAL_START_NODE, var=input_name))
        for input_name in inputs
    }


def get_promise(binding_data: _literal_models.BindingData, outputs_cache: Dict[Node, Dict[str, Promise]]) -> Promise:
    """
    This is a helper function that will turn a binding into a Promise object, using a lookup map. Please see
    get_promise_map for the rest of the details.
    """
    if binding_data.promise is not None:
        if not isinstance(binding_data.promise, NodeOutput):
            raise FlyteValidationException(
                f"Binding data Promises have to be of the NodeOutput type {type(binding_data.promise)} found"
            )
        # b.var is the name of the input to the task
        # binding_data.promise.var is the name of the upstream node's output we want
        return outputs_cache[binding_data.promise.node][binding_data.promise.var]
    elif binding_data.scalar is not None:
        return Promise(var="placeholder", val=_literal_models.Literal(scalar=binding_data.scalar))
    elif binding_data.collection is not None:
        literals = []
        for bd in binding_data.collection.bindings:
            p = get_promise(bd, outputs_cache)
            literals.append(p.val)
        return Promise(
            var="placeholder",
            val=_literal_models.Literal(collection=_literal_models.LiteralCollection(literals=literals)),
        )
    elif binding_data.map is not None:
        literals = {}  # type: ignore
        for k, bd in binding_data.map.bindings.items():
            p = get_promise(bd, outputs_cache)
            literals[k] = p.val
        return Promise(
            var="placeholder", val=_literal_models.Literal(map=_literal_models.LiteralMap(literals=literals))
        )

    raise FlyteValidationException("Binding type unrecognized.")


def get_promise_map(
    bindings: List[_literal_models.Binding], outputs_cache: Dict[Node, Dict[str, Promise]]
) -> Dict[str, Promise]:
    """
    Local execution of imperatively defined workflows is done node by node. This function will fill in the node's
    entity's input arguments, which are specified using the bindings list, and a map of nodes to its outputs.
    Basically this takes the place of propeller in resolving bindings, pulling in outputs from previously completed
    nodes and filling in the necessary inputs.
    """
    entity_kwargs = {}
    for b in bindings:
        entity_kwargs[b.var] = get_promise(b.binding, outputs_cache)

    return entity_kwargs


class WorkflowBase(object):
    def __init__(
        self,
        name: str,
        workflow_metadata: WorkflowMetadata,
        workflow_metadata_defaults: WorkflowMetadataDefaults,
        python_interface: Interface,
        on_failure: Optional[Union[WorkflowBase, Task]] = None,
        docs: Optional[Documentation] = None,
        **kwargs,
    ):
        self._name = name
        self._workflow_metadata = workflow_metadata
        self._workflow_metadata_defaults = workflow_metadata_defaults
        self._python_interface = python_interface
        self._interface = transform_interface_to_typed_interface(python_interface)
        self._inputs: Dict[str, Promise] = {}
        self._unbound_inputs: typing.Set[Promise] = set()
        self._nodes: List[Node] = []
        self._output_bindings: List[_literal_models.Binding] = []
        self._on_failure = on_failure
        self._failure_node = None
        self._docs = docs

        if self._python_interface.docstring:
            if self.docs is None:
                self._docs = Documentation(
                    short_description=self._python_interface.docstring.short_description,
                    long_description=Description(value=self._python_interface.docstring.long_description),
                )
            else:
                if self._python_interface.docstring.short_description:
                    cast(
                        Documentation, self._docs
                    ).short_description = self._python_interface.docstring.short_description
                if self._python_interface.docstring.long_description:
                    self._docs = Description(value=self._python_interface.docstring.long_description)

        FlyteEntities.entities.append(self)
        super().__init__(**kwargs)

    @property
    def name(self) -> str:
        return self._name

    @property
    def docs(self):
        return self._docs

    @property
    def short_name(self) -> str:
        return extract_obj_name(self._name)

    @property
    def workflow_metadata(self) -> WorkflowMetadata:
        return self._workflow_metadata

    @property
    def workflow_metadata_defaults(self) -> WorkflowMetadataDefaults:
        return self._workflow_metadata_defaults

    @property
    def python_interface(self) -> Interface:
        return self._python_interface

    @property
    def interface(self) -> _interface_models.TypedInterface:
        return self._interface

    @property
    def output_bindings(self) -> List[_literal_models.Binding]:
        self.compile()
        return self._output_bindings

    @property
    def nodes(self) -> List[Node]:
        self.compile()
        return self._nodes

    @property
    def on_failure(self) -> Optional[Union[WorkflowBase, Task]]:
        return self._on_failure

    @property
    def failure_node(self) -> Optional[Node]:
        return self._failure_node

    def __repr__(self):
        return (
            f"WorkflowBase - {self._name} && "
            f"Inputs ({len(self._python_interface.inputs)}): {self._python_interface.inputs} && "
            f"Outputs ({len(self._python_interface.outputs)}): {self._python_interface.outputs} && "
            f"Output bindings: {self._output_bindings} && "
        )

    def construct_node_metadata(self) -> _workflow_model.NodeMetadata:
        return _workflow_model.NodeMetadata(
            name=extract_obj_name(self.name),
            interruptible=self.workflow_metadata_defaults.interruptible,
        )

    def __call__(self, *args, **kwargs) -> Union[Tuple[Promise], Promise, VoidPromise, Tuple, Coroutine, None]:
        """
        Workflow needs to fill in default arguments before invoking the call handler.
        """
        # Get default arguments and override with kwargs passed in
        input_kwargs = self.python_interface.default_inputs_as_kwargs
        input_kwargs.update(kwargs)
        self.compile()
        try:
            return flyte_entity_call_handler(self, *args, **input_kwargs)
        except Exception as exc:
            if self.on_failure:
                if self.on_failure.python_interface and "err" in self.on_failure.python_interface.inputs:
                    id = self.failure_node.id if self.failure_node else ""
                    input_kwargs["err"] = FlyteError(failed_node_id=id, message=str(exc))
                self.on_failure(**input_kwargs)
            raise exc

    def execute(self, **kwargs):
        raise NotImplementedError

    def compile(self, **kwargs):
        pass

    def local_execute(self, ctx: FlyteContext, **kwargs) -> Union[Tuple[Promise], Promise, VoidPromise, None]:
        # This is done to support the invariant that Workflow local executions always work with Promise objects
        # holding Flyte literal values. Even in a wf, a user can call a sub-workflow with a Python native value.
        literal_map = translate_inputs_to_literals(
            ctx,
            incoming_values=kwargs,
            flyte_interface_types=self.interface.inputs,
            native_types=self.python_interface.inputs,
        )
        kwargs_literals = {k: Promise(var=k, val=v) for k, v in literal_map.items()}
        self.compile()
        function_outputs = self.execute(**kwargs_literals)

        if inspect.iscoroutine(function_outputs):
            # handle coroutines for eager workflows
            function_outputs = asyncio.run(function_outputs)

        # First handle the empty return case.
        # A workflow function may return a task that doesn't return anything
        #   def wf():
        #       return t1()
        # or it may not return at all
        #   def wf():
        #       t1()
        # In the former case we get the task's VoidPromise, in the latter we get None
        if isinstance(function_outputs, VoidPromise) or function_outputs is None:
            if len(self.python_interface.outputs) != 0:
                raise FlyteValueException(
                    function_outputs,
                    f"Interface has {len(self.python_interface.outputs)} outputs.",
                )
            return VoidPromise(self.name)

        # Because we should've already returned in the above check, we just raise an error here.
        if len(self.python_interface.outputs) == 0:
            raise FlyteValueException(function_outputs, "Interface output should've been VoidPromise or None.")

        expected_output_names = list(self.python_interface.outputs.keys())
        if len(expected_output_names) == 1:
            # Here we have to handle the fact that the wf could've been declared with a typing.NamedTuple of
            # length one. That convention is used for naming outputs - and single-length-NamedTuples are
            # particularly troublesome but elegant handling of them is not a high priority
            # Again, we're using the output_tuple_name as a proxy.
            if self.python_interface.output_tuple_name and isinstance(function_outputs, tuple):
                wf_outputs_as_map = {expected_output_names[0]: function_outputs[0]}
            else:
                wf_outputs_as_map = {expected_output_names[0]: function_outputs}
        else:
            wf_outputs_as_map = {expected_output_names[i]: function_outputs[i] for i, _ in enumerate(function_outputs)}

        # Basically we need to repackage the promises coming from the tasks into Promises that match the workflow's
        # interface. We do that by extracting out the literals, and creating new Promises
        wf_outputs_as_literal_dict = translate_inputs_to_literals(
            ctx,
            wf_outputs_as_map,
            flyte_interface_types=self.interface.outputs,
            native_types=self.python_interface.outputs,
        )
        # Recreate new promises that use the workflow's output names.
        new_promises = [Promise(var, wf_outputs_as_literal_dict[var]) for var in expected_output_names]

        return create_task_output(new_promises, self.python_interface)

    def local_execution_mode(self) -> ExecutionState.Mode:
        """ """
        return ExecutionState.Mode.LOCAL_WORKFLOW_EXECUTION


class ImperativeWorkflow(WorkflowBase):
    """
    An imperative workflow is a programmatic analogue to the typical ``@workflow`` function-based workflow and is
    better suited to programmatic applications.

    Assuming you have some tasks like so

    .. literalinclude:: ../../../tests/flytekit/unit/core/test_imperative.py
       :start-after: # docs_tasks_start
       :end-before: # docs_tasks_end
       :language: python
       :dedent: 4

    You could create a workflow imperatively like so

    .. literalinclude:: ../../../tests/flytekit/unit/core/test_imperative.py
       :start-after: # docs_start
       :end-before: # docs_end
       :language: python
       :dedent: 4

    This workflow would be identical on the back-end to

    .. literalinclude:: ../../../tests/flytekit/unit/core/test_imperative.py
       :start-after: # docs_equivalent_start
       :end-before: # docs_equivalent_end
       :language: python
       :dedent: 4

    Note that the only reason we need the ``NamedTuple`` is so we can name the output the same thing as in the
    imperative example. The imperative paradigm makes the naming of workflow outputs easier, but this isn't a big
    deal in function-workflows because names tend to not be necessary.
    """

    def __init__(
        self,
        name: str,
        failure_policy: Optional[WorkflowFailurePolicy] = None,
        interruptible: bool = False,
    ):
        metadata = WorkflowMetadata(on_failure=failure_policy or WorkflowFailurePolicy.FAIL_IMMEDIATELY)
        workflow_metadata_defaults = WorkflowMetadataDefaults(interruptible)
        self._compilation_state = CompilationState(prefix="")
        self._inputs = {}
        # This unbound inputs construct is just here to help workflow authors detect issues a bit earlier. It just
        # keeps track of workflow inputs that you've declared with add_workflow_input but haven't yet consumed. This
        # is an error that Admin would return at compile time anyways, but this allows flytekit to raise
        # the error earlier.
        self._unbound_inputs = set()
        super().__init__(
            name=name,
            workflow_metadata=metadata,
            workflow_metadata_defaults=workflow_metadata_defaults,
            python_interface=Interface(),
        )

    @property
    def compilation_state(self) -> CompilationState:
        """
        Compilation is done a bit at a time, one task or other entity call at a time. This is why this workflow
        class has to keep track of its own compilation state.
        """
        return self._compilation_state

    @property
    def nodes(self) -> List[Node]:
        return self._compilation_state.nodes

    @property
    def inputs(self) -> Dict[str, Promise]:
        """
        This holds the input promises to the workflow. The nodes in these Promise objects should always point to
        the global start node.
        """
        return self._inputs

    def __repr__(self):
        return super().__repr__() + f"Nodes ({len(self.compilation_state.nodes)}): {self.compilation_state.nodes}"

    def execute(self, **kwargs):
        """
        Called by local_execute. This function is how local execution for imperative workflows runs. Because when an
        entity is added using the add_entity function, all inputs to that entity should've been already declared, we
        can just iterate through the nodes in order and we shouldn't run into any dependency issues. That is, we force
        the user to declare entities already in a topological sort. To keep track of outputs, we create a map to
        start things off, filled in only with the workflow inputs (if any). As things are run, their outputs are stored
        in this map.
        After all nodes are run, we fill in workflow level outputs the same way as any other previous node.
        """
        if not self.ready():
            raise FlyteValidationException(f"Workflow not ready, wf is currently {self}")

        # Create a map that holds the outputs of each node.
        intermediate_node_outputs: Dict[Node, Dict[str, Promise]] = {GLOBAL_START_NODE: {}}  # type: ignore

        # Start things off with the outputs of the global input node, i.e. the inputs to the workflow.
        # local_execute should've already ensured that all the values in kwargs are Promise objects
        for k, v in kwargs.items():
            intermediate_node_outputs[GLOBAL_START_NODE][k] = v

        # Next iterate through the nodes in order.
        for node in self.compilation_state.nodes:
            if node not in intermediate_node_outputs.keys():
                intermediate_node_outputs[node] = {}

            # Retrieve the entity from the node, and call it by looking up the promises the node's bindings require,
            # and then fill them in using the node output tracker map we have.
            entity = node.flyte_entity
            entity_kwargs = get_promise_map(node.bindings, intermediate_node_outputs)

            # Handle the calling and outputs of each node's entity
            results = entity(**entity_kwargs)
            expected_output_names = list(entity.python_interface.outputs.keys())

            if isinstance(results, VoidPromise) or results is None:
                continue  # pragma: no cover # Move along, nothing to assign

            # Because we should've already returned in the above check, we just raise an Exception here.
            if len(entity.python_interface.outputs) == 0:
                raise FlyteValueException(results, "Interface output should've been VoidPromise or None.")

            # if there's only one output,
            if len(expected_output_names) == 1:
                if entity.python_interface.output_tuple_name and isinstance(results, tuple):
                    intermediate_node_outputs[node][expected_output_names[0]] = results[0]
                else:
                    intermediate_node_outputs[node][expected_output_names[0]] = results

            else:
                if len(results) != len(expected_output_names):
                    raise FlyteValueException(results, f"Different lengths {results} {expected_output_names}")
                for idx, r in enumerate(results):
                    intermediate_node_outputs[node][expected_output_names[idx]] = r

        # The rest of this function looks like the above but now we're doing it for the workflow as a whole rather
        # than just one node at a time.
        if len(self.python_interface.outputs) == 0:
            return VoidPromise(self.name)

        # The values that we return below from the output have to be pulled by fulfilling all of the
        # workflow's output bindings.
        # The return style here has to match what 1) what the workflow would've returned had it been declared
        # functionally, and 2) what a user would return in mock function. That is, if it's a tuple, then it
        # should be a tuple here, if it's a one element named tuple, then we do a one-element non-named tuple,
        # if it's a single element then we return a single element
        if len(self.output_bindings) == 1:
            # Again use presence of output_tuple_name to understand that we're dealing with a one-element
            # named tuple
            if self.python_interface.output_tuple_name:
                return (get_promise(self.output_bindings[0].binding, intermediate_node_outputs),)
            # Just a normal single element
            return get_promise(self.output_bindings[0].binding, intermediate_node_outputs)
        return tuple([get_promise(b.binding, intermediate_node_outputs) for b in self.output_bindings])

    def create_conditional(self, name: str) -> ConditionalSection:
        ctx = FlyteContext.current_context()
        if ctx.compilation_state is not None:
            raise RuntimeError("Can't already be compiling")
        FlyteContextManager.with_context(ctx.with_compilation_state(self.compilation_state))
        return conditional(name=name)

    def add_entity(self, entity: Union[PythonTask, _annotated_launch_plan.LaunchPlan, WorkflowBase], **kwargs) -> Node:
        """
        Anytime you add an entity, all the inputs to the entity must be bound.
        """
        # circular import
        from flytekit.core.node_creation import create_node

        ctx = FlyteContext.current_context()
        if ctx.compilation_state is not None:
            raise RuntimeError("Can't already be compiling")
        with FlyteContextManager.with_context(ctx.with_compilation_state(self.compilation_state)) as ctx:
            n = create_node(entity=entity, **kwargs)

            def get_input_values(input_value):
                if isinstance(input_value, list):
                    input_promises = []
                    for x in input_value:
                        input_promises.extend(get_input_values(x))
                    return input_promises
                if isinstance(input_value, dict):
                    input_promises = []
                    for _, v in input_value.items():
                        input_promises.extend(get_input_values(v))
                    return input_promises
                else:
                    return [input_value]

            # Every time an entity is added, mark it as used. The above function though will gather all the input
            # values but we're only interested in the ones that are Promises so let's filter for those.
            # There's probably a way to clean this up, maybe key off of the name instead of value?
            all_input_values = get_input_values(kwargs)
            for input_value in filter(lambda x: isinstance(x, Promise), all_input_values):
                if input_value in self._unbound_inputs:
                    self._unbound_inputs.remove(input_value)
            return n  # type: ignore

    def add_workflow_input(self, input_name: str, python_type: Type) -> Promise:
        """
        Adds an input to the workflow.
        """
        if input_name in self._inputs:
            raise FlyteValidationException(f"Input {input_name} has already been specified for wf {self.name}.")
        self._python_interface = self._python_interface.with_inputs(extra_inputs={input_name: python_type})
        self._interface = transform_interface_to_typed_interface(self._python_interface)
        self._inputs[input_name] = Promise(var=input_name, val=NodeOutput(node=GLOBAL_START_NODE, var=input_name))
        self._unbound_inputs.add(self._inputs[input_name])
        return self._inputs[input_name]

    def add_workflow_output(
        self, output_name: str, p: Union[Promise, List[Promise], Dict[str, Promise]], python_type: Optional[Type] = None
    ):
        """
        Add an output with the given name from the given node output.
        """
        if output_name in self._python_interface.outputs:
            raise FlyteValidationException(f"Output {output_name} already exists in workflow {self.name}")

        if python_type is None:
            if type(p) == list or type(p) == dict:
                raise FlyteValidationException(
                    f"If specifying a list or dict of Promises, you must specify the python_type type for {output_name}"
                    f" starting with the container type (e.g. List[int]"
                )
            promise = cast(Promise, p)
            python_type = promise.ref.node.flyte_entity.python_interface.outputs[promise.var]
            logger.debug(f"Inferring python type for wf output {output_name} from Promise provided {python_type}")

        flyte_type = TypeEngine.to_literal_type(python_type=python_type)

        ctx = FlyteContext.current_context()
        if ctx.compilation_state is not None:
            raise RuntimeError("Can't already be compiling")
        with FlyteContextManager.with_context(ctx.with_compilation_state(self.compilation_state)) as ctx:
            b, _ = binding_from_python_std(
                ctx, output_name, expected_literal_type=flyte_type, t_value=p, t_value_type=python_type
            )
            self._output_bindings.append(b)
            self._python_interface = self._python_interface.with_outputs(extra_outputs={output_name: python_type})
            self._interface = transform_interface_to_typed_interface(self._python_interface)

    def add_task(self, task: PythonTask, **kwargs) -> Node:
        return self.add_entity(task, **kwargs)

    def add_launch_plan(self, launch_plan: _annotated_launch_plan.LaunchPlan, **kwargs) -> Node:
        return self.add_entity(launch_plan, **kwargs)

    def add_subwf(self, sub_wf: WorkflowBase, **kwargs) -> Node:
        return self.add_entity(sub_wf, **kwargs)

    def ready(self) -> bool:
        """
        This function returns whether or not the workflow is in a ready state, which means
          * Has at least one node
          * All workflow inputs are bound

        These conditions assume that all nodes and workflow i/o changes were done with the functions above, which
        do additional checking.
        """
        if len(self.compilation_state.nodes) == 0:
            return False

        if len(self._unbound_inputs) > 0:
            return False

        return True


class PythonFunctionWorkflow(WorkflowBase, ClassStorageTaskResolver):
    """
    Please read :std:ref:`flyte:divedeep-workflows` first for a high-level understanding of what workflows are in Flyte.
    This Python object represents a workflow  defined by a function and decorated with the
    :py:func:`@workflow <flytekit.workflow>` decorator. Please see notes on that object for additional information.
    """

    def __init__(
        self,
        workflow_function: Callable,
        metadata: WorkflowMetadata,
        default_metadata: WorkflowMetadataDefaults,
        docstring: Optional[Docstring] = None,
        on_failure: Optional[Union[WorkflowBase, Task]] = None,
        docs: Optional[Documentation] = None,
        unsafe: bool = False,
    ):
        name, _, _, _ = extract_task_module(workflow_function)
        self._workflow_function = workflow_function
        native_interface = transform_function_to_interface(workflow_function, docstring=docstring, unsafe=unsafe)

        # TODO do we need this - can this not be in launchplan only?
        #    This can be in launch plan only, but is here only so that we don't have to re-evaluate. Or
        #    we can re-evaluate.
        self._input_parameters = None
        super().__init__(
            name=name,
            workflow_metadata=metadata,
            workflow_metadata_defaults=default_metadata,
            python_interface=native_interface,
            on_failure=on_failure,
            docs=docs,
        )
        self.compiled = False

    @property
    def function(self):
        return self._workflow_function

    def task_name(self, t: PythonAutoContainerTask) -> str:  # type: ignore
        return f"{self.name}.{t.__module__}.{t.name}"

    def _validate_add_on_failure_handler(self, ctx: FlyteContext, prefix: str, wf_args: Dict[str, Promise]):
        # Compare
        with FlyteContextManager.with_context(
            ctx.with_compilation_state(CompilationState(prefix=prefix, task_resolver=self))
        ) as inner_comp_ctx:
            # Now lets compile the failure-node if it exists
            if self.on_failure:
                if self.on_failure.python_interface and self.python_interface:
                    workflow_inputs = self.python_interface.inputs
                    failure_node_inputs = self.on_failure.python_interface.inputs

                    # Workflow inputs should be a subset of failure node inputs.
                    if (failure_node_inputs | workflow_inputs) != failure_node_inputs:
                        raise FlyteFailureNodeInputMismatchException(self.on_failure, self)
                    additional_keys = failure_node_inputs.keys() - workflow_inputs.keys()
                    # Raising an error if the additional inputs in the failure node are not optional.
                    for k in additional_keys:
                        if not is_optional_type(failure_node_inputs[k]):
                            raise FlyteFailureNodeInputMismatchException(self.on_failure, self)

                c = wf_args.copy()
                self.on_failure(**c)
                inner_nodes = None
                if inner_comp_ctx.compilation_state and inner_comp_ctx.compilation_state.nodes:
                    inner_nodes = inner_comp_ctx.compilation_state.nodes
                if not inner_nodes or len(inner_nodes) > 1:
                    raise AssertionError("Unable to compile failure node, only either a task or a workflow can be used")
                self._failure_node = inner_nodes[0]

    def compile(self, **kwargs):
        """
        Supply static Python native values in the kwargs if you want them to be used in the compilation. This mimics
        a 'closure' in the traditional sense of the word.
        """
        if self.compiled:
            return

        self.compiled = True
        ctx = FlyteContextManager.current_context()
        all_nodes = []
        prefix = ctx.compilation_state.prefix if ctx.compilation_state is not None else ""

        with FlyteContextManager.with_context(
            ctx.with_compilation_state(CompilationState(prefix=prefix, task_resolver=self))
        ) as comp_ctx:
            # Construct the default input promise bindings, but then override with the provided inputs, if any
            input_kwargs = construct_input_promises([k for k in self.interface.inputs.keys()])
            input_kwargs.update(kwargs)
            workflow_outputs = self._workflow_function(**input_kwargs)
            all_nodes.extend(comp_ctx.compilation_state.nodes)

            # This little loop was added as part of the task resolver change. The task resolver interface itself is
            # more or less stateless (the future-proofing get_all_tasks function notwithstanding). However the
            # implementation of the TaskResolverMixin that this workflow class inherits from (ClassStorageTaskResolver)
            # does store state. This loop adds Tasks that are defined within the body of the workflow to the workflow
            # object itself.
            for n in comp_ctx.compilation_state.nodes:
                if isinstance(n.flyte_entity, PythonAutoContainerTask) and n.flyte_entity.task_resolver == self:
                    logger.debug(f"WF {self.name} saving task {n.flyte_entity.name}")
                    self.add(n.flyte_entity)

            self._validate_add_on_failure_handler(comp_ctx, comp_ctx.compilation_state.prefix + "f", input_kwargs)

        # Iterate through the workflow outputs
        bindings = []
        output_names = list(self.interface.outputs.keys())
        # The reason the length 1 case is separate is because the one output might be a list. We don't want to
        # iterate through the list here, instead we should let the binding creation unwrap it and make a binding
        # collection/map out of it.
        if len(output_names) == 1:
            if isinstance(workflow_outputs, tuple):
                if len(workflow_outputs) != 1:
                    raise AssertionError(
                        f"The Workflow specification indicates only one return value, received {len(workflow_outputs)}"
                    )
                if self.python_interface.output_tuple_name is None:
                    raise AssertionError(
                        "Outputs specification for Workflow does not define a tuple, but return value is a tuple"
                    )
                workflow_outputs = workflow_outputs[0]
            t = self.python_interface.outputs[output_names[0]]
            try:
                b, _ = binding_from_python_std(
                    ctx,
                    output_names[0],
                    self.interface.outputs[output_names[0]].type,
                    workflow_outputs,
                    t,
                )
                bindings.append(b)
            except Exception as e:
                raise FlyteValidationException(
                    f"Failed to bind output {output_names[0]} for function {self.name}: {e}"
                ) from e
        elif len(output_names) > 1:
            if not isinstance(workflow_outputs, tuple):
                raise AssertionError("The Workflow specification indicates multiple return values, received only one")
            if len(output_names) != len(workflow_outputs):
                raise ValueError(f"Length mismatch {len(output_names)} vs {len(workflow_outputs)}")
            for i, out in enumerate(output_names):
                if isinstance(workflow_outputs[i], ConditionalSection):
                    raise AssertionError("A Conditional block (if-else) should always end with an `else_()` clause")
                t = self.python_interface.outputs[out]
                try:
                    b, _ = binding_from_python_std(
                        ctx,
                        out,
                        self.interface.outputs[out].type,
                        workflow_outputs[i],
                        t,
                    )
                    bindings.append(b)
                except Exception as e:
                    raise FlyteValidationException(f"Failed to bind output {out} for function {self.name}: {e}") from e

        # Save all the things necessary to create an WorkflowTemplate, except for the missing project and domain
        self._nodes = all_nodes
        self._output_bindings = bindings

        if not output_names:
            return None
        if len(output_names) == 1:
            return bindings[0]
        return tuple(bindings)

    def execute(self, **kwargs):
        """
        This function is here only to try to streamline the pattern between workflows and tasks. Since tasks
        call execute from dispatch_execute which is in local_execute, workflows should also call an execute inside
        local_execute. This makes mocking cleaner.
        """
        return self._workflow_function(**kwargs)


@overload
def workflow(
    _workflow_function: None = ...,
    failure_policy: Optional[WorkflowFailurePolicy] = ...,
    interruptible: bool = ...,
    on_failure: Optional[Union[WorkflowBase, Task]] = ...,
    docs: Optional[Documentation] = ...,
    unsafe: bool = ...,
) -> Callable[[Callable[..., FuncOut]], PythonFunctionWorkflow]: ...


@overload
def workflow(
    _workflow_function: Callable[P, FuncOut],
    failure_policy: Optional[WorkflowFailurePolicy] = ...,
    interruptible: bool = ...,
    on_failure: Optional[Union[WorkflowBase, Task]] = ...,
    docs: Optional[Documentation] = ...,
) -> Union[Callable[P, FuncOut], PythonFunctionWorkflow]: ...


def workflow(
    _workflow_function: Optional[Callable[P, FuncOut]] = None,
    failure_policy: Optional[WorkflowFailurePolicy] = None,
    interruptible: bool = False,
    on_failure: Optional[Union[WorkflowBase, Task]] = None,
    docs: Optional[Documentation] = None,
<<<<<<< HEAD
    unsafe: bool = False,
) -> Union[Callable[[Callable[..., FuncOut]], PythonFunctionWorkflow], PythonFunctionWorkflow, Callable[..., FuncOut]]:
=======
) -> Union[Callable[P, FuncOut], Callable[[Callable[P, FuncOut]], PythonFunctionWorkflow], PythonFunctionWorkflow]:
>>>>>>> 98d722fe
    """
    This decorator declares a function to be a Flyte workflow. Workflows are declarative entities that construct a DAG
    of tasks using the data flow between tasks.

    Unlike a task, the function body of a workflow is evaluated at serialization-time (aka compile-time). This is
    because while we can determine the entire structure of a task by looking at the function's signature, workflows need
    to run through the function itself because the body of the function is what expresses the workflow structure. It's
    also important to note that, local execution notwithstanding, it is not evaluated again when the workflow runs on
    Flyte.
    That is, workflows should not call non-Flyte entities since they are only run once (again, this is with respect to
    the platform, local runs notwithstanding).

    Example:

    .. literalinclude:: ../../../tests/flytekit/unit/core/test_workflows.py
       :pyobject: my_wf_example

    Again, users should keep in mind that even though the body of the function looks like regular Python, it is
    actually not. When flytekit scans the workflow function, the objects being passed around between the tasks are not
    your typical Python values. So even though you may have a task ``t1() -> int``, when ``a = t1()`` is called, ``a``
    will not be an integer so if you try to ``range(a)`` you'll get an error.

    Please see the :ref:`user guide <cookbook:workflow>` for more usage examples.

    :param _workflow_function: This argument is implicitly passed and represents the decorated function.
    :param failure_policy: Use the options in flytekit.WorkflowFailurePolicy
    :param interruptible: Whether or not tasks launched from this workflow are by default interruptible
    :param on_failure: Invoke this workflow or task on failure. The Workflow / task has to match the signature of
         the current workflow, with an additional parameter called `error` Error
    :param docs: Description entity for the workflow
    :param unsafe: This is a flag that allows users to bypass the type-checking that Flytekit does when constructing
         the workflow. This is not recommended for general use.
    """

    def wrapper(fn: Callable[P, FuncOut]) -> PythonFunctionWorkflow:
        workflow_metadata = WorkflowMetadata(on_failure=failure_policy or WorkflowFailurePolicy.FAIL_IMMEDIATELY)

        workflow_metadata_defaults = WorkflowMetadataDefaults(interruptible)

        workflow_instance = PythonFunctionWorkflow(
            fn,
            metadata=workflow_metadata,
            default_metadata=workflow_metadata_defaults,
            docstring=Docstring(callable_=fn),
            on_failure=on_failure,
            docs=docs,
            unsafe=unsafe,
        )
        update_wrapper(workflow_instance, fn)
        return workflow_instance

    if _workflow_function is not None:
        return wrapper(_workflow_function)
    else:
        return wrapper


class ReferenceWorkflow(ReferenceEntity, PythonFunctionWorkflow):  # type: ignore
    """
    A reference workflow is a pointer to a workflow that already exists on your Flyte installation. This
    object will not initiate a network call to Admin, which is why the user is asked to provide the expected interface.
    If at registration time the interface provided causes an issue with compilation, an error will be returned.
    """

    def __init__(
        self, project: str, domain: str, name: str, version: str, inputs: Dict[str, Type], outputs: Dict[str, Type]
    ):
        super().__init__(WorkflowReference(project, domain, name, version), inputs, outputs)


def reference_workflow(
    project: str,
    domain: str,
    name: str,
    version: str,
) -> Callable[[Callable[..., Any]], ReferenceWorkflow]:
    """
    A reference workflow is a pointer to a workflow that already exists on your Flyte installation. This
    object will not initiate a network call to Admin, which is why the user is asked to provide the expected interface.
    If at registration time the interface provided causes an issue with compilation, an error will be returned.

    Example:

    .. literalinclude:: ../../../tests/flytekit/unit/core/test_references.py
       :pyobject: ref_wf1
    """

    def wrapper(fn) -> ReferenceWorkflow:
        interface = transform_function_to_interface(fn)
        return ReferenceWorkflow(project, domain, name, version, interface.inputs, interface.outputs)

    return wrapper<|MERGE_RESOLUTION|>--- conflicted
+++ resolved
@@ -849,12 +849,8 @@
     interruptible: bool = False,
     on_failure: Optional[Union[WorkflowBase, Task]] = None,
     docs: Optional[Documentation] = None,
-<<<<<<< HEAD
     unsafe: bool = False,
-) -> Union[Callable[[Callable[..., FuncOut]], PythonFunctionWorkflow], PythonFunctionWorkflow, Callable[..., FuncOut]]:
-=======
 ) -> Union[Callable[P, FuncOut], Callable[[Callable[P, FuncOut]], PythonFunctionWorkflow], PythonFunctionWorkflow]:
->>>>>>> 98d722fe
     """
     This decorator declares a function to be a Flyte workflow. Workflows are declarative entities that construct a DAG
     of tasks using the data flow between tasks.

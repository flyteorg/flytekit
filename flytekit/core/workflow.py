from __future__ import annotations

import asyncio
import inspect
import typing
from dataclasses import dataclass
from enum import Enum
from functools import update_wrapper
from typing import Any, Callable, Coroutine, Dict, List, Optional, Tuple, Type, Union, cast, overload

from typing_inspect import is_optional_type

try:
    from typing import ParamSpec
except ImportError:
    from typing_extensions import ParamSpec  # type: ignore

from flytekit.core import constants as _common_constants
from flytekit.core import launch_plan as _annotated_launch_plan
from flytekit.core.base_task import PythonTask, Task
from flytekit.core.class_based_resolver import ClassStorageTaskResolver
from flytekit.core.condition import ConditionalSection, conditional
from flytekit.core.context_manager import (
    CompilationState,
    ExecutionState,
    FlyteContext,
    FlyteContextManager,
    FlyteEntities,
)
from flytekit.core.docstring import Docstring
from flytekit.core.interface import (
    Interface,
    transform_function_to_interface,
    transform_interface_to_typed_interface,
)
from flytekit.core.node import Node
from flytekit.core.options import Options
from flytekit.core.promise import (
    NodeOutput,
    Promise,
    VoidPromise,
    binding_from_python_std,
    create_task_output,
    extract_obj_name,
    flyte_entity_call_handler,
    translate_inputs_to_literals,
)
from flytekit.core.python_auto_container import PythonAutoContainerTask
from flytekit.core.reference_entity import ReferenceEntity, WorkflowReference
from flytekit.core.tracker import extract_task_module
from flytekit.core.type_engine import TypeEngine
from flytekit.exceptions.user import (
    FlyteFailureNodeInputMismatchException,
    FlyteValidationException,
    FlyteValueException,
)
from flytekit.loggers import logger
from flytekit.models import interface as _interface_models
from flytekit.models import literals as _literal_models
from flytekit.models.core import workflow as _workflow_model
from flytekit.models.documentation import Description, Documentation
from flytekit.types.error import FlyteError

GLOBAL_START_NODE = Node(
    id=_common_constants.GLOBAL_INPUT_NODE_ID,
    metadata=None,
    bindings=[],
    upstream_nodes=[],
    flyte_entity=None,
)

P = ParamSpec("P")
T = typing.TypeVar("T")
FuncOut = typing.TypeVar("FuncOut")


class WorkflowFailurePolicy(Enum):
    """
    Defines the behavior for a workflow execution in the case of an observed node execution failure. By default, a
    workflow execution will immediately enter a failed state if a component node fails.
    """

    #: Causes the entire workflow execution to fail once a component node fails.
    FAIL_IMMEDIATELY = _workflow_model.WorkflowMetadata.OnFailurePolicy.FAIL_IMMEDIATELY

    #: Will proceed to run any remaining runnable nodes once a component node fails.
    FAIL_AFTER_EXECUTABLE_NODES_COMPLETE = (
        _workflow_model.WorkflowMetadata.OnFailurePolicy.FAIL_AFTER_EXECUTABLE_NODES_COMPLETE
    )


@dataclass
class WorkflowMetadata(object):
    on_failure: WorkflowFailurePolicy

    def __post_init__(self):
        if (
            self.on_failure != WorkflowFailurePolicy.FAIL_IMMEDIATELY
            and self.on_failure != WorkflowFailurePolicy.FAIL_AFTER_EXECUTABLE_NODES_COMPLETE
        ):
            raise FlyteValidationException(f"Failure policy {self.on_failure} not acceptable")

    def to_flyte_model(self):
        if self.on_failure == WorkflowFailurePolicy.FAIL_IMMEDIATELY:
            on_failure = 0
        else:
            on_failure = 1
        return _workflow_model.WorkflowMetadata(on_failure=on_failure)


@dataclass
class WorkflowMetadataDefaults(object):
    """
    This class is similarly named to the one above. Please see the IDL for more information but essentially, this
    WorkflowMetadataDefaults class represents the defaults that are handed down to a workflow's tasks, whereas
    WorkflowMetadata represents metadata about the workflow itself.
    """

    interruptible: bool

    def __post_init__(self):
        # TODO: Get mypy working so we don't have to worry about these checks
        if self.interruptible is not True and self.interruptible is not False:
            raise FlyteValidationException(f"Interruptible must be boolean, {self.interruptible} invalid")

    def to_flyte_model(self):
        return _workflow_model.WorkflowMetadataDefaults(interruptible=self.interruptible)


def construct_input_promises(inputs: List[str]) -> Dict[str, Promise]:
    return {
        input_name: Promise(var=input_name, val=NodeOutput(node=GLOBAL_START_NODE, var=input_name))
        for input_name in inputs
    }


def get_promise(binding_data: _literal_models.BindingData, outputs_cache: Dict[Node, Dict[str, Promise]]) -> Promise:
    """
    This is a helper function that will turn a binding into a Promise object, using a lookup map. Please see
    get_promise_map for the rest of the details.
    """
    if binding_data.promise is not None:
        if not isinstance(binding_data.promise, NodeOutput):
            raise FlyteValidationException(
                f"Binding data Promises have to be of the NodeOutput type {type(binding_data.promise)} found"
            )
        # b.var is the name of the input to the task
        # binding_data.promise.var is the name of the upstream node's output we want
        return outputs_cache[binding_data.promise.node][binding_data.promise.var]
    elif binding_data.scalar is not None:
        return Promise(var="placeholder", val=_literal_models.Literal(scalar=binding_data.scalar))
    elif binding_data.collection is not None:
        literals = []
        for bd in binding_data.collection.bindings:
            p = get_promise(bd, outputs_cache)
            literals.append(p.val)
        return Promise(
            var="placeholder",
            val=_literal_models.Literal(collection=_literal_models.LiteralCollection(literals=literals)),
        )
    elif binding_data.map is not None:
        literals = {}  # type: ignore
        for k, bd in binding_data.map.bindings.items():
            p = get_promise(bd, outputs_cache)
            literals[k] = p.val
        return Promise(
            var="placeholder", val=_literal_models.Literal(map=_literal_models.LiteralMap(literals=literals))
        )

    raise FlyteValidationException("Binding type unrecognized.")


def get_promise_map(
    bindings: List[_literal_models.Binding], outputs_cache: Dict[Node, Dict[str, Promise]]
) -> Dict[str, Promise]:
    """
    Local execution of imperatively defined workflows is done node by node. This function will fill in the node's
    entity's input arguments, which are specified using the bindings list, and a map of nodes to its outputs.
    Basically this takes the place of propeller in resolving bindings, pulling in outputs from previously completed
    nodes and filling in the necessary inputs.
    """
    entity_kwargs = {}
    for b in bindings:
        entity_kwargs[b.var] = get_promise(b.binding, outputs_cache)

    return entity_kwargs


class WorkflowBase(object):
    def __init__(
        self,
        name: str,
        workflow_metadata: WorkflowMetadata,
        workflow_metadata_defaults: WorkflowMetadataDefaults,
        python_interface: Interface,
        on_failure: Optional[Union[WorkflowBase, Task]] = None,
        docs: Optional[Documentation] = None,
        default_options: Optional[Options] = None,
        **kwargs,
    ):
        self._name = name
        self._workflow_metadata = workflow_metadata
        self._workflow_metadata_defaults = workflow_metadata_defaults
        self._python_interface = python_interface
        self._interface = transform_interface_to_typed_interface(python_interface)
        self._inputs: Dict[str, Promise] = {}
        self._unbound_inputs: typing.Set[Promise] = set()
        self._nodes: List[Node] = []
        self._output_bindings: List[_literal_models.Binding] = []
        self._on_failure = on_failure
        self._failure_node = None
        self._docs = docs
        self._default_options = default_options

        if self._python_interface.docstring:
            if self.docs is None:
                self._docs = Documentation(
                    short_description=self._python_interface.docstring.short_description,
                    long_description=Description(value=self._python_interface.docstring.long_description),
                )
            else:
                if self._python_interface.docstring.short_description:
                    cast(
                        Documentation, self._docs
                    ).short_description = self._python_interface.docstring.short_description
                if self._python_interface.docstring.long_description:
                    self._docs = Description(value=self._python_interface.docstring.long_description)

        FlyteEntities.entities.append(self)
        super().__init__(**kwargs)

    @property
    def name(self) -> str:
        return self._name

    @property
    def docs(self):
        return self._docs

    @property
    def short_name(self) -> str:
        return extract_obj_name(self._name)

    @property
    def workflow_metadata(self) -> WorkflowMetadata:
        return self._workflow_metadata

    @property
    def workflow_metadata_defaults(self) -> WorkflowMetadataDefaults:
        return self._workflow_metadata_defaults

    @property
    def python_interface(self) -> Interface:
        return self._python_interface

    @property
    def interface(self) -> _interface_models.TypedInterface:
        return self._interface

    @property
    def output_bindings(self) -> List[_literal_models.Binding]:
        self.compile()
        return self._output_bindings

    @property
    def nodes(self) -> List[Node]:
        self.compile()
        return self._nodes

    @property
    def on_failure(self) -> Optional[Union[WorkflowBase, Task]]:
        return self._on_failure

    @property
    def failure_node(self) -> Optional[Node]:
        return self._failure_node

    @property
    def default_options(self) -> Optional[Options]:
        return self._default_options

    def __repr__(self):
        return (
            f"WorkflowBase - {self._name} && "
            f"Inputs ({len(self._python_interface.inputs)}): {self._python_interface.inputs} && "
            f"Outputs ({len(self._python_interface.outputs)}): {self._python_interface.outputs} && "
            f"Output bindings: {self._output_bindings} && "
        )

    def construct_node_metadata(self) -> _workflow_model.NodeMetadata:
        return _workflow_model.NodeMetadata(
            name=extract_obj_name(self.name),
            interruptible=self.workflow_metadata_defaults.interruptible,
        )

    def __call__(self, *args, **kwargs) -> Union[Tuple[Promise], Promise, VoidPromise, Tuple, Coroutine, None]:
        """
        Workflow needs to fill in default arguments before invoking the call handler.
        """
        # Get default arguments and override with kwargs passed in
        input_kwargs = self.python_interface.default_inputs_as_kwargs
        input_kwargs.update(kwargs)
        self.compile()
        try:
            return flyte_entity_call_handler(self, *args, **input_kwargs)
        except Exception as exc:
            if self.on_failure:
                if self.on_failure.python_interface and "err" in self.on_failure.python_interface.inputs:
                    id = self.failure_node.id if self.failure_node else ""
                    input_kwargs["err"] = FlyteError(failed_node_id=id, message=str(exc))
                self.on_failure(**input_kwargs)
            raise exc

    def execute(self, **kwargs):
        raise NotImplementedError

    def compile(self, **kwargs):
        pass

    def local_execute(self, ctx: FlyteContext, **kwargs) -> Union[Tuple[Promise], Promise, VoidPromise, None]:
        # This is done to support the invariant that Workflow local executions always work with Promise objects
        # holding Flyte literal values. Even in a wf, a user can call a sub-workflow with a Python native value.
        literal_map = translate_inputs_to_literals(
            ctx,
            incoming_values=kwargs,
            flyte_interface_types=self.interface.inputs,
            native_types=self.python_interface.inputs,
        )
        kwargs_literals = {k: Promise(var=k, val=v) for k, v in literal_map.items()}
        self.compile()
        function_outputs = self.execute(**kwargs_literals)

        if inspect.iscoroutine(function_outputs):
            # handle coroutines for eager workflows
            function_outputs = asyncio.run(function_outputs)

        # First handle the empty return case.
        # A workflow function may return a task that doesn't return anything
        #   def wf():
        #       return t1()
        # or it may not return at all
        #   def wf():
        #       t1()
        # In the former case we get the task's VoidPromise, in the latter we get None
        if isinstance(function_outputs, VoidPromise) or function_outputs is None:
            if len(self.python_interface.outputs) != 0:
                raise FlyteValueException(
                    function_outputs,
                    f"Interface has {len(self.python_interface.outputs)} outputs.",
                )
            return VoidPromise(self.name)

        # Because we should've already returned in the above check, we just raise an error here.
        if len(self.python_interface.outputs) == 0:
            raise FlyteValueException(function_outputs, "Interface output should've been VoidPromise or None.")

        expected_output_names = list(self.python_interface.outputs.keys())
        if len(expected_output_names) == 1:
            # Here we have to handle the fact that the wf could've been declared with a typing.NamedTuple of
            # length one. That convention is used for naming outputs - and single-length-NamedTuples are
            # particularly troublesome but elegant handling of them is not a high priority
            # Again, we're using the output_tuple_name as a proxy.
            if self.python_interface.output_tuple_name and isinstance(function_outputs, tuple):
                wf_outputs_as_map = {expected_output_names[0]: function_outputs[0]}
            else:
                wf_outputs_as_map = {expected_output_names[0]: function_outputs}
        else:
            wf_outputs_as_map = {expected_output_names[i]: function_outputs[i] for i, _ in enumerate(function_outputs)}

        # Basically we need to repackage the promises coming from the tasks into Promises that match the workflow's
        # interface. We do that by extracting out the literals, and creating new Promises
        wf_outputs_as_literal_dict = translate_inputs_to_literals(
            ctx,
            wf_outputs_as_map,
            flyte_interface_types=self.interface.outputs,
            native_types=self.python_interface.outputs,
        )
        # Recreate new promises that use the workflow's output names.
        new_promises = [Promise(var, wf_outputs_as_literal_dict[var]) for var in expected_output_names]

        return create_task_output(new_promises, self.python_interface)

    def local_execution_mode(self) -> ExecutionState.Mode:
        """ """
        return ExecutionState.Mode.LOCAL_WORKFLOW_EXECUTION


class ImperativeWorkflow(WorkflowBase):
    """
    An imperative workflow is a programmatic analogue to the typical ``@workflow`` function-based workflow and is
    better suited to programmatic applications.

    Assuming you have some tasks like so

    .. literalinclude:: ../../../tests/flytekit/unit/core/test_imperative.py
       :start-after: # docs_tasks_start
       :end-before: # docs_tasks_end
       :language: python
       :dedent: 4

    You could create a workflow imperatively like so

    .. literalinclude:: ../../../tests/flytekit/unit/core/test_imperative.py
       :start-after: # docs_start
       :end-before: # docs_end
       :language: python
       :dedent: 4

    This workflow would be identical on the back-end to

    .. literalinclude:: ../../../tests/flytekit/unit/core/test_imperative.py
       :start-after: # docs_equivalent_start
       :end-before: # docs_equivalent_end
       :language: python
       :dedent: 4

    Note that the only reason we need the ``NamedTuple`` is so we can name the output the same thing as in the
    imperative example. The imperative paradigm makes the naming of workflow outputs easier, but this isn't a big
    deal in function-workflows because names tend to not be necessary.
    """

    def __init__(
        self,
        name: str,
        failure_policy: Optional[WorkflowFailurePolicy] = None,
        interruptible: bool = False,
    ):
        metadata = WorkflowMetadata(on_failure=failure_policy or WorkflowFailurePolicy.FAIL_IMMEDIATELY)
        workflow_metadata_defaults = WorkflowMetadataDefaults(interruptible)
        self._compilation_state = CompilationState(prefix="")
        self._inputs = {}
        # This unbound inputs construct is just here to help workflow authors detect issues a bit earlier. It just
        # keeps track of workflow inputs that you've declared with add_workflow_input but haven't yet consumed. This
        # is an error that Admin would return at compile time anyways, but this allows flytekit to raise
        # the error earlier.
        self._unbound_inputs = set()
        super().__init__(
            name=name,
            workflow_metadata=metadata,
            workflow_metadata_defaults=workflow_metadata_defaults,
            python_interface=Interface(),
        )

    @property
    def compilation_state(self) -> CompilationState:
        """
        Compilation is done a bit at a time, one task or other entity call at a time. This is why this workflow
        class has to keep track of its own compilation state.
        """
        return self._compilation_state

    @property
    def nodes(self) -> List[Node]:
        return self._compilation_state.nodes

    @property
    def inputs(self) -> Dict[str, Promise]:
        """
        This holds the input promises to the workflow. The nodes in these Promise objects should always point to
        the global start node.
        """
        return self._inputs

    def __repr__(self):
        return super().__repr__() + f"Nodes ({len(self.compilation_state.nodes)}): {self.compilation_state.nodes}"

    def execute(self, **kwargs):
        """
        Called by local_execute. This function is how local execution for imperative workflows runs. Because when an
        entity is added using the add_entity function, all inputs to that entity should've been already declared, we
        can just iterate through the nodes in order and we shouldn't run into any dependency issues. That is, we force
        the user to declare entities already in a topological sort. To keep track of outputs, we create a map to
        start things off, filled in only with the workflow inputs (if any). As things are run, their outputs are stored
        in this map.
        After all nodes are run, we fill in workflow level outputs the same way as any other previous node.
        """
        if not self.ready():
            raise FlyteValidationException(f"Workflow not ready, wf is currently {self}")

        # Create a map that holds the outputs of each node.
        intermediate_node_outputs: Dict[Node, Dict[str, Promise]] = {GLOBAL_START_NODE: {}}  # type: ignore

        # Start things off with the outputs of the global input node, i.e. the inputs to the workflow.
        # local_execute should've already ensured that all the values in kwargs are Promise objects
        for k, v in kwargs.items():
            intermediate_node_outputs[GLOBAL_START_NODE][k] = v

        # Next iterate through the nodes in order.
        for node in self.compilation_state.nodes:
            if node not in intermediate_node_outputs.keys():
                intermediate_node_outputs[node] = {}

            # Retrieve the entity from the node, and call it by looking up the promises the node's bindings require,
            # and then fill them in using the node output tracker map we have.
            entity = node.flyte_entity
            entity_kwargs = get_promise_map(node.bindings, intermediate_node_outputs)

            # Handle the calling and outputs of each node's entity
            results = entity(**entity_kwargs)
            expected_output_names = list(entity.python_interface.outputs.keys())

            if isinstance(results, VoidPromise) or results is None:
                continue  # pragma: no cover # Move along, nothing to assign

            # Because we should've already returned in the above check, we just raise an Exception here.
            if len(entity.python_interface.outputs) == 0:
                raise FlyteValueException(results, "Interface output should've been VoidPromise or None.")

            # if there's only one output,
            if len(expected_output_names) == 1:
                if entity.python_interface.output_tuple_name and isinstance(results, tuple):
                    intermediate_node_outputs[node][expected_output_names[0]] = results[0]
                else:
                    intermediate_node_outputs[node][expected_output_names[0]] = results

            else:
                if len(results) != len(expected_output_names):
                    raise FlyteValueException(results, f"Different lengths {results} {expected_output_names}")
                for idx, r in enumerate(results):
                    intermediate_node_outputs[node][expected_output_names[idx]] = r

        # The rest of this function looks like the above but now we're doing it for the workflow as a whole rather
        # than just one node at a time.
        if len(self.python_interface.outputs) == 0:
            return VoidPromise(self.name)

        # The values that we return below from the output have to be pulled by fulfilling all of the
        # workflow's output bindings.
        # The return style here has to match what 1) what the workflow would've returned had it been declared
        # functionally, and 2) what a user would return in mock function. That is, if it's a tuple, then it
        # should be a tuple here, if it's a one element named tuple, then we do a one-element non-named tuple,
        # if it's a single element then we return a single element
        if len(self.output_bindings) == 1:
            # Again use presence of output_tuple_name to understand that we're dealing with a one-element
            # named tuple
            if self.python_interface.output_tuple_name:
                return (get_promise(self.output_bindings[0].binding, intermediate_node_outputs),)
            # Just a normal single element
            return get_promise(self.output_bindings[0].binding, intermediate_node_outputs)
        return tuple([get_promise(b.binding, intermediate_node_outputs) for b in self.output_bindings])

    def create_conditional(self, name: str) -> ConditionalSection:
        ctx = FlyteContext.current_context()
        if ctx.compilation_state is not None:
            raise RuntimeError("Can't already be compiling")
        FlyteContextManager.with_context(ctx.with_compilation_state(self.compilation_state))
        return conditional(name=name)

    def add_entity(self, entity: Union[PythonTask, _annotated_launch_plan.LaunchPlan, WorkflowBase], **kwargs) -> Node:
        """
        Anytime you add an entity, all the inputs to the entity must be bound.
        """
        # circular import
        from flytekit.core.node_creation import create_node

        ctx = FlyteContext.current_context()
        if ctx.compilation_state is not None:
            raise RuntimeError("Can't already be compiling")
        with FlyteContextManager.with_context(ctx.with_compilation_state(self.compilation_state)) as ctx:
            n = create_node(entity=entity, **kwargs)

            def get_input_values(input_value):
                if isinstance(input_value, list):
                    input_promises = []
                    for x in input_value:
                        input_promises.extend(get_input_values(x))
                    return input_promises
                if isinstance(input_value, dict):
                    input_promises = []
                    for _, v in input_value.items():
                        input_promises.extend(get_input_values(v))
                    return input_promises
                else:
                    return [input_value]

            # Every time an entity is added, mark it as used. The above function though will gather all the input
            # values but we're only interested in the ones that are Promises so let's filter for those.
            # There's probably a way to clean this up, maybe key off of the name instead of value?
            all_input_values = get_input_values(kwargs)
            for input_value in filter(lambda x: isinstance(x, Promise), all_input_values):
                if input_value in self._unbound_inputs:
                    self._unbound_inputs.remove(input_value)
            return n  # type: ignore

    def add_workflow_input(self, input_name: str, python_type: Type) -> Promise:
        """
        Adds an input to the workflow.
        """
        if input_name in self._inputs:
            raise FlyteValidationException(f"Input {input_name} has already been specified for wf {self.name}.")
        self._python_interface = self._python_interface.with_inputs(extra_inputs={input_name: python_type})
        self._interface = transform_interface_to_typed_interface(self._python_interface)
        self._inputs[input_name] = Promise(var=input_name, val=NodeOutput(node=GLOBAL_START_NODE, var=input_name))
        self._unbound_inputs.add(self._inputs[input_name])
        return self._inputs[input_name]

    def add_workflow_output(
        self, output_name: str, p: Union[Promise, List[Promise], Dict[str, Promise]], python_type: Optional[Type] = None
    ):
        """
        Add an output with the given name from the given node output.
        """
        if output_name in self._python_interface.outputs:
            raise FlyteValidationException(f"Output {output_name} already exists in workflow {self.name}")

        if python_type is None:
            if type(p) == list or type(p) == dict:
                raise FlyteValidationException(
                    f"If specifying a list or dict of Promises, you must specify the python_type type for {output_name}"
                    f" starting with the container type (e.g. List[int]"
                )
            promise = cast(Promise, p)
            python_type = promise.ref.node.flyte_entity.python_interface.outputs[promise.var]
            logger.debug(f"Inferring python type for wf output {output_name} from Promise provided {python_type}")

        flyte_type = TypeEngine.to_literal_type(python_type=python_type)

        ctx = FlyteContext.current_context()
        if ctx.compilation_state is not None:
            raise RuntimeError("Can't already be compiling")
        with FlyteContextManager.with_context(ctx.with_compilation_state(self.compilation_state)) as ctx:
            b, _ = binding_from_python_std(
                ctx, output_name, expected_literal_type=flyte_type, t_value=p, t_value_type=python_type
            )
            self._output_bindings.append(b)
            self._python_interface = self._python_interface.with_outputs(extra_outputs={output_name: python_type})
            self._interface = transform_interface_to_typed_interface(self._python_interface)

    def add_task(self, task: PythonTask, **kwargs) -> Node:
        return self.add_entity(task, **kwargs)

    def add_launch_plan(self, launch_plan: _annotated_launch_plan.LaunchPlan, **kwargs) -> Node:
        return self.add_entity(launch_plan, **kwargs)

    def add_subwf(self, sub_wf: WorkflowBase, **kwargs) -> Node:
        return self.add_entity(sub_wf, **kwargs)

    def ready(self) -> bool:
        """
        This function returns whether or not the workflow is in a ready state, which means
          * Has at least one node
          * All workflow inputs are bound

        These conditions assume that all nodes and workflow i/o changes were done with the functions above, which
        do additional checking.
        """
        if len(self.compilation_state.nodes) == 0:
            return False

        if len(self._unbound_inputs) > 0:
            return False

        return True


class PythonFunctionWorkflow(WorkflowBase, ClassStorageTaskResolver):
    """
    Please read :std:ref:`flyte:divedeep-workflows` first for a high-level understanding of what workflows are in Flyte.
    This Python object represents a workflow  defined by a function and decorated with the
    :py:func:`@workflow <flytekit.workflow>` decorator. Please see notes on that object for additional information.
    """

    def __init__(
        self,
        workflow_function: Callable,
        metadata: WorkflowMetadata,
        default_metadata: WorkflowMetadataDefaults,
        docstring: Optional[Docstring] = None,
        on_failure: Optional[Union[WorkflowBase, Task]] = None,
        docs: Optional[Documentation] = None,
<<<<<<< HEAD
        pickle_untyped: bool = False,
=======
        default_options: Optional[Options] = None,
>>>>>>> a3131f25
    ):
        name, _, _, _ = extract_task_module(workflow_function)
        self._workflow_function = workflow_function
        native_interface = transform_function_to_interface(
            workflow_function, docstring=docstring, pickle_untyped=pickle_untyped
        )

        # TODO do we need this - can this not be in launchplan only?
        #    This can be in launch plan only, but is here only so that we don't have to re-evaluate. Or
        #    we can re-evaluate.
        self._input_parameters = None
        super().__init__(
            name=name,
            workflow_metadata=metadata,
            workflow_metadata_defaults=default_metadata,
            python_interface=native_interface,
            on_failure=on_failure,
            docs=docs,
            default_options=default_options,
        )
        self.compiled = False

    @property
    def function(self):
        return self._workflow_function

    def task_name(self, t: PythonAutoContainerTask) -> str:  # type: ignore
        return f"{self.name}.{t.__module__}.{t.name}"

    def _validate_add_on_failure_handler(self, ctx: FlyteContext, prefix: str, wf_args: Dict[str, Promise]):
        # Compare
        with FlyteContextManager.with_context(
            ctx.with_compilation_state(CompilationState(prefix=prefix, task_resolver=self))
        ) as inner_comp_ctx:
            # Now lets compile the failure-node if it exists
            if self.on_failure:
                if self.on_failure.python_interface and self.python_interface:
                    workflow_inputs = self.python_interface.inputs
                    failure_node_inputs = self.on_failure.python_interface.inputs

                    # Workflow inputs should be a subset of failure node inputs.
                    if (failure_node_inputs | workflow_inputs) != failure_node_inputs:
                        raise FlyteFailureNodeInputMismatchException(self.on_failure, self)
                    additional_keys = failure_node_inputs.keys() - workflow_inputs.keys()
                    # Raising an error if the additional inputs in the failure node are not optional.
                    for k in additional_keys:
                        if not is_optional_type(failure_node_inputs[k]):
                            raise FlyteFailureNodeInputMismatchException(self.on_failure, self)

                c = wf_args.copy()
                self.on_failure(**c)
                inner_nodes = None
                if inner_comp_ctx.compilation_state and inner_comp_ctx.compilation_state.nodes:
                    inner_nodes = inner_comp_ctx.compilation_state.nodes
                if not inner_nodes or len(inner_nodes) > 1:
                    raise AssertionError("Unable to compile failure node, only either a task or a workflow can be used")
                self._failure_node = inner_nodes[0]

    def compile(self, **kwargs):
        """
        Supply static Python native values in the kwargs if you want them to be used in the compilation. This mimics
        a 'closure' in the traditional sense of the word.
        """
        if self.compiled:
            return

        self.compiled = True
        ctx = FlyteContextManager.current_context()
        all_nodes = []
        prefix = ctx.compilation_state.prefix if ctx.compilation_state is not None else ""

        with FlyteContextManager.with_context(
            ctx.with_compilation_state(CompilationState(prefix=prefix, task_resolver=self))
        ) as comp_ctx:
            # Construct the default input promise bindings, but then override with the provided inputs, if any
            input_kwargs = construct_input_promises([k for k in self.interface.inputs.keys()])
            input_kwargs.update(kwargs)
            workflow_outputs = self._workflow_function(**input_kwargs)
            all_nodes.extend(comp_ctx.compilation_state.nodes)

            # This little loop was added as part of the task resolver change. The task resolver interface itself is
            # more or less stateless (the future-proofing get_all_tasks function notwithstanding). However the
            # implementation of the TaskResolverMixin that this workflow class inherits from (ClassStorageTaskResolver)
            # does store state. This loop adds Tasks that are defined within the body of the workflow to the workflow
            # object itself.
            for n in comp_ctx.compilation_state.nodes:
                if isinstance(n.flyte_entity, PythonAutoContainerTask) and n.flyte_entity.task_resolver == self:
                    logger.debug(f"WF {self.name} saving task {n.flyte_entity.name}")
                    self.add(n.flyte_entity)

            self._validate_add_on_failure_handler(comp_ctx, comp_ctx.compilation_state.prefix + "f", input_kwargs)

        # Iterate through the workflow outputs
        bindings = []
        output_names = list(self.interface.outputs.keys())
        # The reason the length 1 case is separate is because the one output might be a list. We don't want to
        # iterate through the list here, instead we should let the binding creation unwrap it and make a binding
        # collection/map out of it.
        if len(output_names) == 1:
            if isinstance(workflow_outputs, tuple):
                if len(workflow_outputs) != 1:
                    raise AssertionError(
                        f"The Workflow specification indicates only one return value, received {len(workflow_outputs)}"
                    )
                if self.python_interface.output_tuple_name is None:
                    raise AssertionError(
                        "Outputs specification for Workflow does not define a tuple, but return value is a tuple"
                    )
                workflow_outputs = workflow_outputs[0]
            t = self.python_interface.outputs[output_names[0]]
            try:
                b, _ = binding_from_python_std(
                    ctx,
                    output_names[0],
                    self.interface.outputs[output_names[0]].type,
                    workflow_outputs,
                    t,
                )
                bindings.append(b)
            except Exception as e:
                raise FlyteValidationException(
                    f"Failed to bind output {output_names[0]} for function {self.name}: {e}"
                ) from e
        elif len(output_names) > 1:
            if not isinstance(workflow_outputs, tuple):
                raise AssertionError("The Workflow specification indicates multiple return values, received only one")
            if len(output_names) != len(workflow_outputs):
                raise ValueError(f"Length mismatch {len(output_names)} vs {len(workflow_outputs)}")
            for i, out in enumerate(output_names):
                if isinstance(workflow_outputs[i], ConditionalSection):
                    raise AssertionError("A Conditional block (if-else) should always end with an `else_()` clause")
                t = self.python_interface.outputs[out]
                try:
                    b, _ = binding_from_python_std(
                        ctx,
                        out,
                        self.interface.outputs[out].type,
                        workflow_outputs[i],
                        t,
                    )
                    bindings.append(b)
                except Exception as e:
                    raise FlyteValidationException(f"Failed to bind output {out} for function {self.name}: {e}") from e

        # Save all the things necessary to create an WorkflowTemplate, except for the missing project and domain
        self._nodes = all_nodes
        self._output_bindings = bindings

        if not output_names:
            return None
        if len(output_names) == 1:
            return bindings[0]
        return tuple(bindings)

    def execute(self, **kwargs):
        """
        This function is here only to try to streamline the pattern between workflows and tasks. Since tasks
        call execute from dispatch_execute which is in local_execute, workflows should also call an execute inside
        local_execute. This makes mocking cleaner.
        """
        return self._workflow_function(**kwargs)


@overload
def workflow(
    _workflow_function: None = ...,
    failure_policy: Optional[WorkflowFailurePolicy] = ...,
    interruptible: bool = ...,
    on_failure: Optional[Union[WorkflowBase, Task]] = ...,
    docs: Optional[Documentation] = ...,
<<<<<<< HEAD
    pickle_untyped: bool = ...,
=======
    default_options: Optional[Options] = ...,
>>>>>>> a3131f25
) -> Callable[[Callable[..., FuncOut]], PythonFunctionWorkflow]: ...


@overload
def workflow(
    _workflow_function: Callable[P, FuncOut],
    failure_policy: Optional[WorkflowFailurePolicy] = ...,
    interruptible: bool = ...,
    on_failure: Optional[Union[WorkflowBase, Task]] = ...,
    docs: Optional[Documentation] = ...,
    default_options: Optional[Options] = ...,
) -> Union[Callable[P, FuncOut], PythonFunctionWorkflow]: ...


def workflow(
    _workflow_function: Optional[Callable[P, FuncOut]] = None,
    failure_policy: Optional[WorkflowFailurePolicy] = None,
    interruptible: bool = False,
    on_failure: Optional[Union[WorkflowBase, Task]] = None,
    docs: Optional[Documentation] = None,
<<<<<<< HEAD
    pickle_untyped: bool = False,
=======
    default_options: Optional[Options] = None,
>>>>>>> a3131f25
) -> Union[Callable[P, FuncOut], Callable[[Callable[P, FuncOut]], PythonFunctionWorkflow], PythonFunctionWorkflow]:
    """
    This decorator declares a function to be a Flyte workflow. Workflows are declarative entities that construct a DAG
    of tasks using the data flow between tasks.

    Unlike a task, the function body of a workflow is evaluated at serialization-time (aka compile-time). This is
    because while we can determine the entire structure of a task by looking at the function's signature, workflows need
    to run through the function itself because the body of the function is what expresses the workflow structure. It's
    also important to note that, local execution notwithstanding, it is not evaluated again when the workflow runs on
    Flyte.
    That is, workflows should not call non-Flyte entities since they are only run once (again, this is with respect to
    the platform, local runs notwithstanding).

    Example:

    .. literalinclude:: ../../../tests/flytekit/unit/core/test_workflows.py
       :pyobject: my_wf_example

    Again, users should keep in mind that even though the body of the function looks like regular Python, it is
    actually not. When flytekit scans the workflow function, the objects being passed around between the tasks are not
    your typical Python values. So even though you may have a task ``t1() -> int``, when ``a = t1()`` is called, ``a``
    will not be an integer so if you try to ``range(a)`` you'll get an error.

    Please see the :ref:`user guide <cookbook:workflow>` for more usage examples.

    :param _workflow_function: This argument is implicitly passed and represents the decorated function.
    :param failure_policy: Use the options in flytekit.WorkflowFailurePolicy
    :param interruptible: Whether or not tasks launched from this workflow are by default interruptible
    :param on_failure: Invoke this workflow or task on failure. The Workflow / task has to match the signature of
         the current workflow, with an additional parameter called `error` Error
    :param docs: Description entity for the workflow
<<<<<<< HEAD
    :param pickle_untyped: This is a flag that allows users to bypass the type-checking that Flytekit does when constructing
         the workflow. This is not recommended for general use.
=======
    :param default_options: Default options for the workflow when creating a default launch plan. Currently only
         the labels and annotations are allowed to be set as defaults.
>>>>>>> a3131f25
    """

    def wrapper(fn: Callable[P, FuncOut]) -> PythonFunctionWorkflow:
        workflow_metadata = WorkflowMetadata(on_failure=failure_policy or WorkflowFailurePolicy.FAIL_IMMEDIATELY)

        workflow_metadata_defaults = WorkflowMetadataDefaults(interruptible)

        workflow_instance = PythonFunctionWorkflow(
            fn,
            metadata=workflow_metadata,
            default_metadata=workflow_metadata_defaults,
            docstring=Docstring(callable_=fn),
            on_failure=on_failure,
            docs=docs,
<<<<<<< HEAD
            pickle_untyped=pickle_untyped,
=======
            default_options=default_options,
>>>>>>> a3131f25
        )
        update_wrapper(workflow_instance, fn)
        return workflow_instance

    if _workflow_function is not None:
        return wrapper(_workflow_function)
    else:
        return wrapper


class ReferenceWorkflow(ReferenceEntity, PythonFunctionWorkflow):  # type: ignore
    """
    A reference workflow is a pointer to a workflow that already exists on your Flyte installation. This
    object will not initiate a network call to Admin, which is why the user is asked to provide the expected interface.
    If at registration time the interface provided causes an issue with compilation, an error will be returned.
    """

    def __init__(
        self, project: str, domain: str, name: str, version: str, inputs: Dict[str, Type], outputs: Dict[str, Type]
    ):
        super().__init__(WorkflowReference(project, domain, name, version), inputs, outputs)


def reference_workflow(
    project: str,
    domain: str,
    name: str,
    version: str,
) -> Callable[[Callable[..., Any]], ReferenceWorkflow]:
    """
    A reference workflow is a pointer to a workflow that already exists on your Flyte installation. This
    object will not initiate a network call to Admin, which is why the user is asked to provide the expected interface.
    If at registration time the interface provided causes an issue with compilation, an error will be returned.

    Example:

    .. literalinclude:: ../../../tests/flytekit/unit/core/test_references.py
       :pyobject: ref_wf1
    """

    def wrapper(fn) -> ReferenceWorkflow:
        interface = transform_function_to_interface(fn)
        return ReferenceWorkflow(project, domain, name, version, interface.inputs, interface.outputs)

    return wrapper<|MERGE_RESOLUTION|>--- conflicted
+++ resolved
@@ -668,11 +668,8 @@
         docstring: Optional[Docstring] = None,
         on_failure: Optional[Union[WorkflowBase, Task]] = None,
         docs: Optional[Documentation] = None,
-<<<<<<< HEAD
         pickle_untyped: bool = False,
-=======
         default_options: Optional[Options] = None,
->>>>>>> a3131f25
     ):
         name, _, _, _ = extract_task_module(workflow_function)
         self._workflow_function = workflow_function
@@ -843,11 +840,8 @@
     interruptible: bool = ...,
     on_failure: Optional[Union[WorkflowBase, Task]] = ...,
     docs: Optional[Documentation] = ...,
-<<<<<<< HEAD
     pickle_untyped: bool = ...,
-=======
     default_options: Optional[Options] = ...,
->>>>>>> a3131f25
 ) -> Callable[[Callable[..., FuncOut]], PythonFunctionWorkflow]: ...
 
 
@@ -868,11 +862,8 @@
     interruptible: bool = False,
     on_failure: Optional[Union[WorkflowBase, Task]] = None,
     docs: Optional[Documentation] = None,
-<<<<<<< HEAD
     pickle_untyped: bool = False,
-=======
     default_options: Optional[Options] = None,
->>>>>>> a3131f25
 ) -> Union[Callable[P, FuncOut], Callable[[Callable[P, FuncOut]], PythonFunctionWorkflow], PythonFunctionWorkflow]:
     """
     This decorator declares a function to be a Flyte workflow. Workflows are declarative entities that construct a DAG
@@ -904,13 +895,10 @@
     :param on_failure: Invoke this workflow or task on failure. The Workflow / task has to match the signature of
          the current workflow, with an additional parameter called `error` Error
     :param docs: Description entity for the workflow
-<<<<<<< HEAD
     :param pickle_untyped: This is a flag that allows users to bypass the type-checking that Flytekit does when constructing
          the workflow. This is not recommended for general use.
-=======
     :param default_options: Default options for the workflow when creating a default launch plan. Currently only
          the labels and annotations are allowed to be set as defaults.
->>>>>>> a3131f25
     """
 
     def wrapper(fn: Callable[P, FuncOut]) -> PythonFunctionWorkflow:
@@ -925,11 +913,8 @@
             docstring=Docstring(callable_=fn),
             on_failure=on_failure,
             docs=docs,
-<<<<<<< HEAD
             pickle_untyped=pickle_untyped,
-=======
             default_options=default_options,
->>>>>>> a3131f25
         )
         update_wrapper(workflow_instance, fn)
         return workflow_instance

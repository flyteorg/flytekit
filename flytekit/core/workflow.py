--- conflicted
+++ resolved
@@ -191,7 +191,9 @@
                 )
             else:
                 if self._python_interface.docstring.short_description:
-                    self._docs.short_description = self._python_interface.docstring.short_description
+                    cast(
+                        Documentation, self._docs
+                    ).short_description = self._python_interface.docstring.short_description
                 if self._python_interface.docstring.long_description:
                     self._docs = Description(value=self._python_interface.docstring.long_description)
 
@@ -590,16 +592,10 @@
     def __init__(
         self,
         workflow_function: Callable,
-<<<<<<< HEAD
         metadata: WorkflowMetadata,
         default_metadata: WorkflowMetadataDefaults,
         docstring: Optional[Docstring] = None,
-=======
-        metadata: Optional[WorkflowMetadata],
-        default_metadata: Optional[WorkflowMetadataDefaults],
-        docstring: Optional[Docstring] = None,
         docs: Optional[Documentation] = None,
->>>>>>> fcf6dcef
     ):
         name, _, _, _ = extract_task_module(workflow_function)
         self._workflow_function = workflow_function

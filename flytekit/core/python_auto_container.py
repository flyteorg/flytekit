from __future__ import annotations

import importlib
import re
import warnings
from abc import ABC
from dataclasses import dataclass
from typing import Callable, Dict, List, Optional, TypeVar, Union
from typing import Literal as L

from flyteidl.core import tasks_pb2

from flytekit.configuration import ImageConfig, SerializationSettings
from flytekit.constants import CopyFileDetection
from flytekit.core.base_task import PythonTask, TaskMetadata, TaskResolverMixin
from flytekit.core.context_manager import FlyteContextManager
from flytekit.core.pod_template import PodTemplate
from flytekit.core.resources import Resources, ResourceSpec, construct_extended_resources
from flytekit.core.tracked_abc import FlyteTrackedABC
from flytekit.core.tracker import TrackedInstance, extract_task_module
from flytekit.core.utils import _get_container_definition, _serialize_pod_spec, timeit
from flytekit.extras.accelerators import BaseAccelerator
from flytekit.image_spec.image_spec import ImageBuildEngine, ImageSpec
from flytekit.loggers import logger
from flytekit.models import task as _task_model
from flytekit.models.security import Secret, SecurityContext

T = TypeVar("T")
_PRIMARY_CONTAINER_NAME_FIELD = "primary_container_name"
PICKLE_FILE_PATH = "pkl.gz"


class PythonAutoContainerTask(PythonTask[T], ABC, metaclass=FlyteTrackedABC):
    """
    A Python AutoContainer task should be used as the base for all extensions that want the user's code to be in the
    container and the container information to be automatically captured.
    This base will auto configure the image and image version to be used for all its derivatives.

    If you are looking to extend, you might prefer to use ``PythonFunctionTask`` or ``PythonInstanceTask``
    """

    def __init__(
        self,
        name: str,
        task_config: T,
        task_type="python-task",
        image: Optional[Union[str, ImageSpec]] = None,
        requests: Optional[Resources] = None,
        limits: Optional[Resources] = None,
        environment: Optional[Dict[str, str]] = None,
        task_resolver: Optional[TaskResolverMixin] = None,
        secret_requests: Optional[List[Secret]] = None,
        pod_template: Optional[PodTemplate] = None,
        pod_template_name: Optional[str] = None,
        accelerator: Optional[BaseAccelerator] = None,
        shared_memory: Optional[Union[L[True], str]] = None,
        **kwargs,
    ):
        """
        :param name: unique name for the task, usually the function's module and name.
        :param task_config: Configuration object for Task. Should be a unique type for that specific Task.
        :param task_type: String task type to be associated with this Task
        :param image: String FQN or ImageSpec for the image.
        :param requests: custom resource request settings.
        :param limits: custom resource limit settings.
        :param environment: Environment variables you want the task to have when run.
        :param task_resolver: Custom resolver - will pick up the default resolver if empty, or the resolver set
          in the compilation context if one is set.
        :param List[Secret] secret_requests: Secrets that are requested by this container execution. These secrets will
           be mounted based on the configuration in the Secret and available through
           the SecretManager using the name of the secret as the group
           Ideally the secret keys should also be semi-descriptive.
           The key values will be available from runtime, if the backend is configured
           to provide secrets and if secrets are available in the configured secrets store.
           Possible options for secret stores are

           - `Vault <https://www.vaultproject.io/>`__
           - `Confidant <https://lyft.github.io/confidant/>`__
           - `Kube secrets <https://kubernetes.io/docs/concepts/configuration/secret/>`__
           - `AWS Parameter store <https://docs.aws.amazon.com/systems-manager/latest/userguide/systems-manager-parameter-store.html>`__
        :param pod_template: Custom PodTemplate for this task.
        :param pod_template_name: The name of the existing PodTemplate resource which will be used in this task.
        :param accelerator: The accelerator to use for this task.
<<<<<<< HEAD
        :param container_image: Deprecated, please use `image` instead.
=======
        :param shared_memory: If True, then shared memory will be attached to the container where the size is equal
            to the allocated memory. If str, then the shared memory is set to that size.
>>>>>>> 66d4aedc
        """
        sec_ctx = None
        if secret_requests:
            for s in secret_requests:
                if not isinstance(s, Secret):
                    raise AssertionError(f"Secret {s} should be of type flytekit.Secret, received {type(s)}")
            sec_ctx = SecurityContext(secrets=secret_requests)

        # pod_template_name overwrites the metadata.pod_template_name
        kwargs["metadata"] = kwargs["metadata"] if "metadata" in kwargs else TaskMetadata()
        kwargs["metadata"].pod_template_name = pod_template_name

        # Rename the `container_image` parameter to `image` for improved user experience.
        # Currently, both `image` and `container_image` are supported to maintain backward compatibility.
        # For more details, please refer to https://github.com/flyteorg/flyte/issues/6140.
        if image is not None and kwargs.get("container_image") is not None:
            raise ValueError(
                "Cannot specify both image and container_image. "
                "Please use image because container_image is deprecated and will be removed in the future."
            )
        elif kwargs.get("container_image") is not None:
            warnings.warn(
                "container_image is deprecated and will be removed in the future. Please use image instead.",
                DeprecationWarning,
            )
            self._image = kwargs["container_image"]
        else:
            self._image = image

        # TODO(katrogan): Implement resource overrides
        self._resources = ResourceSpec(
            requests=requests if requests else Resources(), limits=limits if limits else Resources()
        )

        # The serialization of the other tasks (Task -> protobuf), as well as the initialization of the current task, may occur simultaneously.
        # We should make sure super().__init__ is being called after setting _container_image because PythonAutoContainerTask
        # is added to the FlyteEntities in super().__init__, and the translator will iterate over
        # FlyteEntities and call entity.container_image().
        # Therefore, we need to ensure the _container_image attribute is set
        # before appending the task to FlyteEntities.
        # https://github.com/flyteorg/flytekit/blob/876877abd8d6f4f54dec2738a0ca07a12e9115b1/flytekit/tools/translator.py#L181

        super().__init__(
            task_type=task_type,
            name=name,
            task_config=task_config,
            security_ctx=sec_ctx,
            environment=environment,
            **kwargs,
        )

        compilation_state = FlyteContextManager.current_context().compilation_state
        if compilation_state and compilation_state.task_resolver:
            if task_resolver:
                logger.info(
                    f"Not using the passed in task resolver {task_resolver} because one found in compilation context"
                )
            self._task_resolver = compilation_state.task_resolver
            if self._task_resolver.task_name(self) is not None:
                self._name = self._task_resolver.task_name(self) or ""
        else:
            self._task_resolver = task_resolver or default_task_resolver
        self._get_command_fn = self.get_default_command

        self.pod_template = pod_template
        self.accelerator = accelerator
        self.shared_memory = shared_memory

    @property
    def task_resolver(self) -> TaskResolverMixin:
        return self._task_resolver

    @property
    def image(self) -> Optional[Union[str, ImageSpec]]:
        return self._image

    @property
    def container_image(self) -> Optional[Union[str, ImageSpec]]:
        """Deprecated, please use `image` instead."""
        return self._image

    @property
    def _container_image(self) -> Optional[Union[str, ImageSpec]]:
        """Deprecated, please use `image` instead."""
        return self._image

    @_container_image.setter
    def _container_image(self, image: Optional[Union[str, ImageSpec]]):
        """Deprecated, please use `image` instead.

        This setter is for backward compatibility, so that setting `_container_image`
        will adjust the new `_image` parameter directly.
        """
        self._image = image

    @property
    def resources(self) -> ResourceSpec:
        return self._resources

    def get_default_command(self, settings: SerializationSettings) -> List[str]:
        """
        Returns the default pyflyte-execute command used to run this on hosted Flyte platforms.
        """
        container_args = [
            "pyflyte-execute",
            "--inputs",
            "{{.input}}",
            "--output-prefix",
            "{{.outputPrefix}}",
            "--raw-output-data-prefix",
            "{{.rawOutputDataPrefix}}",
            "--checkpoint-path",
            "{{.checkpointOutputPrefix}}",
            "--prev-checkpoint",
            "{{.prevCheckpointPrefix}}",
            "--resolver",
            self.task_resolver.location,
            "--",
            *self.task_resolver.loader_args(settings, self),
        ]

        return container_args

    def set_resolver(self, resolver: TaskResolverMixin):
        """
        By default, flytekit uses the DefaultTaskResolver to resolve the task. This method allows the user to set a custom
        task resolver. It can be useful to override the task resolver for specific cases like running tasks in the jupyter notebook.
        """
        self._task_resolver = resolver

    def set_command_fn(self, get_command_fn: Optional[Callable[[SerializationSettings], List[str]]] = None):
        """
        By default, the task will run on the Flyte platform using the pyflyte-execute command.
        However, it can be useful to update the command with which the task is serialized for specific cases like
        running map tasks ("pyflyte-map-execute") or for fast-executed tasks.
        """
        self._get_command_fn = get_command_fn  # type: ignore

    def reset_command_fn(self):
        """
        Resets the command which should be used in the container definition of this task to the default arguments.
        This is useful when the command line is overridden at serialization time.
        """
        self._get_command_fn = self.get_default_command

    def get_command(self, settings: SerializationSettings) -> List[str]:
        """
        Returns the command which should be used in the container definition for the serialized version of this task
        registered on a hosted Flyte platform.
        """
        return self._get_command_fn(settings)

    def get_image(self, settings: SerializationSettings) -> str:
        """Update image spec based on fast registration usage, and return string representing the image"""
        if isinstance(self.container_image, ImageSpec):
            update_image_spec_copy_handling(self.container_image, settings)

        return get_registerable_container_image(self.container_image, settings.image_config)

    def get_container(self, settings: SerializationSettings) -> _task_model.Container:
        # if pod_template is not None, return None here but in get_k8s_pod, return pod_template merged with container
        if self.pod_template is not None:
            return None
        else:
            return self._get_container(settings)

    def _get_container(self, settings: SerializationSettings) -> _task_model.Container:
        env: Dict[str, str] = {}
        for elem in (settings.env, self.environment):
            if elem:
                env.update(elem)
        return _get_container_definition(
            image=self.get_image(settings),
            command=[],
            args=self.get_command(settings=settings),
            data_loading_config=None,
            environment=env,
            ephemeral_storage_request=self.resources.requests.ephemeral_storage,
            cpu_request=self.resources.requests.cpu,
            gpu_request=self.resources.requests.gpu,
            memory_request=self.resources.requests.mem,
            ephemeral_storage_limit=self.resources.limits.ephemeral_storage,
            cpu_limit=self.resources.limits.cpu,
            gpu_limit=self.resources.limits.gpu,
            memory_limit=self.resources.limits.mem,
        )

    def get_k8s_pod(self, settings: SerializationSettings) -> _task_model.K8sPod:
        if self.pod_template is None:
            return None
        return _task_model.K8sPod(
            pod_spec=_serialize_pod_spec(self.pod_template, self._get_container(settings), settings),
            metadata=_task_model.K8sObjectMetadata(
                labels=self.pod_template.labels,
                annotations=self.pod_template.annotations,
            ),
        )

    # need to call super in all its children tasks
    def get_config(self, settings: SerializationSettings) -> Optional[Dict[str, str]]:
        if self.pod_template is None:
            return {}
        return {_PRIMARY_CONTAINER_NAME_FIELD: self.pod_template.primary_container_name}

    def get_extended_resources(self, settings: SerializationSettings) -> Optional[tasks_pb2.ExtendedResources]:
        """
        Returns the extended resources to allocate to the task on hosted Flyte.
        """
        return construct_extended_resources(accelerator=self.accelerator, shared_memory=self.shared_memory)


class DefaultTaskResolver(TrackedInstance, TaskResolverMixin):
    """
    Please see the notes in the TaskResolverMixin as it describes this default behavior.
    """

    def name(self) -> str:
        return "DefaultTaskResolver"

    @timeit("Load task")
    def load_task(self, loader_args: List[str]) -> PythonAutoContainerTask:
        _, task_module, _, task_name, *_ = loader_args

        task_module = importlib.import_module(name=task_module)  # type: ignore
        task_def = getattr(task_module, task_name)
        return task_def

    def loader_args(self, settings: SerializationSettings, task: PythonAutoContainerTask) -> List[str]:  # type:ignore
        _, m, t, _ = extract_task_module(task)
        return ["task-module", m, "task-name", t]

    def get_all_tasks(self) -> List[PythonAutoContainerTask]:  # type: ignore
        raise NotImplementedError


default_task_resolver = DefaultTaskResolver()


@dataclass
class PickledEntityMetadata:
    """
    Metadata for a pickled entity containing version information.

    Attributes:
        python_version: The Python version string (e.g. "3.12.0") used to create the pickle
    """

    python_version: str


@dataclass
class PickledEntity:
    """
    Represents the structure of the pickled object stored in the .pkl file for interactive mode.

    Attributes:
        metadata: Metadata about the pickled entities including Python version
        entities: Dictionary mapping entity names to their PythonAutoContainerTask instances
    """

    metadata: PickledEntityMetadata
    entities: Dict[str, PythonAutoContainerTask]


class DefaultNotebookTaskResolver(TrackedInstance, TaskResolverMixin):
    """
    This resolved is used when the task is defined in a notebook. It is used to load the task from the notebook.
    """

    def name(self) -> str:
        return "DefaultNotebookTaskResolver"

    @timeit("Load task")
    def load_task(self, loader_args: List[str]) -> PythonAutoContainerTask:
        _, entity_name, *_ = loader_args
        import gzip
        import sys

        import cloudpickle

        try:
            with gzip.open(PICKLE_FILE_PATH, "r") as f:
                loaded_data = cloudpickle.load(f)
        except TypeError:
            raise RuntimeError(
                "The Python version is different from the version used to create the pickle file. "
                f"Current Python version: {sys.version_info.major}.{sys.version_info.minor}. "
                "Please try using the same Python version to create the pickle file or use another "
                "container image with a matching version."
            )

        # verify the loaded_data is of the correct type
        if not isinstance(loaded_data, PickledEntity):
            raise RuntimeError(
                f"The loaded data is not of the correct type. Expected PickledEntity, found {type(loaded_data)}. "
                f"Please ensure that the pickle file is not corrupted. Loaded data: {loaded_data}"
            )
        pickled_object: PickledEntity = loaded_data

        pickled_version = pickled_object.metadata.python_version.split(".")
        if sys.version_info.major != int(pickled_version[0]) or sys.version_info.minor != int(pickled_version[1]):
            raise RuntimeError(
                "The Python version used to create the pickle file is different from the current Python version. "
                f"Current Python version: {sys.version_info.major}.{sys.version_info.minor}. "
                f"Python version used to create the pickle file: {pickled_object.metadata.python_version}. "
                "Please try using the same Python version to create the pickle file or use another "
                "container image with a matching version."
            )

        if entity_name not in pickled_object.entities:
            raise ValueError(f"Entity {entity_name} not found in the pickled object")
        return pickled_object.entities[entity_name]

    def loader_args(self, settings: SerializationSettings, task: PythonAutoContainerTask) -> List[str]:  # type:ignore
        n, _, _, _ = extract_task_module(task)
        return ["entity-name", n]

    def get_all_tasks(self) -> List[PythonAutoContainerTask]:  # type: ignore
        raise NotImplementedError


default_notebook_task_resolver = DefaultNotebookTaskResolver()


def update_image_spec_copy_handling(image_spec: ImageSpec, settings: SerializationSettings):
    """
    This helper function is where the relationship between fast register and ImageSpec is codified.
    If fast register is not enabled, then source root is used and then files are copied.
    See the copy option in ImageSpec for more information.

    Currently the relationship is incidental. Because serialization settings are not passed into the image spec
    build command (and it probably shouldn't be), the builder has no concept of which files to copy, when, and
    from where. (or to where but that is hard-coded)
    """
    # Handle when the copy method is explicitly set by the user.
    if image_spec.source_copy_mode is not None:
        if image_spec.source_copy_mode != CopyFileDetection.NO_COPY:
            # if we need to copy any files, make sure source root is set. This preserves the behavior pre-copy arg,
            # and allows the user to not have to specify source root.
            if image_spec.source_root is None and settings.source_root is not None:
                image_spec.source_root = settings.source_root

    # Handle the default behavior of setting the behavior based on the inverse of fast register usage
    # The default behavior additionally requires that serializa
    elif settings.fast_serialization_settings is None or not settings.fast_serialization_settings.enabled:
        # Set the source root for the image spec if it's non-fast registration
        # Unfortunately whether the source_root/copy instructions should be set is implicitly dependent also on the
        # existence of the source root in settings.
        if settings.source_root is not None or image_spec.source_root is not None:
            if image_spec.source_root is None:
                image_spec.source_root = settings.source_root
            if image_spec.source_copy_mode is None:
                image_spec.source_copy_mode = CopyFileDetection.LOADED_MODULES


def get_registerable_container_image(img: Optional[Union[str, ImageSpec]], cfg: ImageConfig) -> str:
    """
    Resolve the image to the real image name that should be used for registration.
    1. If img is a ImageSpec, it will be built and the image name will be returned
    2. If img is a placeholder string (e.g. {{.image.default.fqn}}:{{.image.default.version}}),
        it will be resolved using the cfg and the image name will be returned

    :param img: Configured image or image spec
    :param cfg: Registration configuration
    :return:
    """
    if isinstance(img, ImageSpec):
        image = cfg.find_image(img.id)
        image_name = image.full if image else None
        if not image_name:
            ImageBuildEngine.build(img)
            image_name = img.image_name()
        return image_name

    if img is not None and img != "":
        matches = _IMAGE_REPLACE_REGEX.findall(img)
        if matches is None or len(matches) == 0:
            return img
        for m in matches:
            if len(m) < 3:
                raise AssertionError(
                    "Image specification should be of the form <fqn>:<tag> OR <fqn>:{{.image.default.version}} OR "
                    f"{{.image.xyz.fqn}}:{{.image.xyz.version}} OR {{.image.xyz}} - Received {m}"
                )
            replace_group, name, attr = m
            if name is None or name == "":
                raise AssertionError(f"Image format is incorrect {m}")
            img_cfg = cfg.find_image(name)
            if img_cfg is None:
                raise AssertionError(f"Image Config with name {name} not found in the configuration")
            if attr == "version":
                if img_cfg.version is not None:
                    img = img.replace(replace_group, img_cfg.version)
                else:
                    img = img.replace(replace_group, cfg.default_image.version)
            elif attr == "fqn":
                img = img.replace(replace_group, img_cfg.fqn)
            elif attr == "":
                img = img.replace(replace_group, img_cfg.full)
            else:
                raise AssertionError(f"Only fqn and version are supported replacements, {attr} is not supported")
        return img
    if cfg.default_image is None:
        raise ValueError("An image is required for PythonAutoContainer tasks")
    return cfg.default_image.full


# Matches {{.image.<name>.<attr>}}. A name can be either 'default' indicating the default image passed during
# serialization or it can be a custom name for an image that must be defined in the config section Images. An attribute
# can be either 'fqn', 'version' or non-existent.
# fqn will access the fully qualified name of the image (e.g. registry/imagename:version -> registry/imagename)
# version will access the version part of the image (e.g. registry/imagename:version -> version)
# With empty attribute, it'll access the full image path (e.g. registry/imagename:version -> registry/imagename:version)
_IMAGE_REPLACE_REGEX = re.compile(r"({{\s*\.image[s]?(?:\.([a-zA-Z0-9_]+))(?:\.([a-zA-Z0-9_]+))?\s*}})", re.IGNORECASE)<|MERGE_RESOLUTION|>--- conflicted
+++ resolved
@@ -81,12 +81,9 @@
         :param pod_template: Custom PodTemplate for this task.
         :param pod_template_name: The name of the existing PodTemplate resource which will be used in this task.
         :param accelerator: The accelerator to use for this task.
-<<<<<<< HEAD
-        :param container_image: Deprecated, please use `image` instead.
-=======
         :param shared_memory: If True, then shared memory will be attached to the container where the size is equal
             to the allocated memory. If str, then the shared memory is set to that size.
->>>>>>> 66d4aedc
+        :param container_image: Deprecated, please use `image` instead.
         """
         sec_ctx = None
         if secret_requests:

"""
Flytekit map tasks specify how to run a single task across a list of inputs. Map tasks themselves are constructed with
a reference task as well as run-time parameters that limit execution concurrency and failure tolerations.
"""
import functools
import hashlib
import logging
import math
import os
import typing
from contextlib import contextmanager
from typing import Any, Dict, List, Optional, Set

from flytekit.configuration import SerializationSettings
from flytekit.core import tracker
from flytekit.core.base_task import PythonTask, Task, TaskResolverMixin
from flytekit.core.constants import SdkTaskType
from flytekit.core.context_manager import ExecutionState, FlyteContext, FlyteContextManager
from flytekit.core.interface import transform_interface_to_list_interface
from flytekit.core.python_function_task import PythonFunctionTask, PythonInstanceTask
from flytekit.core.tracker import TrackedInstance
from flytekit.core.utils import timeit
from flytekit.exceptions import scopes as exception_scopes
from flytekit.models.array_job import ArrayJob
from flytekit.models.interface import Variable
from flytekit.models.task import Container, K8sPod, Sql
from flytekit.tools.module_loader import load_object_from_module


class MapPythonTask(PythonTask):
    """
    A MapPythonTask defines a :py:class:`flytekit.PythonTask` which specifies how to run
    an inner :py:class:`flytekit.PythonFunctionTask` across a range of inputs in parallel.
    """

    def __init__(
        self,
        python_function_task: typing.Union[PythonFunctionTask, PythonInstanceTask, functools.partial],
        concurrency: Optional[int] = None,
        min_success_ratio: Optional[float] = None,
        bound_inputs: Optional[Set[str]] = None,
        **kwargs,
    ):
        """
        Wrapper that creates a MapPythonTask

        :param python_function_task: This argument is implicitly passed and represents the repeatable function
        :param concurrency: If specified, this limits the number of mapped tasks than can run in parallel to the given
           batch size
        :param min_success_ratio: If specified, this determines the minimum fraction of total jobs which can complete
            successfully before terminating this task and marking it successful
        :param bound_inputs: List[str] specifies a list of variable names within the interface of python_function_task,
              that are already bound and should not be considered as list inputs, but scalar values. This is mostly
              useful at runtime and is passed in by MapTaskResolver. This field is not required when a `partial` method
              is specified. The bound_vars will be auto-deduced from the `partial.keywords`.
        """
        self._partial = None
        if isinstance(python_function_task, functools.partial):
            # TODO: We should be able to support partial tasks with lists as inputs
            for arg in python_function_task.keywords.values():
                if isinstance(arg, list):
                    raise ValueError("Map tasks do not support partial tasks with lists as inputs. ")
            self._partial = python_function_task
            actual_task = self._partial.func
        else:
            actual_task = python_function_task

        if not isinstance(actual_task, PythonFunctionTask):
            if isinstance(actual_task, PythonInstanceTask):
                pass
            else:
                raise ValueError("Map tasks can only compose of PythonFuncton and PythonInstanceTasks currently")

        n_outputs = len(actual_task.python_interface.outputs.keys())
        if n_outputs > 1:
            raise ValueError("Map tasks only accept python function tasks with 0 or 1 outputs")

        self._bound_inputs: typing.Set[str] = set(bound_inputs) if bound_inputs else set()
        if self._partial:
            self._bound_inputs = set(self._partial.keywords.keys())

        # Transform the interface to List[Optional[T]] in case `min_success_ratio` is set
        output_as_list_of_optionals = min_success_ratio is not None and min_success_ratio != 1 and n_outputs == 1
        collection_interface = transform_interface_to_list_interface(
            actual_task.python_interface, self._bound_inputs, output_as_list_of_optionals
        )

        self._run_task: typing.Union[PythonFunctionTask, PythonInstanceTask] = actual_task  # type: ignore
        if isinstance(actual_task, PythonInstanceTask):
            mod = actual_task.task_type
            f = actual_task.lhs
        else:
            _, mod, f, _ = tracker.extract_task_module(typing.cast(PythonFunctionTask, actual_task).task_function)
        h = hashlib.md5(collection_interface.__str__().encode("utf-8")).hexdigest()
        name = f"{mod}.map_{f}_{h}"

        self._cmd_prefix: typing.Optional[typing.List[str]] = None
        self._max_concurrency: typing.Optional[int] = concurrency
        self._min_success_ratio: typing.Optional[float] = min_success_ratio
        self._array_task_interface = actual_task.python_interface
        if "metadata" not in kwargs and actual_task.metadata:
            kwargs["metadata"] = actual_task.metadata
        if "security_ctx" not in kwargs and actual_task.security_context:
            kwargs["security_ctx"] = actual_task.security_context
        super().__init__(
            name=name,
            interface=collection_interface,
            task_type=SdkTaskType.CONTAINER_ARRAY_TASK,
            task_config=None,
            task_type_version=1,
            **kwargs,
        )

    @property
    def bound_inputs(self) -> Set[str]:
        return self._bound_inputs

    def get_command(self, settings: SerializationSettings) -> List[str]:
        """
        TODO ADD bound variables to the resolver. Maybe we need a different resolver?
        """
        mt = MapTaskResolver()
        container_args = [
            "pyflyte-map-execute",
            "--inputs",
            "{{.input}}",
            "--output-prefix",
            "{{.outputPrefix}}",
            "--raw-output-data-prefix",
            "{{.rawOutputDataPrefix}}",
            "--checkpoint-path",
            "{{.checkpointOutputPrefix}}",
            "--prev-checkpoint",
            "{{.prevCheckpointPrefix}}",
            "--resolver",
            mt.name(),
            "--",
            *mt.loader_args(settings, self),
        ]

        if self._cmd_prefix:
            return self._cmd_prefix + container_args
        return container_args

    def set_command_prefix(self, cmd: typing.Optional[typing.List[str]]):
        self._cmd_prefix = cmd

    @contextmanager
    def prepare_target(self):
        """
        TODO: why do we do this?
        Alters the underlying run_task command to modify it for map task execution and then resets it after.
        """
        self._run_task.set_command_fn(self.get_command)
        try:
            yield
        finally:
            self._run_task.reset_command_fn()

    def get_container(self, settings: SerializationSettings) -> Container:
        with self.prepare_target():
            return self._run_task.get_container(settings)

    def get_k8s_pod(self, settings: SerializationSettings) -> K8sPod:
        with self.prepare_target():
            return self._run_task.get_k8s_pod(settings)

    def get_sql(self, settings: SerializationSettings) -> Sql:
        with self.prepare_target():
            return self._run_task.get_sql(settings)

    def get_custom(self, settings: SerializationSettings) -> Dict[str, Any]:
        return ArrayJob(parallelism=self._max_concurrency, min_success_ratio=self._min_success_ratio).to_dict()

    def get_config(self, settings: SerializationSettings) -> Optional[Dict[str, str]]:
        return self._run_task.get_config(settings)

    @property
    def run_task(self) -> typing.Union[PythonFunctionTask, PythonInstanceTask]:
        return self._run_task

    def __call__(self, *args, **kwargs):
        """
        This call method modifies the kwargs and adds kwargs from partial.
        This is mostly done in the local_execute and compilation only.
        At runtime, the map_task is created with all the inputs filled in. to support this, we have modified
        the map_task interface in the constructor.
        """
        if self._partial:
            """If partial exists, then mix-in all partial values"""
            kwargs = {**self._partial.keywords, **kwargs}
        return super().__call__(*args, **kwargs)

    def execute(self, **kwargs) -> Any:
        ctx = FlyteContextManager.current_context()
        if ctx.execution_state and ctx.execution_state.mode == ExecutionState.Mode.TASK_EXECUTION:
            return self._execute_map_task(ctx, **kwargs)

        return self._raw_execute(**kwargs)

    @staticmethod
    def _compute_array_job_index() -> int:
        """
        Computes the absolute index of the current array job. This is determined by summing the compute-environment-specific
        environment variable and the offset (if one's set). The offset will be set and used when the user request that the
        job runs in a number of slots less than the size of the input.
        """
        return int(os.environ.get("BATCH_JOB_ARRAY_INDEX_OFFSET", "0")) + int(
            os.environ.get(os.environ.get("BATCH_JOB_ARRAY_INDEX_VAR_NAME", "0"), "0")
        )

    @property
    def _outputs_interface(self) -> Dict[Any, Variable]:
        """
        We override this method from PythonTask because the dispatch_execute method uses this
        interface to construct outputs. Each instance of an container_array task will however produce outputs
        according to the underlying run_task interface and the array plugin handler will actually create a collection
        from these individual outputs as the final output value.
        """

        ctx = FlyteContextManager.current_context()
        if ctx.execution_state and ctx.execution_state.is_local_execution():
            # In workflow execution mode we actually need to use the parent (mapper) task output interface.
            return self.interface.outputs
        return self._run_task.interface.outputs

    def get_type_for_output_var(self, k: str, v: Any) -> type:
        """
        We override this method from flytekit.core.base_task Task because the dispatch_execute method uses this
        interface to construct outputs. Each instance of an container_array task will however produce outputs
        according to the underlying run_task interface and the array plugin handler will actually create a collection
        from these individual outputs as the final output value.
        """
        ctx = FlyteContextManager.current_context()
        if ctx.execution_state and ctx.execution_state.is_local_execution():
            # In workflow execution mode we actually need to use the parent (mapper) task output interface.
            return self._python_interface.outputs[k]
        return self._run_task._python_interface.outputs[k]

    def _execute_map_task(self, _: FlyteContext, **kwargs) -> Any:
        """
        This is called during ExecutionState.Mode.TASK_EXECUTION executions, that is executions orchestrated by the
        Flyte platform. Individual instances of the map task, aka array task jobs are passed the full set of inputs but
        only produce a single output based on the map task (array task) instance. The array plugin handler will actually
        create a collection from these individual outputs as the final map task output value.
        """
        task_index = self._compute_array_job_index()
        map_task_inputs = {}
        for k in self.interface.inputs.keys():
            v = kwargs[k]
            if isinstance(v, list) and k not in self.bound_inputs:
                map_task_inputs[k] = v[task_index]
            else:
                map_task_inputs[k] = v
        return exception_scopes.user_entry_point(self._run_task.execute)(**map_task_inputs)

    def _raw_execute(self, **kwargs) -> Any:
        """
        This is called during locally run executions. Unlike array task execution on the Flyte platform, _raw_execute
        produces the full output collection.
        """
        outputs_expected = True
        if not self.interface.outputs:
            outputs_expected = False
        outputs = []

        mapped_input_value_len = 0
        if self._run_task.interface.inputs.items():
            for k in self._run_task.interface.inputs.keys():
                v = kwargs[k]
                if isinstance(v, list) and k not in self.bound_inputs:
                    mapped_input_value_len = len(v)
                    break

<<<<<<< HEAD
        failed_count = 0
        min_successes = len(kwargs[any_input_key])
        if self._min_success_ratio:
            min_successes = math.ceil(min_successes * self._min_success_ratio)

        for i in range(len(kwargs[any_input_key])):
=======
        for i in range(mapped_input_value_len):
>>>>>>> b651833d
            single_instance_inputs = {}
            for k in self.interface.inputs.keys():
                v = kwargs[k]
                if isinstance(v, list) and k not in self.bound_inputs:
                    single_instance_inputs[k] = kwargs[k][i]
                else:
                    single_instance_inputs[k] = kwargs[k]
            try:
                o = exception_scopes.user_entry_point(self._run_task.execute)(**single_instance_inputs)
                if outputs_expected:
                    outputs.append(o)
            except Exception as exc:
                outputs.append(None)
                failed_count += 1
                if len(kwargs[any_input_key]) - failed_count < min_successes:
                    raise exc

        return outputs


def map_task(
    task_function: typing.Union[PythonFunctionTask, PythonInstanceTask, functools.partial],
    concurrency: int = 0,
    min_success_ratio: float = 1.0,
    **kwargs,
):
    """
    Use a map task for parallelizable tasks that run across a list of an input type. A map task can be composed of
    any individual :py:class:`flytekit.PythonFunctionTask`.

    Invoke a map task with arguments using the :py:class:`list` version of the expected input.

    Usage:

    .. literalinclude:: ../../../tests/flytekit/unit/core/test_map_task.py
       :start-after: # test_map_task_start
       :end-before: # test_map_task_end
       :language: python
       :dedent: 4

    At run time, the underlying map task will be run for every value in the input collection. Attributes
    such as :py:class:`flytekit.TaskMetadata` and ``with_overrides`` are applied to individual instances
    of the mapped task.

    **Map Task Plugins**

    There are two plugins to run maptasks that ship as part of flyteplugins:

    1. K8s Array
    2. `AWS batch <https://docs.flyte.org/en/latest/deployment/plugin_setup/aws/batch.html>`_

    Enabling a plugin is controlled in the plugin configuration at `values-sandbox.yaml <https://github.com/flyteorg/flyte/blob/10cee9f139824512b6c5be1667d321bdbc8835fa/charts/flyte/values-sandbox.yaml#L152-L162>`_.

    **K8s Array**

    By default, the map task uses the ``K8s Array`` plugin. It executes array tasks by launching a pod for every instance in the array. It’s simple to use, has a straightforward implementation, and works out of the box.

    **AWS batch**

    Learn more about ``AWS batch`` setup configuration `here <https://docs.flyte.org/en/latest/deployment/plugin_setup/aws/batch.html#deployment-plugin-setup-aws-array>`_.

    A custom plugin can also be implemented to handle the task type.

    :param task_function: This argument is implicitly passed and represents the repeatable function
    :param concurrency: If specified, this limits the number of mapped tasks than can run in parallel to the given batch
        size. If the size of the input exceeds the concurrency value, then multiple batches will be run serially until
        all inputs are processed. If left unspecified, this means unbounded concurrency.
    :param min_success_ratio: If specified, this determines the minimum fraction of total jobs which can complete
        successfully before terminating this task and marking it successful.

    """
    return MapPythonTask(task_function, concurrency=concurrency, min_success_ratio=min_success_ratio, **kwargs)


class MapTaskResolver(TrackedInstance, TaskResolverMixin):
    """
    Special resolver that is used for MapTasks.
    This exists because it is possible that MapTasks are created using nested "partial" subtasks.
    When a maptask is created its interface is interpolated from the interface of the subtask - the interpolation,
    simply converts every input into a list/collection input.

    For example:
      interface -> (i: int, j: str) -> str  => map_task interface -> (i: List[int], j: List[str]) -> List[str]

    But in cases in which `j` is bound to a fixed value by using `functools.partial` we need a way to ensure that
    the interface is not simply interpolated, but only the unbound inputs are interpolated.

        .. code-block:: python

            def foo((i: int, j: str) -> str:
                ...

            mt = map_task(functools.partial(foo, j=10))

            print(mt.interface)

    output:

            (i: List[int], j: str) -> List[str]

    But, at runtime this information is lost. To reconstruct this, we use MapTaskResolver that records the "bound vars"
    and then at runtime reconstructs the interface with this knowledge
    """

    def name(self) -> str:
        return "MapTaskResolver"

    @timeit("Load map task")
    def load_task(self, loader_args: List[str], max_concurrency: int = 0) -> MapPythonTask:
        """
        Loader args should be of the form
        vars "var1,var2,.." resolver "resolver" [resolver_args]
        """
        _, bound_vars, _, resolver, *resolver_args = loader_args
        logging.info(f"MapTask found task resolver {resolver} and arguments {resolver_args}")
        resolver_obj = load_object_from_module(resolver)
        # Use the resolver to load the actual task object
        _task_def = resolver_obj.load_task(loader_args=resolver_args)
        bound_inputs = set(bound_vars.split(","))
        return MapPythonTask(python_function_task=_task_def, max_concurrency=max_concurrency, bound_inputs=bound_inputs)

    def loader_args(self, settings: SerializationSettings, t: MapPythonTask) -> List[str]:  # type:ignore
        return [
            "vars",
            f'{",".join(t.bound_inputs)}',
            "resolver",
            t.run_task.task_resolver.location,
            *t.run_task.task_resolver.loader_args(settings, t.run_task),
        ]

    def get_all_tasks(self) -> List[Task]:
        raise NotImplementedError("MapTask resolver cannot return every instance of the map task")<|MERGE_RESOLUTION|>--- conflicted
+++ resolved
@@ -264,24 +264,20 @@
             outputs_expected = False
         outputs = []
 
-        mapped_input_value_len = 0
+        mapped_tasks_count = 0
         if self._run_task.interface.inputs.items():
             for k in self._run_task.interface.inputs.keys():
                 v = kwargs[k]
                 if isinstance(v, list) and k not in self.bound_inputs:
-                    mapped_input_value_len = len(v)
+                    mapped_tasks_count = len(v)
                     break
 
-<<<<<<< HEAD
         failed_count = 0
-        min_successes = len(kwargs[any_input_key])
+        min_successes = mapped_tasks_count
         if self._min_success_ratio:
             min_successes = math.ceil(min_successes * self._min_success_ratio)
 
-        for i in range(len(kwargs[any_input_key])):
-=======
-        for i in range(mapped_input_value_len):
->>>>>>> b651833d
+        for i in range(mapped_tasks_count):
             single_instance_inputs = {}
             for k in self.interface.inputs.keys():
                 v = kwargs[k]
@@ -296,7 +292,7 @@
             except Exception as exc:
                 outputs.append(None)
                 failed_count += 1
-                if len(kwargs[any_input_key]) - failed_count < min_successes:
+                if mapped_tasks_count - failed_count < min_successes:
                     raise exc
 
         return outputs

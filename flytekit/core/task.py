from __future__ import annotations

import datetime
import os
from functools import update_wrapper
from typing import Any, Callable, Dict, Iterable, List, Optional, Tuple, Type, TypeVar, Union, overload

from flytekit.core.utils import str2bool

try:
    from typing import ParamSpec
except ImportError:
    from typing_extensions import ParamSpec  # type: ignore

from flytekit.core import launch_plan as _annotated_launchplan
from flytekit.core import workflow as _annotated_workflow
from flytekit.core.base_task import PythonTask, TaskMetadata, TaskResolverMixin
from flytekit.core.interface import Interface, output_name_generator, transform_function_to_interface
from flytekit.core.pod_template import PodTemplate
from flytekit.core.python_function_task import PythonFunctionTask
from flytekit.core.reference_entity import ReferenceEntity, TaskReference
from flytekit.core.resources import Resources
from flytekit.deck import DeckField
from flytekit.extras.accelerators import BaseAccelerator
from flytekit.image_spec.image_spec import ImageSpec
from flytekit.interactive import vscode
from flytekit.interactive.constants import FLYTE_ENABLE_VSCODE_KEY
from flytekit.models.documentation import Documentation
from flytekit.models.security import Secret


class TaskPlugins(object):
    """
    This is the TaskPlugins factory for task types that are derivative of PythonFunctionTask.
    Every task that the user wishes to use should be available in this factory.
    Usage

    .. code-block:: python

        TaskPlugins.register_pythontask_plugin(config_object_type, plugin_object_type)
        # config_object_type is any class that will be passed to the plugin_object as task_config
        # Plugin_object_type is a derivative of ``PythonFunctionTask``

    Examples of available task plugins include different query-based plugins such as
    :py:class:`flytekitplugins.athena.task.AthenaTask` and :py:class:`flytekitplugins.hive.task.HiveTask`, kubeflow
    operators like :py:class:`plugins.kfpytorch.flytekitplugins.kfpytorch.task.PyTorchFunctionTask` and
    :py:class:`plugins.kftensorflow.flytekitplugins.kftensorflow.task.TensorflowFunctionTask`, and generic plugins like
    :py:class:`flytekitplugins.pod.task.PodFunctionTask` which doesn't integrate with third party tools or services.

    The `task_config` is different for every task plugin type. This is filled out by users when they define a task to
    specify plugin-specific behavior and features.  For example, with a query type task plugin, the config might store
    information related to which database to query.

    The `plugin_object_type` can be used to customize execution behavior and task serialization properties in tandem
    with the `task_config`.
    """

    _PYTHONFUNCTION_TASK_PLUGINS: Dict[type, Type[PythonFunctionTask]] = {}

    @classmethod
    def register_pythontask_plugin(cls, plugin_config_type: type, plugin: Type[PythonFunctionTask]):
        """
        Use this method to register a new plugin into Flytekit. Usage ::

        .. code-block:: python

            TaskPlugins.register_pythontask_plugin(config_object_type, plugin_object_type)
            # config_object_type is any class that will be passed to the plugin_object as task_config
            # Plugin_object_type is a derivative of ``PythonFunctionTask``
        """
        if plugin_config_type in cls._PYTHONFUNCTION_TASK_PLUGINS:
            found = cls._PYTHONFUNCTION_TASK_PLUGINS[plugin_config_type]
            if found == plugin:
                return
            raise TypeError(
                f"Requesting to register plugin {plugin} - collides with existing plugin {found}"
                f" for type {plugin_config_type}"
            )

        cls._PYTHONFUNCTION_TASK_PLUGINS[plugin_config_type] = plugin

    @classmethod
    def find_pythontask_plugin(cls, plugin_config_type: type) -> Type[PythonFunctionTask]:
        """
        Returns a PluginObjectType if found or returns the base PythonFunctionTask
        """
        if plugin_config_type in cls._PYTHONFUNCTION_TASK_PLUGINS:
            return cls._PYTHONFUNCTION_TASK_PLUGINS[plugin_config_type]
        # Defaults to returning Base PythonFunctionTask
        return PythonFunctionTask


P = ParamSpec("P")
T = TypeVar("T")
FuncOut = TypeVar("FuncOut")


@overload
def task(
    _task_function: None = ...,
    task_config: Optional[T] = ...,
    cache: bool = ...,
    cache_serialize: bool = ...,
    cache_version: str = ...,
    cache_ignore_input_vars: Tuple[str, ...] = ...,
    retries: int = ...,
    interruptible: Optional[bool] = ...,
    deprecated: str = ...,
    timeout: Union[datetime.timedelta, int] = ...,
    container_image: Optional[Union[str, ImageSpec]] = ...,
    environment: Optional[Dict[str, str]] = ...,
    requests: Optional[Resources] = ...,
    limits: Optional[Resources] = ...,
    secret_requests: Optional[List[Secret]] = ...,
    execution_mode: PythonFunctionTask.ExecutionBehavior = ...,
    node_dependency_hints: Optional[
        Iterable[
            Union[
                PythonFunctionTask,
                _annotated_launchplan.LaunchPlan,
                _annotated_workflow.WorkflowBase,
            ]
        ]
    ] = ...,
    task_resolver: Optional[TaskResolverMixin] = ...,
    docs: Optional[Documentation] = ...,
    disable_deck: Optional[bool] = ...,
    enable_deck: Optional[bool] = ...,
    deck_fields: Optional[Tuple[DeckField, ...]] = ...,
    pod_template: Optional["PodTemplate"] = ...,
    pod_template_name: Optional[str] = ...,
    accelerator: Optional[BaseAccelerator] = ...,
    unsafe: bool = ...,
) -> Callable[[Callable[..., FuncOut]], PythonFunctionTask[T]]: ...


@overload
def task(
    _task_function: Callable[P, FuncOut],
    task_config: Optional[T] = ...,
    cache: bool = ...,
    cache_serialize: bool = ...,
    cache_version: str = ...,
    cache_ignore_input_vars: Tuple[str, ...] = ...,
    retries: int = ...,
    interruptible: Optional[bool] = ...,
    deprecated: str = ...,
    timeout: Union[datetime.timedelta, int] = ...,
    container_image: Optional[Union[str, ImageSpec]] = ...,
    environment: Optional[Dict[str, str]] = ...,
    requests: Optional[Resources] = ...,
    limits: Optional[Resources] = ...,
    secret_requests: Optional[List[Secret]] = ...,
    execution_mode: PythonFunctionTask.ExecutionBehavior = ...,
    node_dependency_hints: Optional[
        Iterable[
            Union[
                PythonFunctionTask,
                _annotated_launchplan.LaunchPlan,
                _annotated_workflow.WorkflowBase,
            ]
        ]
    ] = ...,
    task_resolver: Optional[TaskResolverMixin] = ...,
    docs: Optional[Documentation] = ...,
    disable_deck: Optional[bool] = ...,
    enable_deck: Optional[bool] = ...,
    deck_fields: Optional[Tuple[DeckField, ...]] = ...,
    pod_template: Optional["PodTemplate"] = ...,
    pod_template_name: Optional[str] = ...,
    accelerator: Optional[BaseAccelerator] = ...,
<<<<<<< HEAD
    unsafe: bool = ...,
) -> Union[PythonFunctionTask[T], Callable[..., FuncOut]]: ...
=======
) -> Union[Callable[P, FuncOut], PythonFunctionTask[T]]: ...
>>>>>>> 98d722fe


def task(
    _task_function: Optional[Callable[P, FuncOut]] = None,
    task_config: Optional[T] = None,
    cache: bool = False,
    cache_serialize: bool = False,
    cache_version: str = "",
    cache_ignore_input_vars: Tuple[str, ...] = (),
    retries: int = 0,
    interruptible: Optional[bool] = None,
    deprecated: str = "",
    timeout: Union[datetime.timedelta, int] = 0,
    container_image: Optional[Union[str, ImageSpec]] = None,
    environment: Optional[Dict[str, str]] = None,
    requests: Optional[Resources] = None,
    limits: Optional[Resources] = None,
    secret_requests: Optional[List[Secret]] = None,
    execution_mode: PythonFunctionTask.ExecutionBehavior = PythonFunctionTask.ExecutionBehavior.DEFAULT,
    node_dependency_hints: Optional[
        Iterable[
            Union[
                PythonFunctionTask,
                _annotated_launchplan.LaunchPlan,
                _annotated_workflow.WorkflowBase,
            ]
        ]
    ] = None,
    task_resolver: Optional[TaskResolverMixin] = None,
    docs: Optional[Documentation] = None,
    disable_deck: Optional[bool] = None,
    enable_deck: Optional[bool] = None,
    deck_fields: Optional[Tuple[DeckField, ...]] = (
        DeckField.SOURCE_CODE,
        DeckField.DEPENDENCIES,
        DeckField.TIMELINE,
        DeckField.INPUT,
        DeckField.OUTPUT,
    ),
    pod_template: Optional["PodTemplate"] = None,
    pod_template_name: Optional[str] = None,
    accelerator: Optional[BaseAccelerator] = None,
    unsafe: bool = False,
) -> Union[
    Callable[P, FuncOut],
    Callable[[Callable[P, FuncOut]], PythonFunctionTask[T]],
    PythonFunctionTask[T],
]:
    """
    This is the core decorator to use for any task type in flytekit.

    Tasks are the building blocks of Flyte. They represent users code. Tasks have the following properties

    * Versioned (usually tied to the git revision SHA1)
    * Strong interfaces (specified inputs and outputs)
    * Declarative
    * Independently executable
    * Unit testable

    For a simple python task,

    .. code-block:: python

        @task
        def my_task(x: int, y: typing.Dict[str, str]) -> str:
            ...

    For specific task types

    .. code-block:: python

        @task(task_config=Spark(), retries=3)
        def my_task(x: int, y: typing.Dict[str, str]) -> str:
            ...

    Please see some cookbook :std:ref:`task examples <cookbook:tasks>` for additional information.

    :param _task_function: This argument is implicitly passed and represents the decorated function
    :param task_config: This argument provides configuration for a specific task types.
                        Please refer to the plugins documentation for the right object to use.
    :param cache: Boolean that indicates if caching should be enabled
    :param cache_serialize: Boolean that indicates if identical (ie. same inputs) instances of this task should be
          executed in serial when caching is enabled. This means that given multiple concurrent executions over
          identical inputs, only a single instance executes and the rest wait to reuse the cached results. This
          parameter does nothing without also setting the cache parameter.
    :param cache_version: Cache version to use. Changes to the task signature will automatically trigger a cache miss,
           but you can always manually update this field as well to force a cache miss. You should also manually bump
           this version if the function body/business logic has changed, but the signature hasn't.
    :param cache_ignore_input_vars: Input variables that should not be included when calculating hash for cache.
    :param retries: Number of times to retry this task during a workflow execution.
    :param interruptible: [Optional] Boolean that indicates that this task can be interrupted and/or scheduled on nodes
                          with lower QoS guarantees. This will directly reduce the `$`/`execution cost` associated,
                          at the cost of performance penalties due to potential interruptions. Requires additional
                          Flyte platform level configuration. If no value is provided, the task will inherit this
                          attribute from its workflow, as follows:
                          No values set for interruptible at the task or workflow level - task is not interruptible
                          Task has interruptible=True, but workflow has no value set - task is interruptible
                          Workflow has interruptible=True, but task has no value set - task is interruptible
                          Workflow has interruptible=False, but task has interruptible=True - task is interruptible
                          Workflow has interruptible=True, but task has interruptible=False - task is not interruptible
    :param deprecated: A string that can be used to provide a warning message for deprecated task. Absence / empty str
                       indicates that the task is active and not deprecated
    :param timeout: the max amount of time for which one execution of this task should be executed for. The execution
                    will be terminated if the runtime exceeds the given timeout (approximately).
    :param container_image: By default the configured FLYTE_INTERNAL_IMAGE is used for every task. This directive can be
                used to provide an alternate image for a specific task. This is useful for the cases in which images
                bloat because of various dependencies and a dependency is only required for this or a set of tasks,
                and they vary from the default.

                .. code-block:: python

                    # Use default image name `fqn` and alter the tag to `tag-{{default.tag}}` tag of the default image
                    # with a prefix. In this case, it is assumed that the image like
                    # flytecookbook:tag-gitsha is published alongwith the default of flytecookbook:gitsha
                    @task(container_image='{{.images.default.fqn}}:tag-{{images.default.tag}}')
                    def foo():
                        ...

                    # Refer to configurations to configure fqns for other images besides default. In this case it will
                    # lookup for an image named xyz
                    @task(container_image='{{.images.xyz.fqn}}:{{images.default.tag}}')
                    def foo2():
                        ...
    :param environment: Environment variables that should be added for this tasks execution
    :param requests: Specify compute resource requests for your task. For Pod-plugin tasks, these values will apply only
      to the primary container.
    :param limits: Compute limits. Specify compute resource limits for your task. For Pod-plugin tasks, these values
      will apply only to the primary container. For more information, please see :py:class:`flytekit.Resources`.
    :param secret_requests: Keys that can identify the secrets supplied at runtime. Ideally the secret keys should also be
                     semi-descriptive. The key values will be available from runtime, if the backend is configured
                     to provide secrets and if secrets are available in the configured secrets store.
                     Possible options for secret stores are - Vault, Confidant, Kube secrets, AWS KMS etc
                     Refer to :py:class:`Secret` to understand how to specify the request for a secret. It
                     may change based on the backend provider.
    :param execution_mode: This is mainly for internal use. Please ignore. It is filled in automatically.
    :param node_dependency_hints: A list of tasks, launchplans, or workflows that this task depends on. This is only
        for dynamic tasks/workflows, where flyte cannot automatically determine the dependencies prior to runtime.
        Even on dynamic tasks this is optional, but in some scenarios it will make registering the workflow easier,
        because it allows registration to be done the same as for static tasks/workflows.

        For example this is useful to run launchplans dynamically, because launchplans must be registered on flyteadmin
        before they can be run. Tasks and workflows do not have this requirement.

        .. code-block:: python

            @workflow
            def workflow0():
                ...

            launchplan0 = LaunchPlan.get_or_create(workflow0)

            # Specify node_dependency_hints so that launchplan0 will be registered on flyteadmin, despite this being a
            # dynamic task.
            @dynamic(node_dependency_hints=[launchplan0])
            def launch_dynamically():
                # To run a sub-launchplan it must have previously been registered on flyteadmin.
                return [launchplan0]*10
    :param task_resolver: Provide a custom task resolver.
    :param disable_deck: (deprecated) If true, this task will not output deck html file
    :param enable_deck: If true, this task will output deck html file
    :param deck_fields: If specified and enble_deck is True, this task will output deck html file with the fields specified in the tuple
    :param docs: Documentation about this task
    :param pod_template: Custom PodTemplate for this task.
    :param pod_template_name: The name of the existing PodTemplate resource which will be used in this task.
    :param accelerator: The accelerator to use for this task.
    :param unsafe: Boolean that indicates if the task allows unspecified data types.
    """

    def wrapper(fn: Callable[P, Any]) -> PythonFunctionTask[T]:
        _metadata = TaskMetadata(
            cache=cache,
            cache_serialize=cache_serialize,
            cache_version=cache_version,
            cache_ignore_input_vars=cache_ignore_input_vars,
            retries=retries,
            interruptible=interruptible,
            deprecated=deprecated,
            timeout=timeout,
        )

        decorated_fn = decorate_function(fn)

        task_instance = TaskPlugins.find_pythontask_plugin(type(task_config))(
            task_config,
            decorated_fn,
            metadata=_metadata,
            container_image=container_image,
            environment=environment,
            requests=requests,
            limits=limits,
            secret_requests=secret_requests,
            execution_mode=execution_mode,
            node_dependency_hints=node_dependency_hints,
            task_resolver=task_resolver,
            disable_deck=disable_deck,
            enable_deck=enable_deck,
            deck_fields=deck_fields,
            docs=docs,
            pod_template=pod_template,
            pod_template_name=pod_template_name,
            accelerator=accelerator,
            unsafe=unsafe,
        )
        update_wrapper(task_instance, decorated_fn)
        return task_instance

    if _task_function:
        return wrapper(_task_function)
    else:
        return wrapper


class ReferenceTask(ReferenceEntity, PythonTask):  # type: ignore
    """
    This is a reference task, the body of the function passed in through the constructor will never be used, only the
    signature of the function will be. The signature should also match the signature of the task you're referencing,
    as stored by Flyte Admin, if not, workflows using this will break upon compilation.
    """

    def __init__(
        self,
        project: str,
        domain: str,
        name: str,
        version: str,
        inputs: Dict[str, type],
        outputs: Dict[str, Type],
    ):
        super().__init__(TaskReference(project, domain, name, version), inputs, outputs)

        # Reference tasks shouldn't call the parent constructor, but the parent constructor is what sets the resolver
        self._task_resolver = None  # type: ignore


def reference_task(
    project: str,
    domain: str,
    name: str,
    version: str,
) -> Callable[[Callable[..., Any]], ReferenceTask]:
    """
    A reference task is a pointer to a task that already exists on your Flyte installation. This
    object will not initiate a network call to Admin, which is why the user is asked to provide the expected interface.
    If at registration time the interface provided causes an issue with compilation, an error will be returned.

    Example:

    .. literalinclude:: ../../../tests/flytekit/unit/core/test_references.py
       :pyobject: ref_t1

    """

    def wrapper(fn) -> ReferenceTask:
        interface = transform_function_to_interface(fn, is_reference_entity=True)
        return ReferenceTask(project, domain, name, version, interface.inputs, interface.outputs)

    return wrapper


def decorate_function(fn: Callable[P, Any]) -> Callable[P, Any]:
    """
    Decorates the task with additional functionality if necessary.

    :param fn: python function to decorate.
    :return: a decorated python function.
    """

    if str2bool(os.getenv(FLYTE_ENABLE_VSCODE_KEY)):
        """
        If the environment variable FLYTE_ENABLE_VSCODE is set to True, then the task is decorated with vscode
        functionality. This is useful for debugging the task in vscode.
        """
        return vscode(task_function=fn)
    return fn


class Echo(PythonTask):
    _TASK_TYPE = "echo"

    def __init__(self, name: str, inputs: Optional[Dict[str, Type]] = None, **kwargs):
        """
        A task that simply echoes the inputs back to the user.
        The task's inputs and outputs interface are the same.

        FlytePropeller uses echo plugin to handle this task, and it won't create a pod for this task.
        It will simply pass the inputs to the outputs.
        https://github.com/flyteorg/flyte/blob/master/flyteplugins/go/tasks/plugins/testing/echo.go

        Note: Make sure to enable the echo plugin in the propeller config to use this task.
        ```
        task-plugins:
          enabled-plugins:
            - echo
        ```

        :param name: The name of the task.
        :param inputs: Name and type of inputs specified as a dictionary.
            e.g. {"a": int, "b": str}.
        :param kwargs: All other args required by the parent type - PythonTask.

        """
        outputs = dict(zip(output_name_generator(len(inputs)), inputs.values())) if inputs else None
        super().__init__(
            task_type=self._TASK_TYPE,
            name=name,
            interface=Interface(inputs=inputs, outputs=outputs),
            **kwargs,
        )

    def execute(self, **kwargs) -> Any:
        values = list(kwargs.values())
        if len(values) == 1:
            return values[0]
        else:
            return tuple(values)<|MERGE_RESOLUTION|>--- conflicted
+++ resolved
@@ -169,12 +169,8 @@
     pod_template: Optional["PodTemplate"] = ...,
     pod_template_name: Optional[str] = ...,
     accelerator: Optional[BaseAccelerator] = ...,
-<<<<<<< HEAD
     unsafe: bool = ...,
-) -> Union[PythonFunctionTask[T], Callable[..., FuncOut]]: ...
-=======
 ) -> Union[Callable[P, FuncOut], PythonFunctionTask[T]]: ...
->>>>>>> 98d722fe
 
 
 def task(

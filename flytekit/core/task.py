from __future__ import annotations

import datetime
import inspect
import os
from functools import partial, update_wrapper
from typing import Any, Callable, Dict, Iterable, List, Optional, Tuple, Type, TypeVar, Union, overload
from typing import Literal as L

from typing_extensions import ParamSpec  # type: ignore

from flytekit.core import launch_plan as _annotated_launchplan
from flytekit.core import workflow as _annotated_workflow
from flytekit.core.base_task import PythonTask, TaskMetadata, TaskResolverMixin
from flytekit.core.cache import Cache, VersionParameters
from flytekit.core.interface import Interface, output_name_generator, transform_function_to_interface
from flytekit.core.pod_template import PodTemplate
from flytekit.core.python_function_task import AsyncPythonFunctionTask, EagerAsyncPythonFunctionTask, PythonFunctionTask
from flytekit.core.reference_entity import ReferenceEntity, TaskReference
from flytekit.core.resources import Resources
from flytekit.core.utils import str2bool
from flytekit.deck import DeckField
from flytekit.extras.accelerators import BaseAccelerator
from flytekit.image_spec.image_spec import ImageSpec
from flytekit.interactive import vscode
from flytekit.interactive.constants import FLYTE_ENABLE_VSCODE_KEY
from flytekit.models.documentation import Documentation
from flytekit.models.security import Secret


class TaskPlugins(object):
    """
    This is the TaskPlugins factory for task types that are derivative of PythonFunctionTask.
    Every task that the user wishes to use should be available in this factory.
    Usage

    .. code-block:: python

        TaskPlugins.register_pythontask_plugin(config_object_type, plugin_object_type)
        # config_object_type is any class that will be passed to the plugin_object as task_config
        # Plugin_object_type is a derivative of ``PythonFunctionTask``

    Examples of available task plugins include different query-based plugins such as
    :py:class:`flytekitplugins.athena.task.AthenaTask` and :py:class:`flytekitplugins.hive.task.HiveTask`, kubeflow
    operators like :py:class:`plugins.kfpytorch.flytekitplugins.kfpytorch.task.PyTorchFunctionTask` and
    :py:class:`plugins.kftensorflow.flytekitplugins.kftensorflow.task.TensorflowFunctionTask`, and generic plugins like
    :py:class:`flytekitplugins.pod.task.PodFunctionTask` which doesn't integrate with third party tools or services.

    The `task_config` is different for every task plugin type. This is filled out by users when they define a task to
    specify plugin-specific behavior and features.  For example, with a query type task plugin, the config might store
    information related to which database to query.

    The `plugin_object_type` can be used to customize execution behavior and task serialization properties in tandem
    with the `task_config`.
    """

    _PYTHONFUNCTION_TASK_PLUGINS: Dict[type, Type[PythonFunctionTask]] = {}

    @classmethod
    def register_pythontask_plugin(cls, plugin_config_type: type, plugin: Type[PythonFunctionTask]):
        """
        Use this method to register a new plugin into Flytekit. Usage ::

        .. code-block:: python

            TaskPlugins.register_pythontask_plugin(config_object_type, plugin_object_type)
            # config_object_type is any class that will be passed to the plugin_object as task_config
            # Plugin_object_type is a derivative of ``PythonFunctionTask``
        """
        if plugin_config_type in cls._PYTHONFUNCTION_TASK_PLUGINS:
            found = cls._PYTHONFUNCTION_TASK_PLUGINS[plugin_config_type]
            if found == plugin:
                return
            raise TypeError(
                f"Requesting to register plugin {plugin} - collides with existing plugin {found}"
                f" for type {plugin_config_type}"
            )

        cls._PYTHONFUNCTION_TASK_PLUGINS[plugin_config_type] = plugin

    @classmethod
    def find_pythontask_plugin(cls, plugin_config_type: type) -> Type[PythonFunctionTask]:
        """
        Returns a PluginObjectType if found or returns the base PythonFunctionTask
        """
        if plugin_config_type in cls._PYTHONFUNCTION_TASK_PLUGINS:
            return cls._PYTHONFUNCTION_TASK_PLUGINS[plugin_config_type]
        # Defaults to returning Base PythonFunctionTask
        return PythonFunctionTask


P = ParamSpec("P")
T = TypeVar("T")
FuncOut = TypeVar("FuncOut")


@overload
def task(
    _task_function: None = ...,
    task_config: Optional[T] = ...,
    cache: Union[bool, Cache] = ...,
    retries: int = ...,
    interruptible: Optional[bool] = ...,
    deprecated: str = ...,
    timeout: Union[datetime.timedelta, int] = ...,
    container_image: Optional[Union[str, ImageSpec]] = ...,
    environment: Optional[Dict[str, str]] = ...,
    requests: Optional[Resources] = ...,
    limits: Optional[Resources] = ...,
    secret_requests: Optional[List[Secret]] = ...,
    execution_mode: PythonFunctionTask.ExecutionBehavior = ...,
    node_dependency_hints: Optional[
        Iterable[
            Union[
                PythonFunctionTask,
                _annotated_launchplan.LaunchPlan,
                _annotated_workflow.WorkflowBase,
            ]
        ]
    ] = ...,
    task_resolver: Optional[TaskResolverMixin] = ...,
    docs: Optional[Documentation] = ...,
    disable_deck: Optional[bool] = ...,
    enable_deck: Optional[bool] = ...,
    deck_fields: Optional[Tuple[DeckField, ...]] = ...,
    pod_template: Optional["PodTemplate"] = ...,
    pod_template_name: Optional[str] = ...,
    accelerator: Optional[BaseAccelerator] = ...,
    pickle_untyped: bool = ...,
<<<<<<< HEAD
    shared_memory: Optional[Union[L[True], str]] = None,
=======
    **kwargs,
>>>>>>> 338dd6d1
) -> Callable[[Callable[..., FuncOut]], PythonFunctionTask[T]]: ...


@overload
def task(
    _task_function: Callable[P, FuncOut],
    task_config: Optional[T] = ...,
    cache: Union[bool, Cache] = ...,
    retries: int = ...,
    interruptible: Optional[bool] = ...,
    deprecated: str = ...,
    timeout: Union[datetime.timedelta, int] = ...,
    container_image: Optional[Union[str, ImageSpec]] = ...,
    environment: Optional[Dict[str, str]] = ...,
    requests: Optional[Resources] = ...,
    limits: Optional[Resources] = ...,
    secret_requests: Optional[List[Secret]] = ...,
    execution_mode: PythonFunctionTask.ExecutionBehavior = ...,
    node_dependency_hints: Optional[
        Iterable[
            Union[
                PythonFunctionTask,
                _annotated_launchplan.LaunchPlan,
                _annotated_workflow.WorkflowBase,
            ]
        ]
    ] = ...,
    task_resolver: Optional[TaskResolverMixin] = ...,
    docs: Optional[Documentation] = ...,
    disable_deck: Optional[bool] = ...,
    enable_deck: Optional[bool] = ...,
    deck_fields: Optional[Tuple[DeckField, ...]] = ...,
    pod_template: Optional["PodTemplate"] = ...,
    pod_template_name: Optional[str] = ...,
    accelerator: Optional[BaseAccelerator] = ...,
    pickle_untyped: bool = ...,
<<<<<<< HEAD
    shared_memory: Optional[Union[L[True], str]] = ...,
=======
    **kwargs,
>>>>>>> 338dd6d1
) -> Union[Callable[P, FuncOut], PythonFunctionTask[T]]: ...


def task(
    _task_function: Optional[Callable[P, FuncOut]] = None,
    task_config: Optional[T] = None,
    cache: Union[bool, Cache] = False,
    retries: int = 0,
    interruptible: Optional[bool] = None,
    deprecated: str = "",
    timeout: Union[datetime.timedelta, int] = 0,
    container_image: Optional[Union[str, ImageSpec]] = None,
    environment: Optional[Dict[str, str]] = None,
    requests: Optional[Resources] = None,
    limits: Optional[Resources] = None,
    secret_requests: Optional[List[Secret]] = None,
    execution_mode: PythonFunctionTask.ExecutionBehavior = PythonFunctionTask.ExecutionBehavior.DEFAULT,
    node_dependency_hints: Optional[
        Iterable[
            Union[
                PythonFunctionTask,
                _annotated_launchplan.LaunchPlan,
                _annotated_workflow.WorkflowBase,
            ]
        ]
    ] = None,
    task_resolver: Optional[TaskResolverMixin] = None,
    docs: Optional[Documentation] = None,
    disable_deck: Optional[bool] = None,
    enable_deck: Optional[bool] = None,
    deck_fields: Optional[Tuple[DeckField, ...]] = (
        DeckField.SOURCE_CODE,
        DeckField.DEPENDENCIES,
        DeckField.TIMELINE,
        DeckField.INPUT,
        DeckField.OUTPUT,
    ),
    pod_template: Optional["PodTemplate"] = None,
    pod_template_name: Optional[str] = None,
    accelerator: Optional[BaseAccelerator] = None,
    pickle_untyped: bool = False,
<<<<<<< HEAD
    shared_memory: Optional[Union[L[True], str]] = None,
=======
    **kwargs,
>>>>>>> 338dd6d1
) -> Union[
    Callable[P, FuncOut],
    Callable[[Callable[P, FuncOut]], PythonFunctionTask[T]],
    PythonFunctionTask[T],
]:
    """
    This is the core decorator to use for any task type in flytekit.

    Tasks are the building blocks of Flyte. They represent users code. Tasks have the following properties

    * Versioned (usually tied to the git revision SHA1)
    * Strong interfaces (specified inputs and outputs)
    * Declarative
    * Independently executable
    * Unit testable

    For a simple python task,

    .. code-block:: python

        @task
        def my_task(x: int, y: typing.Dict[str, str]) -> str:
            ...

    For specific task types

    .. code-block:: python

        @task(task_config=Spark(), retries=3)
        def my_task(x: int, y: typing.Dict[str, str]) -> str:
            ...

    Please see some cookbook :std:ref:`task examples <cookbook:tasks>` for additional information.

    :param _task_function: This argument is implicitly passed and represents the decorated function
    :param task_config: This argument provides configuration for a specific task types.
                        Please refer to the plugins documentation for the right object to use.
    :param cache: Boolean or Cache that indicates how caching is configured.
    :deprecated param cache_serialize: (deprecated - please use Cache) Boolean that indicates if identical (ie. same inputs)
          instances of this task should be executed in serial when caching is enabled. This means that given multiple
          concurrent executions over identical inputs, only a single instance executes and the rest wait to reuse the
          cached results. This parameter does nothing without also setting the cache parameter.
    :deprecated param cache_version: (deprecated - please use Cache) Cache version to use. Changes to the task signature will
           automatically trigger a cache miss, but you can always manually update this field as well to force a cache
           miss. You should also manually bump this version if the function body/business logic has changed, but the
           signature hasn't.
    :deprecated param cache_ignore_input_vars: (deprecated - please use Cache) Input variables that should not be included when
           calculating hash for cache.
    :param retries: Number of times to retry this task during a workflow execution.
    :param interruptible: [Optional] Boolean that indicates that this task can be interrupted and/or scheduled on nodes
                          with lower QoS guarantees. This will directly reduce the `$`/`execution cost` associated,
                          at the cost of performance penalties due to potential interruptions. Requires additional
                          Flyte platform level configuration. If no value is provided, the task will inherit this
                          attribute from its workflow, as follows:
                          No values set for interruptible at the task or workflow level - task is not interruptible
                          Task has interruptible=True, but workflow has no value set - task is interruptible
                          Workflow has interruptible=True, but task has no value set - task is interruptible
                          Workflow has interruptible=False, but task has interruptible=True - task is interruptible
                          Workflow has interruptible=True, but task has interruptible=False - task is not interruptible
    :param deprecated: A string that can be used to provide a warning message for deprecated task. Absence / empty str
                       indicates that the task is active and not deprecated
    :param timeout: the max amount of time for which one execution of this task should be executed for. The execution
                    will be terminated if the runtime exceeds the given timeout (approximately).
    :param container_image: By default the configured FLYTE_INTERNAL_IMAGE is used for every task. This directive can be
                used to provide an alternate image for a specific task. This is useful for the cases in which images
                bloat because of various dependencies and a dependency is only required for this or a set of tasks,
                and they vary from the default.

                .. code-block:: python

                    # Use default image name `fqn` and alter the tag to `tag-{{default.tag}}` tag of the default image
                    # with a prefix. In this case, it is assumed that the image like
                    # flytecookbook:tag-gitsha is published alongwith the default of flytecookbook:gitsha
                    @task(container_image='{{.images.default.fqn}}:tag-{{images.default.tag}}')
                    def foo():
                        ...

                    # Refer to configurations to configure fqns for other images besides default. In this case it will
                    # lookup for an image named xyz
                    @task(container_image='{{.images.xyz.fqn}}:{{images.default.tag}}')
                    def foo2():
                        ...
    :param environment: Environment variables that should be added for this tasks execution
    :param requests: Specify compute resource requests for your task. For Pod-plugin tasks, these values will apply only
      to the primary container.
    :param limits: Compute limits. Specify compute resource limits for your task. For Pod-plugin tasks, these values
      will apply only to the primary container. For more information, please see :py:class:`flytekit.Resources`.
    :param secret_requests: Keys that can identify the secrets supplied at runtime. Ideally the secret keys should also be
                     semi-descriptive. The key values will be available from runtime, if the backend is configured
                     to provide secrets and if secrets are available in the configured secrets store.
                     Possible options for secret stores are - Vault, Confidant, Kube secrets, AWS KMS etc
                     Refer to :py:class:`Secret` to understand how to specify the request for a secret. It
                     may change based on the backend provider.

                     .. note::

                         During local execution, the secrets will be pulled from the local environment variables
                         with the format `{GROUP}_{GROUP_VERSION}_{KEY}`, where all the characters are capitalized
                         and the prefix is not used.

    :param execution_mode: This is mainly for internal use. Please ignore. It is filled in automatically.
    :param node_dependency_hints: A list of tasks, launchplans, or workflows that this task depends on. This is only
        for dynamic tasks/workflows, where flyte cannot automatically determine the dependencies prior to runtime.
        Even on dynamic tasks this is optional, but in some scenarios it will make registering the workflow easier,
        because it allows registration to be done the same as for static tasks/workflows.

        For example this is useful to run launchplans dynamically, because launchplans must be registered on flyteadmin
        before they can be run. Tasks and workflows do not have this requirement.

        .. code-block:: python

            @workflow
            def workflow0():
                ...

            launchplan0 = LaunchPlan.get_or_create(workflow0)

            # Specify node_dependency_hints so that launchplan0 will be registered on flyteadmin, despite this being a
            # dynamic task.
            @dynamic(node_dependency_hints=[launchplan0])
            def launch_dynamically():
                # To run a sub-launchplan it must have previously been registered on flyteadmin.
                return [launchplan0]*10
    :param task_resolver: Provide a custom task resolver.
    :param disable_deck: (deprecated) If true, this task will not output deck html file
    :param enable_deck: If true, this task will output deck html file
    :param deck_fields: If specified and enble_deck is True, this task will output deck html file with the fields specified in the tuple
    :param docs: Documentation about this task
    :param pod_template: Custom PodTemplate for this task.
    :param pod_template_name: The name of the existing PodTemplate resource which will be used in this task.
    :param accelerator: The accelerator to use for this task.
    :param pickle_untyped: Boolean that indicates if the task allows unspecified data types.
    :param shared_memory: If True, then shared memory will be attached to the container where the size is equal
        to the allocated memory. If int, then the shared memory is set to that size.
    """
    # Maintain backwards compatibility with the old cache parameters, while cleaning up the task function definition.
    cache_serialize = kwargs.get("cache_serialize")
    cache_version = kwargs.get("cache_version")
    cache_ignore_input_vars = kwargs.get("cache_ignore_input_vars")

    def wrapper(fn: Callable[P, FuncOut]) -> PythonFunctionTask[T]:
        nonlocal cache, cache_serialize, cache_version, cache_ignore_input_vars

        # If the cache is of type bool but cache_version is not set, then assume that we want to use the
        # default cache policies in Cache
        if isinstance(cache, bool) and cache is True and cache_version is None:
            cache = Cache(
                serialize=cache_serialize if cache_serialize is not None else False,
                ignored_inputs=cache_ignore_input_vars if cache_ignore_input_vars is not None else tuple(),
            )

        if isinstance(cache, Cache):
            # Validate that none of the deprecated cache-related parameters are set.
            if cache_serialize is not None or cache_version is not None or cache_ignore_input_vars is not None:
                raise ValueError(
                    "cache_serialize, cache_version, and cache_ignore_input_vars are deprecated. Please use Cache object"
                )
            cache_version = cache.get_version(
                VersionParameters(
                    func=fn,
                    container_image=container_image,
                    pod_template=pod_template,
                    pod_template_name=pod_template_name,
                )
            )
            cache_serialize = cache.serialize
            cache_ignore_input_vars = cache.get_ignored_inputs()
            cache = True

        # Set default values to each of the cache-related variables. Notice how this only applies if the values are not
        # set explicitly, which only happens if they are not set at all in the invocation of the task.
        if cache_serialize is None:
            cache_serialize = False
        if cache_version is None:
            cache_version = ""
        if cache_ignore_input_vars is None:
            cache_ignore_input_vars = tuple()

        _metadata = TaskMetadata(
            cache=cache,
            cache_serialize=cache_serialize,
            cache_version=cache_version,
            cache_ignore_input_vars=cache_ignore_input_vars,
            retries=retries,
            interruptible=interruptible,
            deprecated=deprecated,
            timeout=timeout,
        )

        if inspect.iscoroutinefunction(fn):
            # TODO: figure out vscode decoration for async tasks, wait to do this until this vscode pattern has
            #   stabilized.
            #   https://github.com/flyteorg/flyte/issues/6071
            decorated_fn = fn
        else:
            decorated_fn = decorate_function(fn)
        task_plugin = TaskPlugins.find_pythontask_plugin(type(task_config))
        if inspect.iscoroutinefunction(fn):
            if task_plugin is PythonFunctionTask:
                task_plugin = AsyncPythonFunctionTask
            else:
                if not issubclass(task_plugin, AsyncPythonFunctionTask):
                    raise AssertionError(f"Task plugin {task_plugin} is not compatible with async functions")

        task_instance = task_plugin(
            task_config,
            decorated_fn,
            metadata=_metadata,
            container_image=container_image,
            environment=environment,
            requests=requests,
            limits=limits,
            secret_requests=secret_requests,
            execution_mode=execution_mode,
            node_dependency_hints=node_dependency_hints,
            task_resolver=task_resolver,
            disable_deck=disable_deck,
            enable_deck=enable_deck,
            deck_fields=deck_fields,
            docs=docs,
            pod_template=pod_template,
            pod_template_name=pod_template_name,
            accelerator=accelerator,
            pickle_untyped=pickle_untyped,
            shared_memory=shared_memory,
        )
        update_wrapper(task_instance, decorated_fn)
        return task_instance

    if _task_function:
        return wrapper(_task_function)
    else:
        return wrapper


class ReferenceTask(ReferenceEntity, PythonTask):  # type: ignore
    """
    This is a reference task, the body of the function passed in through the constructor will never be used, only the
    signature of the function will be. The signature should also match the signature of the task you're referencing,
    as stored by Flyte Admin, if not, workflows using this will break upon compilation.
    """

    def __init__(
        self,
        project: str,
        domain: str,
        name: str,
        version: str,
        inputs: Dict[str, type],
        outputs: Dict[str, Type],
    ):
        super().__init__(TaskReference(project, domain, name, version), inputs, outputs)

        # Reference tasks shouldn't call the parent constructor, but the parent constructor is what sets the resolver
        self._task_resolver = None  # type: ignore


def reference_task(
    project: str,
    domain: str,
    name: str,
    version: str,
) -> Callable[[Callable[..., Any]], ReferenceTask]:
    """
    A reference task is a pointer to a task that already exists on your Flyte installation. This
    object will not initiate a network call to Admin, which is why the user is asked to provide the expected interface.
    If at registration time the interface provided causes an issue with compilation, an error will be returned.

    Example:

    .. literalinclude:: ../../../tests/flytekit/unit/core/test_references.py
       :pyobject: ref_t1

    """

    def wrapper(fn) -> ReferenceTask:
        interface = transform_function_to_interface(fn, is_reference_entity=True)
        return ReferenceTask(project, domain, name, version, interface.inputs, interface.outputs)

    return wrapper


def decorate_function(fn: Callable[P, Any]) -> Callable[P, Any]:
    """
    Decorates the task with additional functionality if necessary.

    :param fn: python function to decorate.
    :return: a decorated python function.
    """

    if str2bool(os.getenv(FLYTE_ENABLE_VSCODE_KEY)):
        """
        If the environment variable FLYTE_ENABLE_VSCODE is set to True, then the task is decorated with vscode
        functionality. This is useful for debugging the task in vscode.
        """
        return vscode(task_function=fn)
    return fn


class Echo(PythonTask):
    _TASK_TYPE = "echo"

    def __init__(self, name: str, inputs: Optional[Dict[str, Type]] = None, **kwargs):
        """
        A task that simply echoes the inputs back to the user.
        The task's inputs and outputs interface are the same.

        FlytePropeller uses echo plugin to handle this task, and it won't create a pod for this task.
        It will simply pass the inputs to the outputs.
        https://github.com/flyteorg/flyte/blob/master/flyteplugins/go/tasks/plugins/testing/echo.go

        Note: Make sure to enable the echo plugin in the propeller config to use this task.
        ```
        task-plugins:
          enabled-plugins:
            - echo
        ```

        :param name: The name of the task.
        :param inputs: Name and type of inputs specified as a dictionary.
            e.g. {"a": int, "b": str}.
        :param kwargs: All other args required by the parent type - PythonTask.

        """
        outputs = dict(zip(output_name_generator(len(inputs)), inputs.values())) if inputs else None
        super().__init__(
            task_type=self._TASK_TYPE,
            name=name,
            interface=Interface(inputs=inputs, outputs=outputs),
            **kwargs,
        )

    def execute(self, **kwargs) -> Any:
        values = list(kwargs.values())
        if len(values) == 1:
            return values[0]
        else:
            return tuple(values)


def eager(
    _fn=None,
    *args,
    **kwargs,
) -> Union[EagerAsyncPythonFunctionTask, partial]:
    """Eager workflow decorator.

    This type of task will execute all Flyte entities within it eagerly, meaning that all python constructs can be
    used inside of an ``@eager``-decorated function. This is because eager workflows use a
    :py:class:`~flytekit.remote.remote.FlyteRemote` object to kick off executions when a flyte entity needs to produce a
    value. Basically think about it as: every Flyte entity that is called(), the stack frame is an execution with its
    own Flyte URL. Results (or the error) are fetched when the execution is finished.

    For example:

    .. code-block:: python

        from flytekit import task, eager

        @task
        def add_one(x: int) -> int:
            return x + 1

        @task
        def double(x: int) -> int:
            return x * 2

        @eager
        async def eager_workflow(x: int) -> int:
            out = add_one(x=x)
            return double(x=out)

        # run locally with asyncio
        if __name__ == "__main__":
            import asyncio

            result = asyncio.run(eager_workflow(x=1))
            print(f"Result: {result}")  # "Result: 4"

    Unlike :py:func:`dynamic workflows <flytekit.dynamic>`, eager workflows are not compiled into a workflow spec, but
    uses python's `async <https://docs.python.org/3/library/asyncio.html>`__ capabilities to execute flyte entities.

    .. note::

       Eager workflows only support `@task`, `@workflow`, and `@eager` entities. Conditionals are not supported, use a
       plain Python if statement instead.

    .. important::

       A ``client_secret_group`` and ``client_secret_key`` is needed for authenticating via
       :py:class:`~flytekit.remote.remote.FlyteRemote` using the ``client_credentials`` authentication, which is
       configured via :py:class:`~flytekit.configuration.PlatformConfig`.

       .. code-block:: python

            from flytekit.remote import FlyteRemote
            from flytekit.configuration import Config

            @eager(
                remote=FlyteRemote(config=Config.auto(config_file="config.yaml")),
                client_secret_group="my_client_secret_group",
                client_secret_key="my_client_secret_key",
            )
            async def eager_workflow(x: int) -> int:
                out = await add_one(x)
                return await double(one)

       Where ``config.yaml`` contains is a flytectl-compatible config file.
       For more details, see `here <https://docs.flyte.org/en/latest/flytectl/overview.html#configuration>`__.

       When using a sandbox cluster started with ``flytectl demo start``, however, the ``client_secret_group``
       and ``client_secret_key`` are not needed, :

       .. code-block:: python

            @eager
            async def eager_workflow(x: int) -> int:
                ...
    """

    if _fn is None:
        return partial(
            eager,
            **kwargs,
        )

    if "enable_deck" in kwargs:
        del kwargs["enable_deck"]

    et = EagerAsyncPythonFunctionTask(task_config=None, task_function=_fn, enable_deck=True, **kwargs)
    return et<|MERGE_RESOLUTION|>--- conflicted
+++ resolved
@@ -127,11 +127,8 @@
     pod_template_name: Optional[str] = ...,
     accelerator: Optional[BaseAccelerator] = ...,
     pickle_untyped: bool = ...,
-<<<<<<< HEAD
     shared_memory: Optional[Union[L[True], str]] = None,
-=======
     **kwargs,
->>>>>>> 338dd6d1
 ) -> Callable[[Callable[..., FuncOut]], PythonFunctionTask[T]]: ...
 
 
@@ -168,11 +165,8 @@
     pod_template_name: Optional[str] = ...,
     accelerator: Optional[BaseAccelerator] = ...,
     pickle_untyped: bool = ...,
-<<<<<<< HEAD
     shared_memory: Optional[Union[L[True], str]] = ...,
-=======
     **kwargs,
->>>>>>> 338dd6d1
 ) -> Union[Callable[P, FuncOut], PythonFunctionTask[T]]: ...
 
 
@@ -214,11 +208,8 @@
     pod_template_name: Optional[str] = None,
     accelerator: Optional[BaseAccelerator] = None,
     pickle_untyped: bool = False,
-<<<<<<< HEAD
     shared_memory: Optional[Union[L[True], str]] = None,
-=======
     **kwargs,
->>>>>>> 338dd6d1
 ) -> Union[
     Callable[P, FuncOut],
     Callable[[Callable[P, FuncOut]], PythonFunctionTask[T]],

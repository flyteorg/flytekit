import dataclasses
import datetime
import enum
<<<<<<< HEAD
import importlib.util
=======
import importlib
>>>>>>> 945d2dff
import json
import logging
import os
import pathlib
import typing
import typing as t
from typing import cast, get_args

import rich_click as click
import yaml
from dataclasses_json import DataClassJsonMixin, dataclass_json
from pytimeparse import parse

from flytekit import BlobType, FlyteContext, Literal, LiteralType, StructuredDataset
from flytekit.core.artifact import ArtifactQuery
from flytekit.core.data_persistence import FileAccessProvider
from flytekit.core.type_engine import TypeEngine
from flytekit.models.types import SimpleType
from flytekit.remote.remote_fs import FlytePathResolver
from flytekit.types.directory import FlyteDirectory
from flytekit.types.file import FlyteFile
from flytekit.types.iterator.json_iterator import JSONIteratorTransformer
from flytekit.types.pickle.pickle import FlytePickleTransformer
from flytekit.types.schema.types import FlyteSchema


def is_pydantic_basemodel(python_type: typing.Type) -> bool:
    """
    Checks if the python type is a pydantic BaseModel
    """
    try:
        import pydantic  # noqa: F401
    except ImportError:
        return False
    else:
        try:
            from pydantic import BaseModel as BaseModelV2
            from pydantic.v1 import BaseModel as BaseModelV1

            return issubclass(python_type, BaseModelV1) or issubclass(python_type, BaseModelV2)
        except ImportError:
            from pydantic import BaseModel

        return issubclass(python_type, BaseModel)


def key_value_callback(_: typing.Any, param: str, values: typing.List[str]) -> typing.Optional[typing.Dict[str, str]]:
    """
    Callback for click to parse key-value pairs.
    """
    if not values:
        return None
    result = {}
    for v in values:
        if "=" not in v:
            raise click.BadParameter(f"Expected key-value pair of the form key=value, got {v}")
        k, v = v.split("=", 1)
        result[k.strip()] = v.strip()
    return result


def labels_callback(_: typing.Any, param: str, values: typing.List[str]) -> typing.Optional[typing.Dict[str, str]]:
    """
    Callback for click to parse labels.
    """
    if not values:
        return None
    result = {}
    for v in values:
        if "=" not in v:
            result[v.strip()] = ""
        else:
            k, v = v.split("=", 1)
            result[k.strip()] = v.strip()
    return result


class DirParamType(click.ParamType):
    name = "directory path"

    def convert(
        self, value: typing.Any, param: typing.Optional[click.Parameter], ctx: typing.Optional[click.Context]
    ) -> typing.Any:
        if isinstance(value, ArtifactQuery):
            return value

        # set remote_directory to false if running pyflyte run locally. This makes sure that the original
        # directory is used and not a random one.
        remote_directory = None if getattr(ctx.obj, "is_remote", False) else False
        if not FileAccessProvider.is_remote(value):
            p = pathlib.Path(value)
            if not p.exists() or not p.is_dir():
                raise click.BadParameter(f"parameter should be a valid flytedirectory path, {value}")
        return FlyteDirectory(path=value, remote_directory=remote_directory)


class StructuredDatasetParamType(click.ParamType):
    """
    TODO handle column types
    """

    name = "structured dataset path (dir/file)"

    def convert(
        self, value: typing.Any, param: typing.Optional[click.Parameter], ctx: typing.Optional[click.Context]
    ) -> typing.Any:
        if isinstance(value, ArtifactQuery):
            return value
        if isinstance(value, str):
            return StructuredDataset(uri=value)
        elif isinstance(value, StructuredDataset):
            return value
        return StructuredDataset(dataframe=value)


class FileParamType(click.ParamType):
    name = "file path"

    def convert(
        self, value: typing.Any, param: typing.Optional[click.Parameter], ctx: typing.Optional[click.Context]
    ) -> typing.Any:
        if isinstance(value, ArtifactQuery):
            return value
        # set remote_directory to false if running pyflyte run locally. This makes sure that the original
        # file is used and not a random one.
        remote_path = None if getattr(ctx.obj, "is_remote", False) else False
        if not FileAccessProvider.is_remote(value):
            p = pathlib.Path(value)
            if not p.exists() or not p.is_file():
                raise click.BadParameter(f"parameter should be a valid file path, {value}")
        return FlyteFile(path=value, remote_path=remote_path)


class PickleParamType(click.ParamType):
    name = "pickle"

    def get_metavar(self, param: "Parameter") -> t.Optional[str]:
        return "Python Object <Module>:<Object>"

    def convert(
        self, value: typing.Any, param: typing.Optional[click.Parameter], ctx: typing.Optional[click.Context]
    ) -> typing.Any:
        if not isinstance(value, str):
            return value
        parts = value.split(":")
        if len(parts) != 2:
            if ctx and ctx.obj and ctx.obj.verbose > 0:
                click.echo(f"Did not receive a string in the expected format <MODULE>:<VAR>, falling back to: {value}")
            return value
        try:
            m = importlib.import_module(parts[0])
            return m.__getattribute__(parts[1])
        except ModuleNotFoundError as e:
            raise click.BadParameter(f"Failed to import module {parts[0]}, error: {e}")
        except AttributeError as e:
            raise click.BadParameter(f"Failed to find attribute {parts[1]} in module {parts[0]}, error: {e}")


class JSONIteratorParamType(click.ParamType):
    name = "json iterator"

    def convert(
        self, value: typing.Any, param: typing.Optional[click.Parameter], ctx: typing.Optional[click.Context]
    ) -> typing.Any:
        return value


class DateTimeType(click.DateTime):
    _NOW_FMT = "now"
    _TODAY_FMT = "today"
    _FIXED_FORMATS = [_NOW_FMT, _TODAY_FMT]
    _FLOATING_FORMATS = ["<FORMAT> - <ISO8601 duration>"]
    _ADDITONAL_FORMATS = _FIXED_FORMATS + _FLOATING_FORMATS
    _FLOATING_FORMAT_PATTERN = r"(.+)\s+([-+])\s+(.+)"

    def __init__(self):
        super().__init__()
        self.formats.extend(self._ADDITONAL_FORMATS)

    def _datetime_from_format(
        self, value: str, param: typing.Optional[click.Parameter], ctx: typing.Optional[click.Context]
    ) -> datetime.datetime:
        if value in self._FIXED_FORMATS:
            if value == self._NOW_FMT:
                return datetime.datetime.now()
            if value == self._TODAY_FMT:
                n = datetime.datetime.now()
                return datetime.datetime(n.year, n.month, n.day)
        return super().convert(value, param, ctx)

    def convert(
        self, value: typing.Any, param: typing.Optional[click.Parameter], ctx: typing.Optional[click.Context]
    ) -> typing.Any:
        if isinstance(value, ArtifactQuery):
            return value

        if isinstance(value, str) and " " in value:
            import re

            m = re.match(self._FLOATING_FORMAT_PATTERN, value)
            if m:
                parts = m.groups()
                if len(parts) != 3:
                    raise click.BadParameter(f"Expected format <FORMAT> - <ISO8601 duration>, got {value}")
                dt = self._datetime_from_format(parts[0], param, ctx)
                try:
                    delta = datetime.timedelta(seconds=parse(parts[2]))
                except Exception as e:
                    raise click.BadParameter(
                        f"Matched format {self._FLOATING_FORMATS}, but failed to parse duration {parts[2]}, error: {e}"
                    )
                if parts[1] == "-":
                    return dt - delta
                return dt + delta
            else:
                value = datetime.datetime.fromisoformat(value)

        return self._datetime_from_format(value, param, ctx)


class DurationParamType(click.ParamType):
    name = "[1:24 | :22 | 1 minute | 10 days | ...]"

    def convert(
        self, value: typing.Any, param: typing.Optional[click.Parameter], ctx: typing.Optional[click.Context]
    ) -> typing.Any:
        if isinstance(value, ArtifactQuery):
            return value
        if value is None:
            raise click.BadParameter("None value cannot be converted to a Duration type.")
        return datetime.timedelta(seconds=parse(value))


class EnumParamType(click.Choice):
    def __init__(self, enum_type: typing.Type[enum.Enum]):
        super().__init__([str(e.value) for e in enum_type])
        self._enum_type = enum_type

    def convert(
        self, value: typing.Any, param: typing.Optional[click.Parameter], ctx: typing.Optional[click.Context]
    ) -> enum.Enum:
        if isinstance(value, ArtifactQuery):
            return value
        if isinstance(value, self._enum_type):
            return value
        return self._enum_type(super().convert(value, param, ctx))


class UnionParamType(click.ParamType):
    """
    A composite type that allows for multiple types to be specified. This is used for union types.
    """

    def __init__(self, types: typing.List[click.ParamType]):
        super().__init__()
        self._types = self._sort_precedence(types)

    @property
    def name(self) -> str:
        return "|".join([t.name for t in self._types])

    @staticmethod
    def _sort_precedence(tp: typing.List[click.ParamType]) -> typing.List[click.ParamType]:
        unprocessed = []
        str_types = []
        others = []
        for p in tp:
            if isinstance(p, type(click.UNPROCESSED)):
                unprocessed.append(p)
            elif isinstance(p, type(click.STRING)):
                str_types.append(p)
            else:
                others.append(p)
        return others + str_types + unprocessed

    def convert(
        self, value: typing.Any, param: typing.Optional[click.Parameter], ctx: typing.Optional[click.Context]
    ) -> typing.Any:
        """
        Important to implement NoneType / Optional.
        Also could we just determine the click types from the python types
        """
        if isinstance(value, ArtifactQuery):
            return value
        for p in self._types:
            try:
                return p.convert(value, param, ctx)
            except Exception as e:
                logging.debug(f"Ignoring conversion error for type {p} trying other variants in Union. Error: {e}")
        raise click.BadParameter(f"Failed to convert {value} to any of the types {self._types}")


class JsonParamType(click.ParamType):
    name = "json object OR json/yaml file path"

    def __init__(self, python_type: typing.Type):
        super().__init__()
        self._python_type = python_type

    def _parse(self, value: typing.Any, param: typing.Optional[click.Parameter]):
        if type(value) == dict or type(value) == list:
            return value
        try:
            return json.loads(value)
        except Exception:  # noqa
            try:
                # We failed to load the json, so we'll try to load it as a file
                if os.path.exists(value):
                    # if the value is a yaml file, we'll try to load it as yaml
                    if value.endswith(".yaml") or value.endswith(".yml"):
                        with open(value, "r") as f:
                            return yaml.safe_load(f)
                    with open(value, "r") as f:
                        return json.load(f)
                raise
            except json.JSONDecodeError as e:
                raise click.BadParameter(f"parameter {param} should be a valid json object, {value}, error: {e}")

    def convert(
        self, value: typing.Any, param: typing.Optional[click.Parameter], ctx: typing.Optional[click.Context]
    ) -> typing.Any:
        if isinstance(value, ArtifactQuery):
            return value
        if value is None:
            raise click.BadParameter("None value cannot be converted to a Json type.")

        FLYTE_TYPES = [FlyteFile, FlyteDirectory, StructuredDataset, FlyteSchema]

        def has_nested_dataclass(t: typing.Type) -> bool:
            """
            Recursively checks whether the given type or its nested types contain any dataclass.

            This function is typically called with a dictionary or list type and will return True if
            any of the nested types within the dictionary or list is a dataclass.

            Note:
            - A single dataclass will return True.
            - The function specifically excludes certain Flyte types like FlyteFile, FlyteDirectory,
            StructuredDataset, and FlyteSchema from being considered as dataclasses. This is because
            these types are handled separately by Flyte and do not need to be converted to dataclasses.

            Args:
                t (typing.Type): The type to check for nested dataclasses.

            Returns:
                bool: True if the type or its nested types contain a dataclass, False otherwise.
            """

            if dataclasses.is_dataclass(t):
                # FlyteTypes is not supported now, we can support it in the future.
                return t not in FLYTE_TYPES

            return any(has_nested_dataclass(arg) for arg in get_args(t))

        parsed_value = self._parse(value, param)

        # We compare the origin type because the json parsed value for list or dict is always a list or dict without
        # the covariant type information.
        if type(parsed_value) == typing.get_origin(self._python_type) or type(parsed_value) == self._python_type:
            # Indexing the return value of get_args will raise an error for native dict and list types.
            # We don't support native list/dict types with nested dataclasses.
            if get_args(self._python_type) == ():
                return parsed_value
            elif isinstance(parsed_value, list) and has_nested_dataclass(get_args(self._python_type)[0]):
                j = JsonParamType(get_args(self._python_type)[0])
                return [j.convert(v, param, ctx) for v in parsed_value]
            elif isinstance(parsed_value, dict) and has_nested_dataclass(get_args(self._python_type)[1]):
                j = JsonParamType(get_args(self._python_type)[1])
                return {k: j.convert(v, param, ctx) for k, v in parsed_value.items()}

            return parsed_value

        if is_pydantic_basemodel(self._python_type):
            """
            This function supports backward compatibility for the Pydantic v1 plugin.
            If the class is a Pydantic BaseModel, it attempts to parse JSON input using
            the appropriate version of Pydantic (v1 or v2).
            """
            try:
                if importlib.util.find_spec("pydantic.v1") is not None:
                    from pydantic import BaseModel as BaseModelV2

                    if issubclass(self._python_type, BaseModelV2):
                        return self._python_type.model_validate_json(
                            json.dumps(parsed_value), strict=False, context={"deserialize": True}
                        )
            except ImportError:
                pass

            # The behavior of the Pydantic v1 plugin.
            return self._python_type.parse_raw(json.dumps(parsed_value))

        # Ensure that the python type has `from_json` function
        if not hasattr(self._python_type, "from_json"):
            self._python_type = dataclass_json(self._python_type)

        return cast(DataClassJsonMixin, self._python_type).from_json(json.dumps(parsed_value))


def modify_literal_uris(lit: Literal):
    """
    Modifies the literal object recursively to replace the URIs with the native paths.
    """
    if lit.collection:
        for l in lit.collection.literals:
            modify_literal_uris(l)
    elif lit.map:
        for k, v in lit.map.literals.items():
            modify_literal_uris(v)
    elif lit.scalar:
        if lit.scalar.blob and lit.scalar.blob.uri and lit.scalar.blob.uri.startswith(FlytePathResolver.protocol):
            lit.scalar.blob._uri = FlytePathResolver.resolve_remote_path(lit.scalar.blob.uri)
        elif lit.scalar.union:
            modify_literal_uris(lit.scalar.union.value)
        elif (
            lit.scalar.structured_dataset
            and lit.scalar.structured_dataset.uri
            and lit.scalar.structured_dataset.uri.startswith(FlytePathResolver.protocol)
        ):
            lit.scalar.structured_dataset._uri = FlytePathResolver.resolve_remote_path(
                lit.scalar.structured_dataset.uri
            )


SIMPLE_TYPE_CONVERTER: typing.Dict[SimpleType, click.ParamType] = {
    SimpleType.FLOAT: click.FLOAT,
    SimpleType.INTEGER: click.INT,
    SimpleType.STRING: click.STRING,
    SimpleType.BOOLEAN: click.BOOL,
    SimpleType.DURATION: DurationParamType(),
    SimpleType.DATETIME: DateTimeType(),
}


def literal_type_to_click_type(lt: LiteralType, python_type: typing.Type) -> click.ParamType:
    """
    Converts a Flyte LiteralType given a python_type to a click.ParamType
    """
    if lt.simple:
        if lt.simple == SimpleType.STRUCT:
            ct = JsonParamType(python_type)
            ct.name = f"JSON object {python_type.__name__}"
            return ct
        if lt.simple in SIMPLE_TYPE_CONVERTER:
            return SIMPLE_TYPE_CONVERTER[lt.simple]
        raise NotImplementedError(f"Type {lt.simple} is not supported in pyflyte run")

    if lt.enum_type:
        return EnumParamType(python_type)  # type: ignore

    if lt.structured_dataset_type:
        return StructuredDatasetParamType()

    if lt.collection_type or lt.map_value_type:
        ct = JsonParamType(python_type)
        if lt.collection_type:
            ct.name = "json list"
        else:
            ct.name = "json dictionary"
        return ct

    if lt.blob:
        if lt.blob.dimensionality == BlobType.BlobDimensionality.SINGLE:
            if lt.blob.format == FlytePickleTransformer.PYTHON_PICKLE_FORMAT:
                return PickleParamType()
            elif lt.blob.format == JSONIteratorTransformer.JSON_ITERATOR_FORMAT:
                return JSONIteratorParamType()
            return FileParamType()
        return DirParamType()

    if lt.union_type:
        cts = []
        for i in range(len(lt.union_type.variants)):
            variant = lt.union_type.variants[i]
            variant_python_type = typing.get_args(python_type)[i]
            ct = literal_type_to_click_type(variant, variant_python_type)
            cts.append(ct)
        return UnionParamType(cts)

    return click.UNPROCESSED


class FlyteLiteralConverter(object):
    name = "literal_type"

    def __init__(
        self,
        flyte_ctx: FlyteContext,
        literal_type: LiteralType,
        python_type: typing.Type,
        is_remote: bool,
    ):
        self._is_remote = is_remote
        self._literal_type = literal_type
        self._python_type = python_type
        self._flyte_ctx = flyte_ctx
        self._click_type = literal_type_to_click_type(literal_type, python_type)

    @property
    def click_type(self) -> click.ParamType:
        return self._click_type

    def is_bool(self) -> bool:
        return self.click_type == click.BOOL

    def convert(
        self, ctx: click.Context, param: typing.Optional[click.Parameter], value: typing.Any
    ) -> typing.Union[Literal, typing.Any]:
        """
        Convert the value to a Flyte Literal or a python native type. This is used by click to convert the input.
        """
        if isinstance(value, ArtifactQuery):
            return value
        try:
            # If the expected Python type is datetime.date, adjust the value to date
            if self._python_type is datetime.date:
                # Click produces datetime, so converting to date to avoid type mismatch error
                value = value.date()
            # If the input matches the default value in the launch plan, serialization can be skipped.
            if param and value == param.default:
                return None
            lit = TypeEngine.to_literal(self._flyte_ctx, value, self._python_type, self._literal_type)

            if not self._is_remote:
                # If this is used for remote execution then we need to convert it back to a python native type
                # for FlyteRemote to use it. This maybe a double conversion penalty!
                return TypeEngine.to_python_value(self._flyte_ctx, lit, self._python_type)
            return lit
        except click.BadParameter:
            raise
        except Exception as e:
            raise click.BadParameter(
                f"Failed to convert param: {param if param else 'NA'}, value: {value} to type: {self._python_type}."
                f" Reason {e}"
            ) from e<|MERGE_RESOLUTION|>--- conflicted
+++ resolved
@@ -1,11 +1,8 @@
 import dataclasses
 import datetime
 import enum
-<<<<<<< HEAD
+import importlib
 import importlib.util
-=======
-import importlib
->>>>>>> 945d2dff
 import json
 import logging
 import os

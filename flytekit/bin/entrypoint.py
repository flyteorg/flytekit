--- conflicted
+++ resolved
@@ -8,11 +8,8 @@
 import subprocess
 import sys
 import tempfile
-<<<<<<< HEAD
+import textwrap
 import time
-=======
-import textwrap
->>>>>>> c4674c3d
 import traceback
 import uuid
 import warnings

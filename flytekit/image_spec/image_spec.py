import base64
import copy
import hashlib
import os
import pathlib
import typing
from abc import abstractmethod
from dataclasses import asdict, dataclass
from functools import lru_cache
<<<<<<< HEAD
from typing import Dict, List, Optional, Tuple, Union
=======
from importlib import metadata
from typing import List, Optional, Union
>>>>>>> 0006b01e

import click
import requests
from packaging.version import Version

from flytekit.exceptions.user import FlyteAssertion

DOCKER_HUB = "docker.io"
_F_IMG_ID = "_F_IMG_ID"


@dataclass
class ImageSpec:
    """
    This class is used to specify the docker image that will be used to run the task.

    Args:
        name: name of the image.
        python_version: python version of the image. Use default python in the base image if None.
        builder: Type of plugin to build the image. Use envd by default.
        source_root: source root of the image.
        env: environment variables of the image.
        registry: registry of the image.
        packages: list of python packages to install.
        conda_packages: list of conda packages to install.
        conda_channels: list of conda channels.
        requirements: path to the requirements.txt file.
        apt_packages: list of apt packages to install.
        cuda: version of cuda to install.
        cudnn: version of cudnn to install.
        base_image: base image of the image.
        platform: Specify the target platforms for the build output (for example, windows/amd64 or linux/amd64,darwin/arm64
        pip_index: Specify the custom pip index url
        registry_config: Specify the path to a JSON registry config file
        commands: Command to run during the building process
    """

    name: str = "flytekit"
    python_version: str = None  # Use default python in the base image if None.
    builder: Optional[str] = None
    source_root: Optional[str] = None
    env: Optional[typing.Dict[str, str]] = None
    registry: Optional[str] = None
    packages: Optional[List[str]] = None
    conda_packages: Optional[List[str]] = None
    conda_channels: Optional[List[str]] = None
    requirements: Optional[str] = None
    apt_packages: Optional[List[str]] = None
    cuda: Optional[str] = None
    cudnn: Optional[str] = None
    base_image: Optional[str] = None
    platform: str = "linux/amd64"
    pip_index: Optional[str] = None
    registry_config: Optional[str] = None
    commands: Optional[List[str]] = None

    def __post_init__(self):
        self.name = self.name.lower()
        if self.registry:
            self.registry = self.registry.lower()

    def image_name(self) -> str:
        """Full image name with tag."""
        image_name = self._image_name()
        try:
            return ImageBuildEngine._IMAGE_NAME_TO_REAL_NAME[image_name]
        except KeyError:
            return image_name

    def _image_name(self) -> str:
        """Construct full image name with tag."""
        tag = calculate_hash_from_image_spec(self)
        container_image = f"{self.name}:{tag}"
        if self.registry:
            container_image = f"{self.registry}/{container_image}"
        return container_image

    def is_container(self) -> bool:
        from flytekit.core.context_manager import ExecutionState, FlyteContextManager

        state = FlyteContextManager.current_context().execution_state
        if state and state.mode and state.mode != ExecutionState.Mode.LOCAL_WORKFLOW_EXECUTION:
            return os.environ.get(_F_IMG_ID) == self.image_name()
        return True

    @lru_cache
    def exist(self) -> bool:
        """
        Check if the image exists in the registry.
        """
        import docker
        from docker.errors import APIError, ImageNotFound

        try:
            client = docker.from_env()
            if self.registry:
                client.images.get_registry_data(self.image_name())
            else:
                client.images.get(self.image_name())
            return True
        except APIError as e:
            if e.response.status_code == 404:
                return False
        except ImageNotFound:
            return False
        except Exception as e:
            tag = calculate_hash_from_image_spec(self)
            # if docker engine is not running locally
            container_registry = DOCKER_HUB
            if self.registry and "/" in self.registry:
                container_registry = self.registry.split("/")[0]
            if container_registry == DOCKER_HUB:
                url = f"https://hub.docker.com/v2/repositories/{self.registry}/{self.name}/tags/{tag}"
                response = requests.get(url)
                if response.status_code == 200:
                    return True

                if response.status_code == 404:
                    return False

            click.secho(f"Failed to check if the image exists with error : {e}", fg="red")
            click.secho("Flytekit assumes that the image already exists.", fg="blue")
            return True

    def __hash__(self):
        return hash(asdict(self).__str__())

    def with_commands(self, commands: Union[str, List[str]]) -> "ImageSpec":
        """
        Builder that returns a new image spec with additional list of commands that will be executed during the building process.
        """
        new_image_spec = copy.deepcopy(self)
        if new_image_spec.commands is None:
            new_image_spec.commands = []

        if isinstance(commands, List):
            new_image_spec.commands.extend(commands)
        else:
            new_image_spec.commands.append(commands)

        return new_image_spec

    def with_packages(self, packages: Union[str, List[str]]) -> "ImageSpec":
        """
        Builder that returns a new image speck with additional python packages that will be installed during the building process.
        """
        new_image_spec = copy.deepcopy(self)
        if new_image_spec.packages is None:
            new_image_spec.packages = []

        if isinstance(packages, List):
            new_image_spec.packages.extend(packages)
        else:
            new_image_spec.packages.append(packages)

        return new_image_spec

    def with_apt_packages(self, apt_packages: Union[str, List[str]]) -> "ImageSpec":
        """
        Builder that returns a new image spec with additional list of apt packages that will be executed during the building process.
        """
        new_image_spec = copy.deepcopy(self)
        if new_image_spec.apt_packages is None:
            new_image_spec.apt_packages = []

        if isinstance(apt_packages, List):
            new_image_spec.apt_packages.extend(apt_packages)
        else:
            new_image_spec.apt_packages.append(apt_packages)

        return new_image_spec


class ImageSpecBuilder:
    @abstractmethod
    def build_image(self, image_spec: ImageSpec) -> Optional[str]:
        """
        Build the docker image and push it to the registry.

        Args:
            image_spec: image spec of the task.

        Returns:
            fully_qualified_image_name: Fully qualified image name. If None, then `image_spec.image_name()` is used.
        """
        raise NotImplementedError("This method is not implemented in the base class.")


class ImageBuildEngine:
    """
    ImageBuildEngine contains a list of builders that can be used to build an ImageSpec.
    """

    _REGISTRY: typing.Dict[str, Tuple[ImageSpecBuilder, int]] = {}
    _BUILT_IMAGES: typing.Set[str] = set()
    _IMAGE_NAME_TO_REAL_NAME: Dict[str, str] = {}

    @classmethod
    def register(cls, builder_type: str, image_spec_builder: ImageSpecBuilder, priority: int = 5):
        cls._REGISTRY[builder_type] = (image_spec_builder, priority)

    @classmethod
    @lru_cache
    def build(cls, image_spec: ImageSpec) -> str:
        if image_spec.builder is None and cls._REGISTRY:
            builder = max(cls._REGISTRY, key=lambda name: cls._REGISTRY[name][1])
        else:
            builder = image_spec.builder

        img_name = image_spec.image_name()
        if img_name in cls._BUILT_IMAGES or image_spec.exist():
            click.secho(f"Image {img_name} found. Skip building.", fg="blue")
        else:
            click.secho(f"Image {img_name} not found. Building...", fg="blue")
<<<<<<< HEAD
            if builder not in cls._REGISTRY:
                raise Exception(f"Builder {builder} is not registered.")
            fully_qualified_image_name = cls._REGISTRY[builder][0].build_image(image_spec)
            if fully_qualified_image_name is not None:
                cls._IMAGE_NAME_TO_REAL_NAME[img_name] = fully_qualified_image_name
                img_name = fully_qualified_image_name

=======
            if image_spec.builder not in cls._REGISTRY:
                raise Exception(f"Builder {image_spec.builder} is not registered.")
            if image_spec.builder == "envd":
                envd_version = metadata.version("envd")
                # flytekit v1.10.2+ copies the workflow code to the WorkDir specified in the Dockerfile. However, envd<0.3.39
                # overwrites the WorkDir when building the image, resulting in a permission issue when flytekit downloads the file.
                if Version(envd_version) < Version("0.3.39"):
                    raise FlyteAssertion(
                        f"envd version {envd_version} is not compatible with flytekit>v1.10.2."
                        f" Please upgrade envd to v0.3.39+."
                    )

            cls._REGISTRY[image_spec.builder].build_image(image_spec)
>>>>>>> 0006b01e
            cls._BUILT_IMAGES.add(img_name)


@lru_cache
def calculate_hash_from_image_spec(image_spec: ImageSpec):
    """
    Calculate the hash from the image spec.
    """
    # copy the image spec to avoid modifying the original image spec. otherwise, the hash will be different.
    spec = copy.deepcopy(image_spec)
    spec.source_root = hash_directory(image_spec.source_root) if image_spec.source_root else b""
    if spec.requirements:
        spec.requirements = hashlib.sha1(pathlib.Path(spec.requirements).read_bytes()).hexdigest()
    # won't rebuild the image if we change the registry_config path
    spec.registry_config = None
    image_spec_bytes = asdict(spec).__str__().encode("utf-8")
    tag = base64.urlsafe_b64encode(hashlib.md5(image_spec_bytes).digest()).decode("ascii")
    # replace "=" with "." and replace "-" with "_" to make it a valid tag
    return tag.replace("=", ".").replace("-", "_")


def hash_directory(path):
    """
    Return the SHA-256 hash of the directory at the given path.
    """
    hasher = hashlib.sha256()
    for root, dirs, files in os.walk(path):
        for file in files:
            with open(os.path.join(root, file), "rb") as f:
                while True:
                    # Read file in small chunks to avoid loading large files into memory all at once
                    chunk = f.read(4096)
                    if not chunk:
                        break
                    hasher.update(chunk)
    return bytes(hasher.hexdigest(), "utf-8")<|MERGE_RESOLUTION|>--- conflicted
+++ resolved
@@ -7,12 +7,8 @@
 from abc import abstractmethod
 from dataclasses import asdict, dataclass
 from functools import lru_cache
-<<<<<<< HEAD
+from importlib import metadata
 from typing import Dict, List, Optional, Tuple, Union
-=======
-from importlib import metadata
-from typing import List, Optional, Union
->>>>>>> 0006b01e
 
 import click
 import requests
@@ -227,18 +223,9 @@
             click.secho(f"Image {img_name} found. Skip building.", fg="blue")
         else:
             click.secho(f"Image {img_name} not found. Building...", fg="blue")
-<<<<<<< HEAD
             if builder not in cls._REGISTRY:
                 raise Exception(f"Builder {builder} is not registered.")
-            fully_qualified_image_name = cls._REGISTRY[builder][0].build_image(image_spec)
-            if fully_qualified_image_name is not None:
-                cls._IMAGE_NAME_TO_REAL_NAME[img_name] = fully_qualified_image_name
-                img_name = fully_qualified_image_name
-
-=======
-            if image_spec.builder not in cls._REGISTRY:
-                raise Exception(f"Builder {image_spec.builder} is not registered.")
-            if image_spec.builder == "envd":
+            if builder == "envd":
                 envd_version = metadata.version("envd")
                 # flytekit v1.10.2+ copies the workflow code to the WorkDir specified in the Dockerfile. However, envd<0.3.39
                 # overwrites the WorkDir when building the image, resulting in a permission issue when flytekit downloads the file.
@@ -248,8 +235,9 @@
                         f" Please upgrade envd to v0.3.39+."
                     )
 
-            cls._REGISTRY[image_spec.builder].build_image(image_spec)
->>>>>>> 0006b01e
+            fully_qualified_image_name = cls._REGISTRY[builder][0].build_image(image_spec)
+            if fully_qualified_image_name is not None:
+                cls._IMAGE_NAME_TO_REAL_NAME[img_name] = fully_qualified_image_name
             cls._BUILT_IMAGES.add(img_name)
 
 

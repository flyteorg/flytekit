--- conflicted
+++ resolved
@@ -48,12 +48,9 @@
         platform: Specify the target platforms for the build output (for example, windows/amd64 or linux/amd64,darwin/arm64
         pip_index: Specify the custom pip index url
         pip_extra_index_url: Specify one or more pip index urls as a list
-<<<<<<< HEAD
         pip_github_credential_source: Specify a file containing a GitHub user name and token separated with a colon.
             The file is mounted as a build secret, and used to access private GitHub repositories.
-=======
         pip_extra_args: Specify one or more extra pip install arguments as a space-delimited string
->>>>>>> f0ba47fd
         registry_config: Specify the path to a JSON registry config file
         entrypoint: List of strings to overwrite the entrypoint of the base image with, set to [] to remove the entrypoint.
         commands: Command to run during the building process
@@ -88,11 +85,8 @@
     platform: str = "linux/amd64"
     pip_index: Optional[str] = None
     pip_extra_index_url: Optional[List[str]] = None
-<<<<<<< HEAD
     pip_github_credential_source: Optional[str] = None
-=======
     pip_extra_args: Optional[str] = None
->>>>>>> f0ba47fd
     registry_config: Optional[str] = None
     entrypoint: Optional[List[str]] = None
     commands: Optional[List[str]] = None

--- conflicted
+++ resolved
@@ -15,11 +15,8 @@
 from dataclasses_json import dataclass_json
 from docker.errors import APIError, ImageNotFound
 
-<<<<<<< HEAD
 DOCKER_HUB = "docker.io"
-=======
 _F_IMG_ID = "_F_IMG_ID"
->>>>>>> 4ad64d30
 
 
 @dataclass_json
@@ -60,9 +57,6 @@
             container_image = f"{self.registry}/{container_image}"
         return container_image
 
-<<<<<<< HEAD
-    @lru_cache
-=======
     def is_container(self) -> bool:
         from flytekit.core.context_manager import ExecutionState, FlyteContextManager
 
@@ -71,7 +65,7 @@
             return os.environ.get(_F_IMG_ID) == self.image_name()
         return True
 
->>>>>>> 4ad64d30
+    @lru_cache
     def exist(self) -> bool:
         """
         Check if the image exists in the registry.

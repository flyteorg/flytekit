--- conflicted
+++ resolved
@@ -32,33 +32,6 @@
 
     Attributes:
         name (str): Name of the image.
-<<<<<<< HEAD
-        python_version (str): python version of the image. Use default python in the base image if None.
-        builder (Optional[str]): Type of plugin to build the image. Use envd by default.
-        source_root (Optional[str]): source root of the image.
-        env (Optional[typing.Dict[str, str]]): environment variables of the image.
-        registry (Optional[str]): registry of the image.
-        packages (Optional[List[str]]): list of python packages to install.
-        conda_packages (Optional[List[str]]): list of conda packages to install.
-        conda_channels (Optional[List[str]]): list of conda channels.
-        requirements (Optional[str]): path to the requirements.txt file.
-        apt_packages (Optional[List[str]]): list of apt packages to install.
-        cuda (Optional[str]): version of cuda to install.
-        cudnn (Optional[str]): version of cudnn to install.
-        base_image (Optional[Union[str, "ImageSpec"]]): base image of the image.
-        platform (str): Specify the target platforms for the build output (for example, windows/amd64 or linux/amd64,darwin/arm64
-        pip_index (Optional[str]): Specify the custom pip index url
-        pip_extra_index_url (Optional[List[str]]): Specify one or more pip index urls as a list
-        pip_secret_mounts (Optional[List[Tuple[str, str]]]): Specify a list of tuples to mount secret for pip install. Each tuple should contain the path to
-            the secret file and the mount path. For example, [(".gitconfig", "/etc/gitconfig")]. This is experimental and
-            the interface may change in the future. Configuring this should not change the built image.
-        pip_extra_args (Optional[str]): Specify one or more extra pip install arguments as a space-delimited string
-        registry_config (Optional[str]): Specify the path to a JSON registry config file
-        entrypoint (Optional[List[str]]): List of strings to overwrite the entrypoint of the base image with, set to [] to remove the entrypoint.
-        commands (Optional[List[str]]): Command to run during the building process
-        tag_format (Optional[str]): Custom string format for image tag. The ImageSpec hash passed in as `spec_hash`. For example,
-            to add a "dev" suffix to the image tag, set `tag_format="{spec_hash}-dev"`
-=======
         python_version (str): Python version of the image. Use default python in the base image if None.
         builder (Optional[str]): Type of plugin to build the image. Use envd by default.
         source_root (Optional[str]): Source root of the image.
@@ -84,7 +57,6 @@
         commands (Optional[List[str]]): Command to run during the building process.
         tag_format (Optional[str]): Custom string format for image tag. The ImageSpec hash passed in as `spec_hash`. For example,
             to add a "dev" suffix to the image tag, set `tag_format="{spec_hash}-dev"`.
->>>>>>> 8a4a19af
         source_copy_mode (Optional[CopyFileDetection]): This option allows the user to specify which source files to copy from the local host, into the image.
             Not setting this option means to use the default flytekit behavior. The default behavior is:
                 - if fast register is used, source files are not copied into the image (because they're already copied
@@ -92,11 +64,6 @@
                 - if fast register is not used, then the LOADED_MODULES (aka 'auto') option is used to copy loaded
                   Python files into the image.
             If the option is set by the user, then that option is of course used.
-<<<<<<< HEAD
-        copy (Optional[List[str]]): List of files/directories to copy to /root. e.g. ["src/file1.txt", "src/file2.txt"]
-        python_exec (Optional[str]): Python executable to use for install packages
-        builder_config (Optional[typing.Dict[str, typing.Any]]): Custom builder images configuration, such as uv and micromamba images.
-=======
         copy (Optional[List[str]]): List of files/directories to copy to /root. e.g. ["src/file1.txt", "src/file2.txt"].
         python_exec (Optional[str]): Python executable to use for install packages.
         runtime_packages (Optional[List[str]]): List of packages to be installed during runtime. `runtime_packages` requires `pip` to be installed
@@ -107,7 +74,7 @@
                   use `builder="noop"`: `ImageSpec(base_image="ghcr.io/name/my-custom-image", builder="noop").with_runtime_packages(["numpy"])`.
         builder_options (Optional[Dict[str, Any]]): Additional options for the builder. This is a dictionary that will be passed to the builder.
             The options are builder-specific and may not be supported by all builders.
->>>>>>> 8a4a19af
+        builder_config (Optional[typing.Dict[str, typing.Any]]): Custom builder images configuration, such as uv and micromamba images.
     """
 
     name: str = "flytekit"
@@ -136,12 +103,9 @@
     source_copy_mode: Optional[CopyFileDetection] = None
     copy: Optional[List[str]] = None
     python_exec: Optional[str] = None
-<<<<<<< HEAD
-    builder_config: Optional[typing.Dict[str, typing.Any]] = None
-=======
     runtime_packages: Optional[List[str]] = None
     builder_options: Optional[Dict[str, Any]] = None
->>>>>>> 8a4a19af
+    builder_config: Optional[typing.Dict[str, typing.Any]] = None
 
     def __post_init__(self):
         self.name = self.name.lower()

--- conflicted
+++ resolved
@@ -52,13 +52,8 @@
 
 DOCKER_FILE_TEMPLATE = Template("""\
 #syntax=docker/dockerfile:1.5
-<<<<<<< HEAD
 FROM ghcr.io/astral-sh/uv:0.5.1 as uv
-FROM mambaorg/micromamba:1.5.8-bookworm-slim as micromamba
-=======
-FROM ghcr.io/astral-sh/uv:0.2.37 as uv
 FROM mambaorg/micromamba:2.0.3-debian12-slim as micromamba
->>>>>>> e19bbcc1
 
 FROM $BASE_IMAGE
 
@@ -166,7 +161,6 @@
 
 
 def prepare_python_install(image_spec: ImageSpec, tmp_dir: Path) -> str:
-
     pip_install_args = []
     if image_spec.pip_index:
         pip_install_args.append(f"--index-url {image_spec.pip_index}")

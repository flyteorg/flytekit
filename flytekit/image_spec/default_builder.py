import json
import re
import shutil
import subprocess
import sys
import tempfile
import warnings
from pathlib import Path
from string import Template
from typing import ClassVar

import click

from flytekit.image_spec.image_spec import (
    _F_IMG_ID,
    ImageSpec,
    ImageSpecBuilder,
)
from flytekit.tools.ignore import DockerIgnore, GitIgnore, IgnoreGroup, StandardIgnore

UV_PYTHON_INSTALL_COMMAND_TEMPLATE = Template(
    """\
RUN --mount=type=cache,sharing=locked,mode=0777,target=/root/.cache/uv,id=uv \
    --mount=from=uv,source=/uv,target=/usr/bin/uv \
    --mount=type=bind,target=requirements_uv.txt,src=requirements_uv.txt \
    /usr/bin/uv \
    pip install --python /opt/micromamba/envs/runtime/bin/python $PIP_EXTRA \
    --requirement requirements_uv.txt
"""
)

<<<<<<< HEAD
PIP_PYTHON_INSTALL_COMMAND_TEMPLATE = Template("""\
RUN --mount=type=cache,sharing=locked,mode=0777,target=/root/.cache/pip,id=pip \
    --mount=type=bind,target=requirements_pip.txt,src=requirements_pip.txt \
    /opt/micromamba/envs/dev/bin/python -m pip install $PIP_EXTRA \
    --requirement requirements_pip.txt
""")

APT_INSTALL_COMMAND_TEMPLATE = Template("""\
=======
APT_INSTALL_COMMAND_TEMPLATE = Template(
    """\
>>>>>>> bc2e000c
RUN --mount=type=cache,sharing=locked,mode=0777,target=/var/cache/apt,id=apt \
    apt-get update && apt-get install -y --no-install-recommends \
    $APT_PACKAGES
""")

DOCKER_FILE_TEMPLATE = Template("""\
#syntax=docker/dockerfile:1.5
FROM ghcr.io/astral-sh/uv:0.2.35 as uv
FROM mambaorg/micromamba:1.5.8-bookworm-slim as micromamba

FROM $BASE_IMAGE

USER root
$APT_INSTALL_COMMAND
RUN update-ca-certificates

RUN id -u flytekit || useradd --create-home --shell /bin/bash flytekit
RUN chown -R flytekit /root && chown -R flytekit /home

RUN --mount=type=cache,sharing=locked,mode=0777,target=/opt/micromamba/pkgs,\
id=micromamba \
    --mount=from=micromamba,source=/usr/bin/micromamba,target=/usr/bin/micromamba \
    micromamba config set use_lockfiles False && \
    micromamba create -n runtime --root-prefix /opt/micromamba \
    -c conda-forge $CONDA_CHANNELS \
    python=$PYTHON_VERSION $CONDA_PACKAGES

$UV_PYTHON_INSTALL_COMMAND

# Configure user space
ENV PATH="/opt/micromamba/envs/runtime/bin:$$PATH" \
    UV_LINK_MODE=copy \
    UV_PRERELEASE=allow \
    FLYTE_SDK_RICH_TRACEBACKS=0 \
    SSL_CERT_DIR=/etc/ssl/certs \
    $ENV

# Adds nvidia just in case it exists
ENV PATH="$$PATH:/usr/local/nvidia/bin:/usr/local/cuda/bin" \
    LD_LIBRARY_PATH="/usr/local/nvidia/lib64:$$LD_LIBRARY_PATH"

$ENTRYPOINT

$COPY_COMMAND_RUNTIME
RUN $RUN_COMMANDS

WORKDIR /root
SHELL ["/bin/bash", "-c"]

USER flytekit
RUN mkdir -p $$HOME && \
    echo "export PATH=$$PATH" >> $$HOME/.profile
""")


def get_flytekit_for_pypi():
    """Get flytekit version on PyPI."""
    from flytekit import __version__

    if not __version__ or "dev" in __version__:
        return "flytekit"
    else:
        return f"flytekit=={__version__}"


_PACKAGE_NAME_RE = re.compile(r"^[\w-]+")


def _is_flytekit(package: str) -> bool:
    """Return True if `package` is flytekit. `package` is expected to be a valid version
    spec. i.e. `flytekit==1.12.3`, `flytekit`, `flytekit~=1.12.3`.
    """
    m = _PACKAGE_NAME_RE.match(package)
    if not m:
        return False
    name = m.group()
    return name == "flytekit"


def create_docker_context(image_spec: ImageSpec, tmp_dir: Path):
    """Populate tmp_dir with Dockerfile as specified by the `image_spec`."""
    base_image = image_spec.base_image or "debian:bookworm-slim"

    requirements = []

    if image_spec.cuda is not None or image_spec.cudnn is not None:
        msg = (
            "cuda and cudnn do not need to be specified. If you are installed "
            "a GPU accelerated library on PyPI, then it likely will install cuda "
            "from PyPI."
            "With conda you can installed cuda from the `nvidia` channel by adding `nvidia` to "
            "ImageSpec.conda_channels and adding packages from "
            "https://anaconda.org/nvidia into ImageSpec.conda_packages. If you require "
            "cuda for non-python dependencies, you can set a `base_image` with cuda "
            "preinstalled."
        )
        raise ValueError(msg)

    if image_spec.requirements:
        with open(image_spec.requirements) as f:
            requirements.extend([line.strip() for line in f.readlines()])

    if image_spec.packages:
        requirements.extend(image_spec.packages)

    # Adds flytekit if it is not specified
    if not any(_is_flytekit(package) for package in requirements):
        requirements.append(get_flytekit_for_pypi())

    requirements_uv_path = tmp_dir / "requirements_uv.txt"
    requirements_uv_path.write_text("\n".join(requirements))

    pip_extra_args = ""

    if image_spec.pip_index:
        pip_extra_args += f"--index-url {image_spec.pip_index}"
    if image_spec.pip_extra_index_url:
        extra_urls = [f"--extra-index-url {url}" for url in image_spec.pip_extra_index_url]
        pip_extra_args += " ".join(extra_urls)

    uv_python_install_command = UV_PYTHON_INSTALL_COMMAND_TEMPLATE.substitute(PIP_EXTRA=pip_extra_args)

    env_dict = {"PYTHONPATH": "/root", _F_IMG_ID: image_spec.image_name()}

    if image_spec.env:
        env_dict.update(image_spec.env)

    env = " ".join(f"{k}={v}" for k, v in env_dict.items())

    apt_packages = ["ca-certificates"]
    if image_spec.apt_packages:
        apt_packages.extend(image_spec.apt_packages)

    apt_install_command = APT_INSTALL_COMMAND_TEMPLATE.substitute(APT_PACKAGES=" ".join(apt_packages))

    if image_spec.source_root:
        source_path = tmp_dir / "src"

        ignore = IgnoreGroup(image_spec.source_root, [GitIgnore, DockerIgnore, StandardIgnore])
        shutil.copytree(
            image_spec.source_root,
            source_path,
            ignore=shutil.ignore_patterns(*ignore.list_ignored()),
            dirs_exist_ok=True,
        )
        copy_command_runtime = "COPY --chown=flytekit ./src /root"
    else:
        copy_command_runtime = ""

    conda_packages = image_spec.conda_packages or []
    conda_channels = image_spec.conda_channels or []

    if conda_packages:
        conda_packages_concat = " ".join(conda_packages)
    else:
        conda_packages_concat = ""

    if conda_channels:
        conda_channels_concat = " ".join(f"-c {channel}" for channel in conda_channels)
    else:
        conda_channels_concat = ""

    if image_spec.python_version:
        python_version = image_spec.python_version
    else:
        python_version = f"{sys.version_info.major}.{sys.version_info.minor}"

    if image_spec.entrypoint is None:
        entrypoint = ""
    else:
        entrypoint = f"ENTRYPOINT {json.dumps(image_spec.entrypoint)}"

    if image_spec.commands:
        run_commands = " && ".join(image_spec.commands)
    else:
        run_commands = ""

    docker_content = DOCKER_FILE_TEMPLATE.substitute(
        PYTHON_VERSION=python_version,
        UV_PYTHON_INSTALL_COMMAND=uv_python_install_command,
        CONDA_PACKAGES=conda_packages_concat,
        CONDA_CHANNELS=conda_channels_concat,
        APT_INSTALL_COMMAND=apt_install_command,
        BASE_IMAGE=base_image,
        ENV=env,
        COPY_COMMAND_RUNTIME=copy_command_runtime,
        ENTRYPOINT=entrypoint,
        RUN_COMMANDS=run_commands,
    )

    dockerfile_path = tmp_dir / "Dockerfile"
    dockerfile_path.write_text(docker_content)


class DefaultImageBuilder(ImageSpecBuilder):
    """Image builder using Docker and buildkit."""

    _SUPPORTED_IMAGE_SPEC_PARAMETERS: ClassVar[set] = {
        "name",
        "python_version",
        "builder",
        "source_root",
        "env",
        "registry",
        "packages",
        "conda_packages",
        "conda_channels",
        "requirements",
        "apt_packages",
        "platform",
        "cuda",
        "cudnn",
        "base_image",
        "pip_index",
        # "registry_config",
        "commands",
    }

    def build_image(self, image_spec: ImageSpec) -> str:
        return self._build_image(image_spec)

    def _build_image(self, image_spec: ImageSpec, *, push: bool = True) -> str:
        # For testing, set `push=False`` to just build the image locally and not push to
        # registry
        unsupported_parameters = [
            name
            for name, value in vars(image_spec).items()
            if value is not None and name not in self._SUPPORTED_IMAGE_SPEC_PARAMETERS and not name.startswith("_")
        ]
        if unsupported_parameters:
            msg = f"The following parameters are unsupported and ignored: " f"{unsupported_parameters}"
            warnings.warn(msg, UserWarning, stacklevel=2)

        with tempfile.TemporaryDirectory() as tmp_dir:
            tmp_path = Path(tmp_dir)
            create_docker_context(image_spec, tmp_path)

            command = [
                "docker",
                "image",
                "build",
                "--tag",
                f"{image_spec.image_name()}",
                "--platform",
                image_spec.platform,
            ]

            if image_spec.registry and push:
                command.append("--push")
            command.append(tmp_dir)

            concat_command = " ".join(command)
            click.secho(f"Run command: {concat_command} ", fg="blue")
            subprocess.run(command, check=True)<|MERGE_RESOLUTION|>--- conflicted
+++ resolved
@@ -26,22 +26,9 @@
     /usr/bin/uv \
     pip install --python /opt/micromamba/envs/runtime/bin/python $PIP_EXTRA \
     --requirement requirements_uv.txt
-"""
-)
-
-<<<<<<< HEAD
-PIP_PYTHON_INSTALL_COMMAND_TEMPLATE = Template("""\
-RUN --mount=type=cache,sharing=locked,mode=0777,target=/root/.cache/pip,id=pip \
-    --mount=type=bind,target=requirements_pip.txt,src=requirements_pip.txt \
-    /opt/micromamba/envs/dev/bin/python -m pip install $PIP_EXTRA \
-    --requirement requirements_pip.txt
 """)
 
 APT_INSTALL_COMMAND_TEMPLATE = Template("""\
-=======
-APT_INSTALL_COMMAND_TEMPLATE = Template(
-    """\
->>>>>>> bc2e000c
 RUN --mount=type=cache,sharing=locked,mode=0777,target=/var/cache/apt,id=apt \
     apt-get update && apt-get install -y --no-install-recommends \
     $APT_PACKAGES

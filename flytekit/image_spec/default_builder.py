import json
import os
import re
import shutil
import sys
import tempfile
import warnings
from pathlib import Path
from string import Template
from subprocess import run
from typing import ClassVar, List, NamedTuple, Tuple

import click

from flytekit.constants import CopyFileDetection
from flytekit.image_spec.image_spec import (
    _F_IMG_ID,
    ImageSpec,
    ImageSpecBuilder,
)
from flytekit.tools.ignore import DockerIgnore, GitIgnore, IgnoreGroup, StandardIgnore
from flytekit.tools.script_mode import ls_files

UV_LOCK_INSTALL_TEMPLATE = Template(
    """\
WORKDIR /root
RUN --mount=type=cache,sharing=locked,mode=0777,target=/root/.cache/uv,id=uv \
    --mount=from=uv,source=/uv,target=/usr/bin/uv \
    --mount=type=bind,target=uv.lock,src=uv.lock \
    --mount=type=bind,target=pyproject.toml,src=pyproject.toml \
    $PIP_SECRET_MOUNT \
    uv sync $PIP_INSTALL_ARGS
WORKDIR /

# Update PATH and UV_PYTHON to point to the venv created by uv sync
ENV PATH="/root/.venv/bin:$$PATH" \
    UV_PYTHON=/root/.venv/bin/python
"""
)

POETRY_LOCK_TEMPLATE = Template(
    """\
RUN --mount=type=cache,sharing=locked,mode=0777,target=/root/.cache/uv,id=uv \
    --mount=from=uv,source=/uv,target=/usr/bin/uv \
    uv pip install poetry

ENV POETRY_CACHE_DIR=/tmp/poetry_cache \
    POETRY_VIRTUALENVS_IN_PROJECT=true

# poetry install does not work running in /, so we move to /root to create the venv
WORKDIR /root

RUN --mount=type=cache,sharing=locked,mode=0777,target=/tmp/poetry_cache,id=poetry \
    --mount=type=bind,target=poetry.lock,src=poetry.lock \
    --mount=type=bind,target=pyproject.toml,src=pyproject.toml \
    $PIP_SECRET_MOUNT \
    poetry install $PIP_INSTALL_ARGS

WORKDIR /

# Update PATH and UV_PYTHON to point to venv
ENV PATH="/root/.venv/bin:$$PATH" \
    UV_PYTHON=/root/.venv/bin/python
"""
)

UV_PYTHON_INSTALL_COMMAND_TEMPLATE = Template(
    """\
RUN --mount=type=cache,sharing=locked,mode=0777,target=/root/.cache/uv,id=uv \
    --mount=from=uv,source=/uv,target=/usr/bin/uv \
    --mount=type=bind,target=requirements_uv.txt,src=requirements_uv.txt \
    $PIP_SECRET_MOUNT \
    uv pip install $PIP_INSTALL_ARGS
"""
)


APT_INSTALL_COMMAND_TEMPLATE = Template("""\
RUN --mount=type=cache,sharing=locked,mode=0777,target=/var/cache/apt,id=apt \
    apt-get update && apt-get install -y --no-install-recommends \
    $APT_PACKAGES
""")

MICROMAMBA_INSTALL_COMMAND_TEMPLATE = Template("""\
RUN --mount=type=cache,sharing=locked,mode=0777,target=/opt/micromamba/pkgs,\
id=micromamba \
    --mount=from=micromamba,source=/usr/bin/micromamba,target=/usr/bin/micromamba \
    micromamba config set use_lockfiles False && \
    micromamba create -n runtime --root-prefix /opt/micromamba \
    -c conda-forge $CONDA_CHANNELS \
    python=$PYTHON_VERSION $CONDA_PACKAGES
""")

DOCKER_FILE_TEMPLATE = Template("""\
#syntax=docker/dockerfile:1.5
FROM $UV_IMAGE as uv
FROM $MICROMAMBA_IMAGE as micromamba

FROM $BASE_IMAGE

USER root
$APT_INSTALL_COMMAND
RUN --mount=from=micromamba,source=/etc/ssl/certs/ca-certificates.crt,target=/tmp/ca-certificates.crt \
    [ -f /etc/ssl/certs/ca-certificates.crt ] || \
    mkdir -p /etc/ssl/certs/ && cp /tmp/ca-certificates.crt /etc/ssl/certs/ca-certificates.crt

RUN id -u flytekit || useradd --create-home --shell /bin/bash flytekit
RUN chown -R flytekit /root && chown -R flytekit /home

$INSTALL_PYTHON_TEMPLATE

# Configure user space
ENV PATH="$EXTRA_PATH:$$PATH" \
    UV_PYTHON=$PYTHON_EXEC \
    UV_COMPILE_BYTECODE=1 \
    UV_LINK_MODE=copy \
    FLYTE_SDK_RICH_TRACEBACKS=0 \
    SSL_CERT_DIR=/etc/ssl/certs \
    $ENV

$UV_PYTHON_INSTALL_COMMAND

# Adds nvidia just in case it exists
ENV PATH="$$PATH:/usr/local/nvidia/bin:/usr/local/cuda/bin" \
    LD_LIBRARY_PATH="/usr/local/nvidia/lib64:$$LD_LIBRARY_PATH"

$ENTRYPOINT

$COPY_COMMAND_RUNTIME

$EXTRA_COPY_CMDS

RUN --mount=type=cache,sharing=locked,mode=0777,target=/root/.cache/uv,id=uv \
    --mount=from=uv,source=/uv,target=/usr/bin/uv $RUN_COMMANDS

WORKDIR /root
SHELL ["/bin/bash", "-c"]

USER flytekit
RUN mkdir -p $$HOME && \
    echo "export PATH=$$PATH" >> $$HOME/.profile

# NOTE: Important to set this env var all the way at the bottom
# Otherwise the slightest change to an imagespec's ID would unnecessarily invalidate
# too many layers in the build cache.
ENV $_F_IMG_ID_ENV
""")

DEFAULT_UV_IMAGE = "ghcr.io/astral-sh/uv:0.5.1"
DEFAULT_MICROMAMBA_IMAGE = "mambaorg/micromamba:2.0.3-debian12-slim"


def get_flytekit_for_pypi():
    """Get flytekit version on PyPI."""
    from flytekit import __version__

    if not __version__ or "dev" in __version__:
        return "flytekit"
    else:
        return f"flytekit=={__version__}"


_PACKAGE_NAME_RE = re.compile(r"^[\w-]+")


def _is_flytekit(package: str) -> bool:
    """Return True if `package` is flytekit. `package` is expected to be a valid version
    spec. i.e. `flytekit==1.12.3`, `flytekit`, `flytekit~=1.12.3`.
    """
    m = _PACKAGE_NAME_RE.match(package)
    if not m:
        return False
    name = m.group()
    return name == "flytekit"


def _copy_lock_files_into_context(image_spec: ImageSpec, lock_file: str, tmp_dir: Path):
    if image_spec.packages is not None:
        msg = f"Support for {lock_file} files and packages is mutually exclusive"
        raise ValueError(msg)

    lock_path = tmp_dir / lock_file
    shutil.copy2(image_spec.requirements, lock_path)

    # lock requires pyproject.toml to be included
    pyproject_toml_path = tmp_dir / "pyproject.toml"
    dir_name = os.path.dirname(image_spec.requirements)

    pyproject_toml_src = os.path.join(dir_name, "pyproject.toml")
    if not os.path.exists(pyproject_toml_src):
        msg = f"To use {lock_file}, a pyproject.toml file must be in the same directory as the lock file"
        raise ValueError(msg)

    shutil.copy2(pyproject_toml_src, pyproject_toml_path)


def _secret_id(index: int) -> str:
    return f"secret_{index}"


def prepare_uv_lock_command(image_spec: ImageSpec, tmp_dir: Path) -> Tuple[Template, List[str]]:
    # uv sync is experimental, so our uv.lock support is also experimental
    # the parameters we pass into install args could be different
    warnings.warn("uv.lock support is experimental", UserWarning)

    _copy_lock_files_into_context(image_spec, "uv.lock", tmp_dir)

    # --locked: Assert that the `uv.lock` will remain unchanged
    # --no-dev: Omit the development dependency group
    # --no-install-project: Do not install the current project
    additional_pip_install_args = ["--locked", "--no-dev", "--no-install-project"]

    return UV_LOCK_INSTALL_TEMPLATE, additional_pip_install_args


def prepare_poetry_lock_command(image_spec: ImageSpec, tmp_dir: Path) -> Tuple[Template, List[str]]:
    _copy_lock_files_into_context(image_spec, "poetry.lock", tmp_dir)

    # --no-root: Do not install the current project
    additional_pip_install_args = ["--no-root"]
    return POETRY_LOCK_TEMPLATE, additional_pip_install_args


def prepare_python_install(image_spec: ImageSpec, tmp_dir: Path) -> str:
    pip_install_args = []
    if image_spec.pip_index:
        pip_install_args.append(f"--index-url {image_spec.pip_index}")

    if image_spec.pip_extra_index_url:
        extra_urls = [f"--extra-index-url {url}" for url in image_spec.pip_extra_index_url]
        pip_install_args.extend(extra_urls)

    pip_secret_mount = ""
    if image_spec.pip_secret_mounts:
        pip_secret_mount = " ".join(
            f"--mount=type=secret,id={_secret_id(i)},target={dst}"
            for i, (_, dst) in enumerate(image_spec.pip_secret_mounts)
        )

    if image_spec.pip_extra_args:
        pip_install_args.append(image_spec.pip_extra_args)

    requirements = []
    template = None
    if image_spec.requirements:
        requirement_basename = os.path.basename(image_spec.requirements)
        if requirement_basename == "uv.lock":
            template, additional_pip_install_args = prepare_uv_lock_command(image_spec, tmp_dir)
            pip_install_args.extend(additional_pip_install_args)
        elif requirement_basename == "poetry.lock":
            template, additional_pip_install_args = prepare_poetry_lock_command(image_spec, tmp_dir)
            pip_install_args.extend(additional_pip_install_args)
        else:
            with open(image_spec.requirements) as f:
                requirements.extend([line.strip() for line in f.readlines()])

    if template is None:
        template = UV_PYTHON_INSTALL_COMMAND_TEMPLATE
        if image_spec.packages:
            requirements.extend(image_spec.packages)

        # Adds flytekit if it is not specified
        if not any(_is_flytekit(package) for package in requirements):
            requirements.append(get_flytekit_for_pypi())

        requirements_uv_path = tmp_dir / "requirements_uv.txt"
        requirements_uv_path.write_text("\n".join(requirements))
        pip_install_args.extend(["--requirement", "requirements_uv.txt"])

    pip_install_args = " ".join(pip_install_args)

    return template.substitute(
        PIP_INSTALL_ARGS=pip_install_args,
        PIP_SECRET_MOUNT=pip_secret_mount,
    )


class _PythonInstallTemplate(NamedTuple):
    python_exec: str
    template: str
    extra_path: str


def prepare_python_executable(image_spec: ImageSpec) -> _PythonInstallTemplate:
    if image_spec.python_exec:
        if image_spec.conda_channels:
            raise ValueError("conda_channels is not supported with python_exec")
        if image_spec.conda_packages:
            raise ValueError("conda_packages is not supported with python_exec")
        return _PythonInstallTemplate(python_exec=image_spec.python_exec, template="", extra_path="")

    conda_packages = image_spec.conda_packages or []
    conda_channels = image_spec.conda_channels or []

    if conda_packages:
        conda_packages_concat = " ".join(conda_packages)
    else:
        conda_packages_concat = ""

    if conda_channels:
        conda_channels_concat = " ".join(f"-c {channel}" for channel in conda_channels)
    else:
        conda_channels_concat = ""

    if image_spec.python_version:
        python_version = image_spec.python_version
    else:
        python_version = f"{sys.version_info.major}.{sys.version_info.minor}"

    template = MICROMAMBA_INSTALL_COMMAND_TEMPLATE.substitute(
        PYTHON_VERSION=python_version,
        CONDA_PACKAGES=conda_packages_concat,
        CONDA_CHANNELS=conda_channels_concat,
    )
    return _PythonInstallTemplate(
        python_exec="/opt/micromamba/envs/runtime/bin/python",
        template=template,
        extra_path="/opt/micromamba/envs/runtime/bin",
    )


def create_docker_context(image_spec: ImageSpec, tmp_dir: Path):
    """Populate tmp_dir with Dockerfile as specified by the `image_spec`."""
    base_image = image_spec.base_image or "debian:bookworm-slim"

    if image_spec.cuda is not None or image_spec.cudnn is not None:
        msg = (
            "cuda and cudnn do not need to be specified. If you are installed "
            "a GPU accelerated library on PyPI, then it likely will install cuda "
            "from PyPI."
            "With conda you can installed cuda from the `nvidia` channel by adding `nvidia` to "
            "ImageSpec.conda_channels and adding packages from "
            "https://anaconda.org/nvidia into ImageSpec.conda_packages. If you require "
            "cuda for non-python dependencies, you can set a `base_image` with cuda "
            "preinstalled."
        )
        raise ValueError(msg)

    uv_python_install_command = prepare_python_install(image_spec, tmp_dir)
    env_dict = {"PYTHONPATH": "/root"}

    if image_spec.env:
        env_dict.update(image_spec.env)

    env = " ".join(f"{k}={v}" for k, v in env_dict.items())

    apt_packages = []
    if image_spec.apt_packages:
        apt_packages.extend(image_spec.apt_packages)

    if apt_packages:
        apt_install_command = APT_INSTALL_COMMAND_TEMPLATE.substitute(APT_PACKAGES=" ".join(apt_packages))
    else:
        apt_install_command = ""

    if image_spec.source_copy_mode is not None and image_spec.source_copy_mode != CopyFileDetection.NO_COPY:
        if not image_spec.source_root:
            raise ValueError(f"Field source_root for {image_spec} must be set when copy is set")

        source_path = tmp_dir / "src"
        source_path.mkdir(parents=True, exist_ok=True)
        # todo: See note in we should pipe through ignores from the command line here at some point.
        #  what about deref_symlink?
        ignore = IgnoreGroup(image_spec.source_root, [GitIgnore, DockerIgnore, StandardIgnore])

        ls, _ = ls_files(
            str(image_spec.source_root), image_spec.source_copy_mode, deref_symlinks=False, ignore_group=ignore
        )

        for file_to_copy in ls:
            rel_path = os.path.relpath(file_to_copy, start=str(image_spec.source_root))
            Path(source_path / rel_path).parent.mkdir(parents=True, exist_ok=True)
            shutil.copy(
                file_to_copy,
                source_path / rel_path,
            )

        copy_command_runtime = "COPY --chown=flytekit ./src /root"
    else:
        copy_command_runtime = ""

    python_install_template = prepare_python_executable(image_spec=image_spec)

    if image_spec.entrypoint is None:
        entrypoint = ""
    else:
        entrypoint = f"ENTRYPOINT {json.dumps(image_spec.entrypoint)}"

    if image_spec.commands:
        run_commands = " && ".join(image_spec.commands)
    else:
        run_commands = ""

    if image_spec.copy:
        copy_commands = []
        for src in image_spec.copy:
            src_path = Path(src)

            if src_path.is_absolute() or ".." in src_path.parts:
                raise ValueError("Absolute paths or paths with '..' are not allowed in COPY command.")

            dst_path = tmp_dir / src_path
            dst_path.parent.mkdir(parents=True, exist_ok=True)

            if src_path.is_dir():
                shutil.copytree(src_path, dst_path, dirs_exist_ok=True)
                copy_commands.append(f"COPY --chown=flytekit {src_path.as_posix()} /root/{src_path.as_posix()}/")
            else:
                shutil.copy(src_path, dst_path)
                copy_commands.append(f"COPY --chown=flytekit {src_path.as_posix()} /root/{src_path.parent.as_posix()}/")

        extra_copy_cmds = "\n".join(copy_commands)
    else:
        extra_copy_cmds = ""

<<<<<<< HEAD
    _f_img_id_env = f"{_F_IMG_ID}={image_spec.id}"
=======
    uv_image = DEFAULT_UV_IMAGE
    micromamba_image = DEFAULT_MICROMAMBA_IMAGE
    if image_spec.builder_config is not None:
        uv_image = image_spec.builder_config.get("uv_image", uv_image)
        micromamba_image = image_spec.builder_config.get("micromamba_image", micromamba_image)
>>>>>>> 1bc8302b

    docker_content = DOCKER_FILE_TEMPLATE.substitute(
        UV_PYTHON_INSTALL_COMMAND=uv_python_install_command,
        APT_INSTALL_COMMAND=apt_install_command,
        INSTALL_PYTHON_TEMPLATE=python_install_template.template,
        EXTRA_PATH=python_install_template.extra_path,
        PYTHON_EXEC=python_install_template.python_exec,
        BASE_IMAGE=base_image,
        ENV=env,
        _F_IMG_ID_ENV=_f_img_id_env,
        COPY_COMMAND_RUNTIME=copy_command_runtime,
        ENTRYPOINT=entrypoint,
        RUN_COMMANDS=run_commands,
        EXTRA_COPY_CMDS=extra_copy_cmds,
        UV_IMAGE=uv_image,
        MICROMAMBA_IMAGE=micromamba_image,
    )

    dockerfile_path = tmp_dir / "Dockerfile"
    dockerfile_path.write_text(docker_content)


class DefaultImageBuilder(ImageSpecBuilder):
    """Image builder using Docker and buildkit."""

    builder_type = "default"

    _SUPPORTED_IMAGE_SPEC_PARAMETERS: ClassVar[set] = {
        "id",
        "name",
        "python_version",
        "builder",
        "source_root",
        "source_copy_mode",
        "env",
        "registry",
        "packages",
        "conda_packages",
        "conda_channels",
        "requirements",
        "apt_packages",
        "platform",
        "cuda",
        "cudnn",
        "base_image",
        "pip_index",
        "pip_extra_index_url",
        "pip_secret_mounts",
        # "registry_config",
        "commands",
        "copy",
        "builder_config",
    }

    def build_image(self, image_spec: ImageSpec) -> str:
        return self._build_image(
            image_spec,
            push=os.getenv("FLYTE_PUSH_IMAGE_SPEC", "True").lower() in ("true", "1"),
        )

    def _build_image(self, image_spec: ImageSpec, *, push: bool = True) -> str:
        # For testing, set `push=False`` to just build the image locally and not push to
        # registry
        unsupported_parameters = [
            name
            for name, value in vars(image_spec).items()
            if value is not None and name not in self._SUPPORTED_IMAGE_SPEC_PARAMETERS and not name.startswith("_")
        ]
        if unsupported_parameters:
            msg = f"The following parameters are unsupported and ignored: {unsupported_parameters}"
            warnings.warn(msg, UserWarning, stacklevel=2)

        with tempfile.TemporaryDirectory() as tmp_dir:
            tmp_path = Path(tmp_dir)
            create_docker_context(image_spec, tmp_path)

            command = [
                "docker",
                "build",
                "--tag",
                f"{image_spec.image_name()}",
                "--platform",
                image_spec.platform,
            ]

            if image_spec.pip_secret_mounts:
                for i, (src, _) in enumerate(image_spec.pip_secret_mounts):
                    command.extend(["--secret", f"id={_secret_id(i)},src={src}"])

            if image_spec.registry and push:
                command.append("--push")
            command.append(tmp_dir)

            concat_command = " ".join(command)
            click.secho(f"Run command: {concat_command} ", fg="blue")
            run(command, check=True)<|MERGE_RESOLUTION|>--- conflicted
+++ resolved
@@ -413,15 +413,13 @@
     else:
         extra_copy_cmds = ""
 
-<<<<<<< HEAD
-    _f_img_id_env = f"{_F_IMG_ID}={image_spec.id}"
-=======
     uv_image = DEFAULT_UV_IMAGE
     micromamba_image = DEFAULT_MICROMAMBA_IMAGE
     if image_spec.builder_config is not None:
         uv_image = image_spec.builder_config.get("uv_image", uv_image)
         micromamba_image = image_spec.builder_config.get("micromamba_image", micromamba_image)
->>>>>>> 1bc8302b
+    
+    _f_img_id_env = f"{_F_IMG_ID}={image_spec.id}"
 
     docker_content = DOCKER_FILE_TEMPLATE.substitute(
         UV_PYTHON_INSTALL_COMMAND=uv_python_install_command,

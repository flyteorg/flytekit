--- conflicted
+++ resolved
@@ -152,19 +152,7 @@
 
     uv_python_install_command = UV_PYTHON_INSTALL_COMMAND_TEMPLATE.substitute(PIP_EXTRA=pip_extra_args)
 
-<<<<<<< HEAD
-    if pip_requirements:
-        requirements_uv_path = tmp_dir / "requirements_pip.txt"
-        requirements_uv_path.write_text(os.linesep.join(pip_requirements))
-
-        pip_python_install_command = PIP_PYTHON_INSTALL_COMMAND_TEMPLATE.substitute(PIP_EXTRA=pip_extra_args)
-    else:
-        pip_python_install_command = ""
-
     env_dict = {"PYTHONPATH": "/root", _F_IMG_ID: image_spec.id}
-=======
-    env_dict = {"PYTHONPATH": "/root", _F_IMG_ID: image_spec.image_name()}
->>>>>>> a50eb4bd
 
     if image_spec.env:
         env_dict.update(image_spec.env)

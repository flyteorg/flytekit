--- conflicted
+++ resolved
@@ -39,15 +39,9 @@
     # via papermill
 bleach==4.0.0
     # via nbconvert
-<<<<<<< HEAD
-boto3==1.18.13
-    # via sagemaker-training
-botocore==1.21.13
-=======
-boto3==1.18.14
-    # via sagemaker-training
-botocore==1.21.14
->>>>>>> 24706b46
+boto3==1.18.15
+    # via sagemaker-training
+botocore==1.21.15
     # via
     #   boto3
     #   s3transfer
@@ -96,15 +90,11 @@
     # via
     #   nbconvert
     #   papermill
-<<<<<<< HEAD
-flyteidl==0.19.18
-=======
 flyteidl==0.19.19
->>>>>>> 24706b46
     # via flytekit
 git+git://github.com/flyteorg/furo@main
     # via -r doc-requirements.in
-gevent==21.1.2
+gevent==21.8.0
     # via sagemaker-training
 greenlet==1.1.0
     # via gevent
@@ -282,11 +272,7 @@
     # via
     #   papermill
     #   sphinx-autoapi
-<<<<<<< HEAD
-pyzmq==22.2.0
-=======
 pyzmq==22.2.1
->>>>>>> 24706b46
     # via jupyter-client
 regex==2021.8.3
     # via
@@ -385,7 +371,7 @@
     # via ansiwrap
 thrift==0.13.0
     # via hmsclient
-tomli==1.2.0
+tomli==1.2.1
     # via black
 tornado==6.1
     # via

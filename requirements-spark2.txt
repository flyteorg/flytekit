#
# This file is autogenerated by pip-compile with python 3.9
# To update, run:
#
#    make requirements-spark2.txt
#
-e file:.#egg=flytekit
    # via
    #   -r requirements-spark2.in
    #   -r requirements.in
arrow==1.2.2
    # via jinja2-time
attrs==20.3.0
    # via
    #   -r requirements.in
    #   jsonschema
binaryornot==0.4.4
    # via cookiecutter
certifi==2021.10.8
    # via requests
chardet==4.0.0
    # via binaryornot
charset-normalizer==2.0.11
    # via requests
checksumdir==1.2.0
    # via flytekit
click==7.1.2
    # via
    #   cookiecutter
    #   flytekit
cloudpickle==2.0.0
    # via flytekit
cookiecutter==1.7.3
    # via flytekit
croniter==1.2.0
    # via flytekit
dataclasses-json==0.5.6
    # via flytekit
decorator==5.1.1
    # via retry
deprecated==1.2.13
    # via flytekit
diskcache==5.4.0
    # via flytekit
docker-image-py==0.1.12
    # via flytekit
docstring-parser==0.13
    # via flytekit
<<<<<<< HEAD
flyteidl==0.22.0
=======
entrypoints==0.3
    # via
    #   jupyter-client
    #   nbconvert
    #   papermill
flyteidl==0.21.17
>>>>>>> 64add745
    # via flytekit
grpcio==1.43.0
    # via flytekit
idna==3.3
    # via requests
importlib-metadata==4.10.1
    # via keyring
<<<<<<< HEAD
=======
inotify_simple==1.2.1
    # via sagemaker-training
ipykernel==5.5.6
    # via flytekit
ipython==7.31.1
    # via ipykernel
ipython-genutils==0.2.0
    # via
    #   ipykernel
    #   nbformat
jedi==0.18.1
    # via ipython
jeepney==0.7.1
    # via
    #   keyring
    #   secretstorage
>>>>>>> 64add745
jinja2==3.0.3
    # via
    #   cookiecutter
    #   jinja2-time
jinja2-time==0.2.0
    # via cookiecutter
jsonschema==3.2.0
    # via -r requirements.in
keyring==23.5.0
    # via flytekit
markupsafe==2.0.1
    # via jinja2
marshmallow==3.14.1
    # via
    #   dataclasses-json
    #   marshmallow-enum
    #   marshmallow-jsonschema
marshmallow-enum==1.5.1
    # via dataclasses-json
marshmallow-jsonschema==0.13.0
    # via flytekit
mypy-extensions==0.4.3
    # via typing-inspect
natsort==8.1.0
    # via flytekit
numpy==1.21.5
    # via
    #   -r requirements.in
    #   pandas
    #   pyarrow
pandas==1.3.5
    # via
    #   -r requirements.in
    #   flytekit
poyo==0.5.0
    # via cookiecutter
protobuf==3.19.4
    # via
    #   flyteidl
    #   flytekit
py==1.11.0
    # via retry
pyarrow==6.0.1
    # via flytekit
pyrsistent==0.18.1
    # via jsonschema
python-dateutil==2.8.2
    # via
    #   arrow
    #   croniter
    #   flytekit
    #   pandas
python-json-logger==2.0.2
    # via flytekit
python-slugify==5.0.2
    # via cookiecutter
pytimeparse==1.1.8
    # via flytekit
pytz==2021.3
    # via
    #   flytekit
    #   pandas
pyyaml==5.4.1
    # via -r requirements.in
regex==2022.1.18
    # via docker-image-py
requests==2.27.1
    # via
    #   cookiecutter
    #   flytekit
    #   responses
responses==0.18.0
    # via flytekit
retry==0.9.2
    # via flytekit
six==1.16.0
    # via
    #   cookiecutter
    #   grpcio
    #   jsonschema
    #   python-dateutil
sortedcontainers==2.4.0
    # via flytekit
statsd==3.3.0
    # via flytekit
text-unidecode==1.3
    # via python-slugify
typing-extensions==4.0.1
    # via
    #   flytekit
    #   typing-inspect
typing-inspect==0.7.1
    # via dataclasses-json
urllib3==1.26.8
    # via
    #   flytekit
    #   requests
    #   responses
wheel==0.37.1
    # via flytekit
wrapt==1.13.3
    # via
    #   deprecated
    #   flytekit
zipp==3.7.0
    # via importlib-metadata

# The following packages are considered to be unsafe in a requirements file:
# setuptools<|MERGE_RESOLUTION|>--- conflicted
+++ resolved
@@ -46,42 +46,14 @@
     # via flytekit
 docstring-parser==0.13
     # via flytekit
-<<<<<<< HEAD
 flyteidl==0.22.0
-=======
-entrypoints==0.3
-    # via
-    #   jupyter-client
-    #   nbconvert
-    #   papermill
-flyteidl==0.21.17
->>>>>>> 64add745
-    # via flytekit
+   # via flytekit
 grpcio==1.43.0
     # via flytekit
 idna==3.3
     # via requests
 importlib-metadata==4.10.1
     # via keyring
-<<<<<<< HEAD
-=======
-inotify_simple==1.2.1
-    # via sagemaker-training
-ipykernel==5.5.6
-    # via flytekit
-ipython==7.31.1
-    # via ipykernel
-ipython-genutils==0.2.0
-    # via
-    #   ipykernel
-    #   nbformat
-jedi==0.18.1
-    # via ipython
-jeepney==0.7.1
-    # via
-    #   keyring
-    #   secretstorage
->>>>>>> 64add745
 jinja2==3.0.3
     # via
     #   cookiecutter

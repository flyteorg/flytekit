--- conflicted
+++ resolved
@@ -27,15 +27,9 @@
     # via papermill
 bleach==3.3.0
     # via nbconvert
-<<<<<<< HEAD
-boto3==1.17.102
-    # via sagemaker-training
-botocore==1.20.102
-=======
 boto3==1.17.105
     # via sagemaker-training
 botocore==1.20.105
->>>>>>> 9d73d096
     # via
     #   boto3
     #   s3transfer
@@ -78,11 +72,7 @@
     # via
     #   nbconvert
     #   papermill
-<<<<<<< HEAD
-flyteidl==0.19.6
-=======
 flyteidl==0.19.11
->>>>>>> 9d73d096
     # via flytekit
 gevent==21.1.2
     # via sagemaker-training
@@ -94,11 +84,7 @@
     # via flytekit
 idna==2.10
     # via requests
-<<<<<<< HEAD
-importlib-metadata==4.6.0
-=======
 importlib-metadata==4.6.1
->>>>>>> 9d73d096
     # via keyring
 inotify_simple==1.2.1
     # via sagemaker-training

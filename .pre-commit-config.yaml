--- conflicted
+++ resolved
@@ -26,7 +26,6 @@
     rev: v2.3.0
     hooks:
       - id: codespell
-<<<<<<< HEAD
         additional_dependencies:
           - tomli
   - repo: https://github.com/jsh9/pydoclint
@@ -36,9 +35,4 @@
         args:
         - --style=google
         - --exclude='.git|tests/flytekit/*|tests/'
-        - --baseline=pydoclint-errors-baseline.txt
-=======
-        args:
-          - --ignore-words-list=assertIn  # Ignore 'assertIn'
-        additional_dependencies: [tomli]
->>>>>>> 88b651cb
+        - --baseline=pydoclint-errors-baseline.txt
--- conflicted
+++ resolved
@@ -4,11 +4,7 @@
   hooks:
     - id: flake8
 - repo: https://github.com/psf/black
-<<<<<<< HEAD
-  rev: 22.3.0
-=======
   rev:  22.3.0
->>>>>>> 66ccf8a4
   hooks:
     - id: black
 - repo: https://github.com/PyCQA/isort

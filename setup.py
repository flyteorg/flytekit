--- conflicted
+++ resolved
@@ -29,11 +29,7 @@
     },
     install_requires=[
         "googleapis-common-protos>=1.57",
-<<<<<<< HEAD
-        "flyteidl>1.5.6",
-=======
         "flyteidl>=1.5.10",
->>>>>>> 3370a96f
         "wheel>=0.30.0,<1.0.0",
         "pandas>=1.0.0,<2.0.0",
         "pyarrow>=4.0.0,<11.0.0",

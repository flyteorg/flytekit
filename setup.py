--- conflicted
+++ resolved
@@ -35,11 +35,7 @@
         ]
     },
     install_requires=[
-<<<<<<< HEAD
         "flyteidl>=0.22.0",
-=======
-        "flyteidl>=0.21.17",
->>>>>>> 64add745
         "wheel>=0.30.0,<1.0.0",
         "pandas>=1.0.0,<2.0.0",
         "pyarrow>=4.0.0,<7.0.0",

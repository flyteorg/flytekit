--- conflicted
+++ resolved
@@ -20,11 +20,7 @@
     "diskcache>=5.2.1",
     "docker>=4.0.0",
     "docstring-parser>=0.9.0",
-<<<<<<< HEAD
-    "flyteidl>=1.11.1b1",
-=======
     "flyteidl>=1.12.0",
->>>>>>> 7265c9e4
     "fsspec>=2023.3.0",
     "gcsfs>=2023.3.0",
     "googleapis-common-protos>=1.57",

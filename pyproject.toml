[build-system]
requires = ["setuptools", "setuptools_scm"]
build-backend = "setuptools.build_meta"

[project]
name = "flytekit"
dynamic = ["version"]
authors = [{ name = "Flyte Contributors", email = "admin@flyte.org" }]
description = "Flyte SDK for Python"
license = { text = "Apache-2.0" }
readme = { file = "README.md", content-type = "text/markdown" }
requires-python = ">=3.8,<3.13"
dependencies = [
    # Please maintain an alphabetical order in the following list
    "adlfs>=2023.3.0",
    "click>=6.6,<9.0",
    "cloudpickle>=2.0.0",
    "cookiecutter>=1.7.3",
    "croniter>=0.3.20,<4.0.0",
    "dataclasses-json>=0.5.2,<0.5.12", # TODO: remove upper-bound after fixing change in contract
    "diskcache>=5.2.1",
    "docker>=4.0.0,<7.0.0",
    "docstring-parser>=0.9.0",
<<<<<<< HEAD
    "flyteidl>=1.10.7b3",
    "fsspec>=2023.3.0,<=2023.9.2",
    "gcsfs>=2023.3.0,<=2023.9.2",
=======
    "flyteidl>1.10.6",
    "fsspec>=2023.3.0",
    "gcsfs>=2023.3.0",
>>>>>>> ea8687bc
    "googleapis-common-protos>=1.57",
    "grpcio",
    "grpcio-status",
    "importlib-metadata",
    "isodate",
    "joblib",
    "jsonpickle",
    "keyring>=18.0.1",
    "marshmallow-enum",
    "marshmallow-jsonschema>=0.12.0",
    "mashumaro>=3.9.1",
    "protobuf!=4.25.0",
    "pyarrow",
    "python-json-logger>=2.0.0",
    "pytimeparse>=1.1.8,<2.0.0",
    "pyyaml!=6.0.0,!=5.4.0,!=5.4.1", # pyyaml is broken with cython 3: https://github.com/yaml/pyyaml/issues/601
    "requests>=2.18.4,<3.0.0",
    "rich",
    "rich_click",
    "s3fs>=2023.3.0",
    "statsd>=3.0.0,<4.0.0",
    "typing_extensions",
    "urllib3>=1.22,<2.0.0",
]
classifiers = [
    "Intended Audience :: Science/Research",
    "Intended Audience :: Developers",
    "License :: OSI Approved :: Apache Software License",
    "Programming Language :: Python :: 3.8",
    "Programming Language :: Python :: 3.9",
    "Programming Language :: Python :: 3.10",
    "Programming Language :: Python :: 3.11",
    "Programming Language :: Python :: 3.12",
    "Topic :: Scientific/Engineering",
    "Topic :: Scientific/Engineering :: Artificial Intelligence",
    "Topic :: Software Development",
    "Topic :: Software Development :: Libraries",
    "Topic :: Software Development :: Libraries :: Python Modules",
]

[project.urls]
Homepage = "https://github.com/flyteorg/flytekit"

[project.scripts]
pyflyte-execute = "flytekit.bin.entrypoint:execute_task_cmd"
pyflyte-fast-execute = "flytekit.bin.entrypoint:fast_execute_task_cmd"
pyflyte-map-execute = "flytekit.bin.entrypoint:map_execute_task_cmd"
pyflyte = "flytekit.clis.sdk_in_container.pyflyte:main"
flyte-cli = "flytekit.clis.flyte_cli.main:_flyte_cli"

[tool.setuptools_scm]
write_to = "flytekit/_version.py"

[tool.setuptools]
include-package-data = true
script-files = [
    "flytekit_scripts/flytekit_build_image.sh",
    "flytekit_scripts/flytekit_venv",
    "flytekit/bin/entrypoint.py",
]

[tool.setuptools.packages.find]
include = ["flytekit*", "flytekit_scripts"]
exclude = ["boilerplate", "docs", "plugins", "tests*"]

[tool.pytest.ini_options]
norecursedirs = ["common", "workflows", "spark", "fsspec"]
log_cli = true
log_cli_level = 20
markers = [
    # unit tests that are really integration tests that run on a sandbox environment
    "sandbox_test: fake integration tests",
]

[tool.coverage.report]
exclude_also = [
    "def __repr__",
    "pragma: no cover",
    "if __name__ == .__main__.:",
    "if (typing\\.)?TYPE_CHECKING:",
    "@(typing\\.)?overload",
    "@(abc\\.)?abstractmethod",
    "raise NotImplementedError",
]

[tool.coverage.run]
branch = true

[tool.ruff]
line-length = 120
select = ["E", "W", "F", "I"]
ignore = [
    # Whitespace before '{symbol}'
    "E203",
    # Too many leading # before block comment
    "E266",
    # Line too long ({width} > {limit})
    "E501",
    # Ambiguous variable name: {name}
    "E741",
    # Undefined name {name}
    "F821",
    # Do not compare types, use isinstance()
    "E721",
    # Do not assign a lambda expression, use a def
    "E731",
]

[tool.ruff.extend-per-file-ignores]
"*/__init__.py" = [
    # unused-import
    "F401",
]

[tool.codespell]
ignore-words-list="ot,te,raison,fo,lits"
skip="./docs/build,./.git,*.txt"<|MERGE_RESOLUTION|>--- conflicted
+++ resolved
@@ -21,15 +21,10 @@
     "diskcache>=5.2.1",
     "docker>=4.0.0,<7.0.0",
     "docstring-parser>=0.9.0",
-<<<<<<< HEAD
-    "flyteidl>=1.10.7b3",
-    "fsspec>=2023.3.0,<=2023.9.2",
-    "gcsfs>=2023.3.0,<=2023.9.2",
-=======
+    "flyteidl>=1.10.7b4",
     "flyteidl>1.10.6",
     "fsspec>=2023.3.0",
     "gcsfs>=2023.3.0",
->>>>>>> ea8687bc
     "googleapis-common-protos>=1.57",
     "grpcio",
     "grpcio-status",

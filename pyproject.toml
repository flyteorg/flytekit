[build-system]
requires = ["setuptools", "setuptools_scm"]
build-backend = "setuptools.build_meta"

[project]
name = "flytekit"
dynamic = ["version"]
authors = [{ name = "Flyte Contributors", email = "admin@flyte.org" }]
description = "Flyte SDK for Python"
license = { text = "Apache-2.0" }
readme = { file = "README.md", content-type = "text/markdown" }
requires-python = ">=3.8,<3.13"
dependencies = [
    # Please maintain an alphabetical order in the following list
    "adlfs>=2023.3.0",
    "click>=6.6,<9.0",
    "cloudpickle>=2.0.0",
    "cookiecutter>=1.7.3",
    "croniter>=0.3.20,<4.0.0",
    "dataclasses-json>=0.5.2,<0.5.12", # TODO: remove upper-bound after fixing change in contract
    "diskcache>=5.2.1",
    "docker>=4.0.0,<7.0.0",
    "docstring-parser>=0.9.0",
<<<<<<< HEAD
    "flyteidl>=1.10.0",
=======
    "flyteidl>1.10.6",
>>>>>>> 479ba248
    "fsspec>=2023.3.0",
    "gcsfs>=2023.3.0",
    "googleapis-common-protos>=1.57",
    "grpcio",
    "grpcio-status",
    "importlib-metadata",
    "joblib",
    "jsonpickle",
    "keyring>=18.0.1",
    "marshmallow-enum",
    "marshmallow-jsonschema>=0.12.0",
    "mashumaro>=3.9.1",
    "protobuf!=4.25.0",
    "pyarrow",
    "python-json-logger>=2.0.0",
    "pytimeparse>=1.1.8,<2.0.0",
    "pyyaml!=6.0.0,!=5.4.0,!=5.4.1", # pyyaml is broken with cython 3: https://github.com/yaml/pyyaml/issues/601
    "requests>=2.18.4,<3.0.0",
    "rich",
    "rich_click",
    "s3fs>=2023.3.0",
    "statsd>=3.0.0,<4.0.0",
    "typing_extensions",
    "urllib3>=1.22,<2.0.0",
]
classifiers = [
    "Intended Audience :: Science/Research",
    "Intended Audience :: Developers",
    "License :: OSI Approved :: Apache Software License",
    "Programming Language :: Python :: 3.8",
    "Programming Language :: Python :: 3.9",
    "Programming Language :: Python :: 3.10",
    "Programming Language :: Python :: 3.11",
    "Programming Language :: Python :: 3.12",
    "Topic :: Scientific/Engineering",
    "Topic :: Scientific/Engineering :: Artificial Intelligence",
    "Topic :: Software Development",
    "Topic :: Software Development :: Libraries",
    "Topic :: Software Development :: Libraries :: Python Modules",
]

[project.urls]
Homepage = "https://github.com/flyteorg/flytekit"

[project.scripts]
pyflyte-execute = "flytekit.bin.entrypoint:execute_task_cmd"
pyflyte-fast-execute = "flytekit.bin.entrypoint:fast_execute_task_cmd"
pyflyte-map-execute = "flytekit.bin.entrypoint:map_execute_task_cmd"
pyflyte = "flytekit.clis.sdk_in_container.pyflyte:main"
flyte-cli = "flytekit.clis.flyte_cli.main:_flyte_cli"

[tool.setuptools_scm]
write_to = "flytekit/_version.py"

[tool.setuptools]
include-package-data = true
script-files = [
    "flytekit_scripts/flytekit_build_image.sh",
    "flytekit_scripts/flytekit_venv",
    "flytekit/bin/entrypoint.py",
]

[tool.setuptools.packages.find]
include = ["flytekit*", "flytekit_scripts"]
exclude = ["boilerplate", "docs", "plugins", "tests*"]

[tool.pytest.ini_options]
norecursedirs = ["common", "workflows", "spark", "fsspec"]
log_cli = true
log_cli_level = 20
markers = [
    # unit tests that are really integration tests that run on a sandbox environment
    "sandbox_test: fake integration tests",
]

[tool.coverage.report]
exclude_also = [
    "def __repr__",
    "pragma: no cover",
    "if __name__ == .__main__.:",
    "if (typing\\.)?TYPE_CHECKING:",
    "@(typing\\.)?overload",
    "@(abc\\.)?abstractmethod",
    "raise NotImplementedError",
]

[tool.coverage.run]
branch = true

[tool.ruff]
line-length = 120
select = ["E", "W", "F", "I"]
ignore = [
    # Whitespace before '{symbol}'
    "E203",
    # Too many leading # before block comment
    "E266",
    # Line too long ({width} > {limit})
    "E501",
    # Ambiguous variable name: {name}
    "E741",
    # Undefined name {name}
    "F821",
    # Do not compare types, use isinstance()
    "E721",
    # Do not assign a lambda expression, use a def
    "E731",
]

[tool.ruff.extend-per-file-ignores]
"*/__init__.py" = [
    # unused-import
    "F401",
]

[tool.codespell]
ignore-words-list="ot,te,raison,fo,lits"
skip="./docs/build,./.git,*.txt"<|MERGE_RESOLUTION|>--- conflicted
+++ resolved
@@ -21,11 +21,7 @@
     "diskcache>=5.2.1",
     "docker>=4.0.0,<7.0.0",
     "docstring-parser>=0.9.0",
-<<<<<<< HEAD
-    "flyteidl>=1.10.0",
-=======
     "flyteidl>1.10.6",
->>>>>>> 479ba248
     "fsspec>=2023.3.0",
     "gcsfs>=2023.3.0",
     "googleapis-common-protos>=1.57",

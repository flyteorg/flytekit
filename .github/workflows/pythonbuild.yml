name: Build

on:
  push:
    branches:
      - master
  pull_request:

env:
  FLYTE_SDK_LOGGING_LEVEL: 10  # debug

jobs:
  build:
    runs-on: ${{ matrix.os }}
    strategy:
      fail-fast: false
      matrix:
        os: [ubuntu-latest, windows-latest]
        python-version: ["3.7", "3.8", "3.9", "3.10"]
        spark-version-suffix: ["", "-spark2"]
        exclude:
          - python-version: 3.8
            spark-version-suffix: "-spark2"
          - python-version: 3.9
            spark-version-suffix: "-spark2"
          - python-version: 3.10
            spark-version-suffix: "-spark2"
          # Ignore this test because we failed to install docker-py
          # docker-py will install pywin32==227, whereas pywin only added support for python 3.10 in version 301.
          # For more detail, see https://github.com/flyteorg/flytekit/pull/856#issuecomment-1067152855
          - python-version: 3.10
            os: windows-latest
    steps:
      - uses: actions/checkout@v2
      - name: Set up Python ${{ matrix.python-version }}
        uses: actions/setup-python@v2
        with:
          python-version: ${{ matrix.python-version }}
      - name: Cache pip
        uses: actions/cache@v2
        with:
          # This path is specific to Ubuntu
          path: ~/.cache/pip
          # Look to see if there is a cache hit for the corresponding requirements files
          key: ${{ format('{0}-pip-{1}', runner.os, hashFiles('dev-requirements.txt', format('requirements{0}.txt', matrix.spark-version-suffix))) }}
      - name: Install dependencies
        run: |
          make setup${{ matrix.spark-version-suffix }}
          pip freeze
      - name: Test with coverage
        env:
          FLYTE_SDK_USE_STRUCTURED_DATASET: "TRUE"
        run: |
          coverage run -m pytest tests/flytekit/unit
      - name: Codecov
        uses: codecov/codecov-action@v1
        with:
          fail_ci_if_error: true # optional (default = false)

  build-plugins:
    runs-on: ubuntu-latest
    strategy:
      fail-fast: false
      matrix:
        python-version: ["3.8", "3.9", "3.10"]
        plugin-names:
          # Please maintain an alphabetical order in the following list
          - flytekit-aws-athena
          - flytekit-aws-batch
          - flytekit-aws-sagemaker
          - flytekit-bigquery
          - flytekit-data-fsspec
          - flytekit-dolt
          - flytekit-greatexpectations
          - flytekit-hive
          - flytekit-k8s-pod
          - flytekit-kf-mpi
          - flytekit-kf-pytorch
          - flytekit-kf-tensorflow
          - flytekit-modin
          - flytekit-pandera
          - flytekit-papermill
          - flytekit-snowflake
          - flytekit-spark
          - flytekit-sqlalchemy
        exclude:
          # flytekit-modin depends on ray which does not have a 3.10 wheel yet.
          # Issue tracked in https://github.com/ray-project/ray/issues/19116.
          - python-version: 3.10
            plugin-names: "flytekit-modin"
    steps:
<<<<<<< HEAD
    - uses: actions/checkout@v2
    - name: Set up Python ${{ matrix.python-version }}
      uses: actions/setup-python@v2
      with:
        python-version: ${{ matrix.python-version }}
    - name: Cache pip
      uses: actions/cache@v2
      with:
        # This path is specific to Ubuntu
        path: ~/.cache/pip
        # Look to see if there is a cache hit for the corresponding requirements files
        key: ${{ format('{0}-pip-{1}', runner.os, hashFiles('dev-requirements.txt', format('plugins/{0}/requirements.txt', matrix.plugin-names ))) }}
    - name: Install dependencies
      run: |
        make setup
        cd plugins/${{ matrix.plugin-names }}
        pip install -e .
        if [ -f dev-requirements.txt ]; then pip install -r dev-requirements.txt; fi
        pip install --no-deps -U ../../
        pip freeze
    - name: Test with coverage
      run: |
        cd plugins/${{ matrix.plugin-names }}
        coverage run -m pytest tests
=======
      - uses: actions/checkout@v2
      - name: Set up Python ${{ matrix.python-version }}
        uses: actions/setup-python@v2
        with:
          python-version: ${{ matrix.python-version }}
      - name: Cache pip
        uses: actions/cache@v2
        with:
          # This path is specific to Ubuntu
          path: ~/.cache/pip
          # Look to see if there is a cache hit for the corresponding requirements files
          key: ${{ format('{0}-pip-{1}', runner.os, hashFiles('dev-requirements.txt', format('plugins/{0}/requirements.txt', matrix.plugin-names ))) }}
      - name: Install dependencies
        run: |
          make setup
          cd plugins/${{ matrix.plugin-names }}
          pip install -e .
          if [ -f dev-requirements.txt ]; then pip install -r dev-requirements.txt; fi
          pip install --no-deps -U https://github.com/flyteorg/flytekit/archive/${{ github.sha }}.zip#egg=flytekit
          pip freeze
      - name: Test with coverage
        run: |
          cd plugins/${{ matrix.plugin-names }}
          coverage run -m pytest tests
>>>>>>> d1702fc3

  lint:
    runs-on: ubuntu-latest
    steps:
      - name: Fetch the code
        uses: actions/checkout@v2
      - name: Set up Python 3.8
        uses: actions/setup-python@v2
        with:
          python-version: 3.8
      - uses: actions/cache@v2
        with:
          path: ~/.cache/pip
          key: ${{ runner.os }}-pip-${{ hashFiles('**/dev-requirements.txt') }}
          restore-keys: |
            ${{ runner.os }}-pip-
      - name: Install dependencies
        run: |
          python -m pip install --upgrade pip==21.2.4
          pip install -r dev-requirements.txt
      - name: Lint
        run: |
          make lint
      - name: ShellCheck
        uses: ludeeus/action-shellcheck@master
        with:
          ignore_paths: boilerplate

  docs:
    runs-on: ubuntu-latest
    steps:
      - name: Fetch the code
        uses: actions/checkout@v2
      - name: Set up Python 3.8
        uses: actions/setup-python@v2
        with:
          python-version: 3.8
      - name: Install dependencies
        run: |
          python -m pip install --upgrade pip==21.2.4 setuptools wheel
          pip install -r doc-requirements.txt
      - name: Build the documentation
        run: make -C docs html<|MERGE_RESOLUTION|>--- conflicted
+++ resolved
@@ -89,7 +89,6 @@
           - python-version: 3.10
             plugin-names: "flytekit-modin"
     steps:
-<<<<<<< HEAD
     - uses: actions/checkout@v2
     - name: Set up Python ${{ matrix.python-version }}
       uses: actions/setup-python@v2
@@ -114,32 +113,6 @@
       run: |
         cd plugins/${{ matrix.plugin-names }}
         coverage run -m pytest tests
-=======
-      - uses: actions/checkout@v2
-      - name: Set up Python ${{ matrix.python-version }}
-        uses: actions/setup-python@v2
-        with:
-          python-version: ${{ matrix.python-version }}
-      - name: Cache pip
-        uses: actions/cache@v2
-        with:
-          # This path is specific to Ubuntu
-          path: ~/.cache/pip
-          # Look to see if there is a cache hit for the corresponding requirements files
-          key: ${{ format('{0}-pip-{1}', runner.os, hashFiles('dev-requirements.txt', format('plugins/{0}/requirements.txt', matrix.plugin-names ))) }}
-      - name: Install dependencies
-        run: |
-          make setup
-          cd plugins/${{ matrix.plugin-names }}
-          pip install -e .
-          if [ -f dev-requirements.txt ]; then pip install -r dev-requirements.txt; fi
-          pip install --no-deps -U https://github.com/flyteorg/flytekit/archive/${{ github.sha }}.zip#egg=flytekit
-          pip freeze
-      - name: Test with coverage
-        run: |
-          cd plugins/${{ matrix.plugin-names }}
-          coverage run -m pytest tests
->>>>>>> d1702fc3
 
   lint:
     runs-on: ubuntu-latest

--- conflicted
+++ resolved
@@ -57,16 +57,10 @@
           key: ${{ format('{0}-pip-{1}', runner.os, hashFiles('dev-requirements.in', 'requirements.in')) }}
       - name: Install dependencies
         run: |
-<<<<<<< HEAD
-          make setup
-          pip uninstall -y pandas pyarrow
-          pip freeze
-=======
-          pip install uv
-          make setup-global-uv
-          uv pip uninstall --system pandas
-          uv pip freeze
->>>>>>> 4be4e33c
+          pip install uv
+          make setup-global-uv
+          uv pip uninstall --system pandas pyarrow
+          uv pip freeze
       - name: Test with coverage
         run: |
           make unit_test_codecov
@@ -102,16 +96,10 @@
           key: ${{ format('{0}-pip-{1}', runner.os, hashFiles('dev-requirements.in', 'requirements.in')) }}
       - name: Install dependencies
         run: |
-<<<<<<< HEAD
-          make setup
-          pip uninstall -y pandas pyarrow
-          pip freeze
-=======
-          pip install uv
-          make setup-global-uv
-          uv pip uninstall --system pandas
-          uv pip freeze
->>>>>>> 4be4e33c
+          pip install uv
+          make setup-global-uv
+          uv pip uninstall --system pandas pyarrow
+          uv pip freeze
       - name: Run extras unit tests with coverage
         # Skip this step if running on python 3.12 due to https://github.com/tensorflow/tensorflow/issues/62003
         # and https://github.com/pytorch/pytorch/issues/110436

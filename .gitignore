--- conflicted
+++ resolved
@@ -30,10 +30,5 @@
 .pytest_flyte
 htmlcov
 *.ipynb
-<<<<<<< HEAD
 .env
-*dat
-.env/
-=======
-*dat
->>>>>>> d4b3c44a
+*dat
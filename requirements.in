.[all]
-e file:.#egg=flytekit
attrs<21
<<<<<<< HEAD
# TODO: comment
=======
# We need to restrict constrain the versions of both jsonschema and pyyaml because of docker-compose (which is
# used to run integration tests) pins those 2 libraries. We are in the process of removing docker-compose in
# favor of a more generic solution that involves flytectl to stand-up the sandbox, described in
# https://github.com/flyteorg/flyte/issues/1732.
>>>>>>> f03ecb68
jsonschema<4
pyyaml<6<|MERGE_RESOLUTION|>--- conflicted
+++ resolved
@@ -1,13 +1,9 @@
 .[all]
 -e file:.#egg=flytekit
 attrs<21
-<<<<<<< HEAD
-# TODO: comment
-=======
 # We need to restrict constrain the versions of both jsonschema and pyyaml because of docker-compose (which is
 # used to run integration tests) pins those 2 libraries. We are in the process of removing docker-compose in
 # favor of a more generic solution that involves flytectl to stand-up the sandbox, described in
 # https://github.com/flyteorg/flyte/issues/1732.
->>>>>>> f03ecb68
 jsonschema<4
 pyyaml<6
-r requirements.in

coverage[toml]
hypothesis
joblib
mock
pytest
pytest-asyncio
pytest-cov
pytest-timeout
pytest-mock
mypy<1.7.0
pre-commit
codespell
google-cloud-bigquery
google-cloud-bigquery-storage
IPython
keyrings.alt

# Only install tensorflow if not running on an arm Mac.
tensorflow==2.8.1; python_version<'3.11' and (platform_machine!='arm64' or platform_system!='Darwin')
# Tensorflow release candidate supports python 3.11
tensorflow==2.13.0; python_version>='3.11' and (platform_machine!='arm64' or platform_system!='Darwin')

# Newer versions of torch bring in nvidia dependencies that are not present in windows, so
# we put this constraint while we do not have per-environment requirements files
torch<=1.12.1; python_version<'3.11'
# pytorch 2 supports python 3.11
torch<=2.0.0; python_version>='3.11' or platform_system!='Windows'

<<<<<<< HEAD
=======
# TODO: Currently, the python-magic library causes build errors on Windows due to its dependency on DLLs for libmagic.
# We have temporarily disabled this feature on Windows and are using python-magic for Mac OS and Linux instead.
# For more details, see the related GitHub issue.
# Once a solution is found, this should be updated to support Windows as well.
python-magic; (platform_system=='Darwin' or platform_system=='Linux')

pillow
scikit-learn
>>>>>>> 87a3f67b
types-protobuf
types-croniter
types-mock
autoflake

pillow
pandas
numpy
scikit-learn
types-requests
prometheus-client<|MERGE_RESOLUTION|>--- conflicted
+++ resolved
@@ -28,17 +28,12 @@
 # pytorch 2 supports python 3.11
 torch<=2.0.0; python_version>='3.11' or platform_system!='Windows'
 
-<<<<<<< HEAD
-=======
 # TODO: Currently, the python-magic library causes build errors on Windows due to its dependency on DLLs for libmagic.
 # We have temporarily disabled this feature on Windows and are using python-magic for Mac OS and Linux instead.
 # For more details, see the related GitHub issue.
 # Once a solution is found, this should be updated to support Windows as well.
 python-magic; (platform_system=='Darwin' or platform_system=='Linux')
 
-pillow
-scikit-learn
->>>>>>> 87a3f67b
 types-protobuf
 types-croniter
 types-mock

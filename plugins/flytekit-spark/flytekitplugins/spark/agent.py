import http
import json
import typing
from dataclasses import dataclass
from typing import Optional

from flyteidl.core.execution_pb2 import TaskExecution

from flytekit import lazy_module
from flytekit.extend.backend.base_agent import AgentRegistry, AsyncAgentBase, Resource, ResourceMeta
from flytekit.extend.backend.utils import convert_to_flyte_phase, get_agent_secret
from flytekit.models.core.execution import TaskLog
from flytekit.models.literals import LiteralMap
from flytekit.models.task import TaskTemplate

aiohttp = lazy_module("aiohttp")

DATABRICKS_API_ENDPOINT = "/api/2.1/jobs"


@dataclass
class DatabricksJobMetadata(ResourceMeta):
    databricks_instance: str
    run_id: str


class DatabricksAgent(AsyncAgentBase):
    name = "Databricks Agent"

    def __init__(self):
<<<<<<< HEAD
        super().__init__(task_type="spark")
=======
        super().__init__(task_type_name="spark", metadata_type=DatabricksJobMetadata)
>>>>>>> 1f0908b4

    async def create(
        self, task_template: TaskTemplate, inputs: Optional[LiteralMap] = None, **kwargs
    ) -> DatabricksJobMetadata:
        custom = task_template.custom
        container = task_template.container
        databricks_job = custom["databricksConf"]
        if databricks_job.get("existing_cluster_id") is None:
            new_cluster = databricks_job.get("new_cluster")
            if new_cluster is None:
                raise Exception("Either existing_cluster_id or new_cluster must be specified")
            if not new_cluster.get("docker_image"):
                new_cluster["docker_image"] = {"url": container.image}
            if not new_cluster.get("spark_conf"):
                new_cluster["spark_conf"] = custom["sparkConf"]
        # https://docs.databricks.com/api/workspace/jobs/submit
        databricks_job["spark_python_task"] = {
            "python_file": "flytekitplugins/spark/entrypoint.py",
            "source": "GIT",
            "parameters": container.args,
        }
        databricks_job["git_source"] = {
            "git_url": "https://github.com/flyteorg/flytetools",
            "git_provider": "gitHub",
            # https://github.com/flyteorg/flytetools/commit/aff8a9f2adbf5deda81d36d59a0b8fa3b1fc3679
            "git_commit": "aff8a9f2adbf5deda81d36d59a0b8fa3b1fc3679",
        }

        databricks_instance = custom["databricksInstance"]
        databricks_url = f"https://{databricks_instance}{DATABRICKS_API_ENDPOINT}/runs/submit"
        data = json.dumps(databricks_job)

        async with aiohttp.ClientSession() as session:
            async with session.post(databricks_url, headers=get_header(), data=data) as resp:
                response = await resp.json()
                if resp.status != http.HTTPStatus.OK:
                    raise Exception(f"Failed to create databricks job with error: {response}")

        return DatabricksJobMetadata(databricks_instance=databricks_instance, run_id=str(response["run_id"]))

    async def get(self, metadata: DatabricksJobMetadata, **kwargs) -> Resource:
        databricks_instance = metadata.databricks_instance
        databricks_url = f"https://{databricks_instance}{DATABRICKS_API_ENDPOINT}/runs/get?run_id={metadata.run_id}"

        async with aiohttp.ClientSession() as session:
            async with session.get(databricks_url, headers=get_header()) as resp:
                if resp.status != http.HTTPStatus.OK:
                    raise Exception(f"Failed to get databricks job {metadata.run_id} with error: {resp.reason}")
                response = await resp.json()

        cur_phase = TaskExecution.RUNNING
        message = ""
        state = response.get("state")
        if state:
            if state.get("result_state"):
                cur_phase = convert_to_flyte_phase(state["result_state"])
            if state.get("state_message"):
                message = state["state_message"]

        job_id = response.get("job_id")
        databricks_console_url = f"https://{databricks_instance}/#job/{job_id}/run/{metadata.run_id}"
        log_links = [TaskLog(uri=databricks_console_url, name="Databricks Console").to_flyte_idl()]

        return Resource(phase=cur_phase, message=message, log_links=log_links)

    async def delete(self, metadata: DatabricksJobMetadata, **kwargs):
        databricks_url = f"https://{metadata.databricks_instance}{DATABRICKS_API_ENDPOINT}/runs/cancel"
        data = json.dumps({"run_id": metadata.run_id})

        async with aiohttp.ClientSession() as session:
            async with session.post(databricks_url, headers=get_header(), data=data) as resp:
                if resp.status != http.HTTPStatus.OK:
                    raise Exception(f"Failed to cancel databricks job {metadata.run_id} with error: {resp.reason}")
                await resp.json()


def get_header() -> typing.Dict[str, str]:
    token = get_agent_secret("FLYTE_DATABRICKS_ACCESS_TOKEN")
    return {"Authorization": f"Bearer {token}", "content-type": "application/json"}


AgentRegistry.register(DatabricksAgent())<|MERGE_RESOLUTION|>--- conflicted
+++ resolved
@@ -28,11 +28,7 @@
     name = "Databricks Agent"
 
     def __init__(self):
-<<<<<<< HEAD
-        super().__init__(task_type="spark")
-=======
         super().__init__(task_type_name="spark", metadata_type=DatabricksJobMetadata)
->>>>>>> 1f0908b4
 
     async def create(
         self, task_template: TaskTemplate, inputs: Optional[LiteralMap] = None, **kwargs

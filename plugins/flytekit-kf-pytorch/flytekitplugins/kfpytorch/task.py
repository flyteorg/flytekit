"""
This Plugin adds the capability of running distributed pytorch training to Flyte using backend plugins, natively on
Kubernetes. It leverages `Pytorch Job <https://github.com/kubeflow/pytorch-operator>`_ Plugin from kubeflow.
"""

import os
from dataclasses import dataclass, field
from enum import Enum
from typing import Any, Callable, Dict, List, NamedTuple, Optional, Union

from flyteidl.plugins.kubeflow import common_pb2 as kubeflow_common
from flyteidl.plugins.kubeflow import pytorch_pb2 as pytorch_task
from google.protobuf.json_format import MessageToDict

import flytekit
from flytekit import PythonFunctionTask, Resources, lazy_module
from flytekit.configuration import SerializationSettings
<<<<<<< HEAD
from flytekit.core.context_manager import OutputMetadata
=======
from flytekit.core.context_manager import FlyteContextManager, OutputMetadata
>>>>>>> bcfbb80e
from flytekit.core.pod_template import PodTemplate
from flytekit.core.resources import convert_resources_to_resource_model
from flytekit.exceptions.user import FlyteRecoverableException
from flytekit.extend import IgnoreOutputs, TaskPlugins
from flytekit.loggers import logger

from .error_handling import create_recoverable_error_file, is_recoverable_worker_error
from .pod_template import add_shared_mem_volume_to_pod_template

cloudpickle = lazy_module("cloudpickle")

TORCH_IMPORT_ERROR_MESSAGE = "PyTorch is not installed. Please install `flytekitplugins-kfpytorch['elastic']`."


@dataclass
class RestartPolicy(Enum):
    """
    RestartPolicy describes how the replicas should be restarted
    """

    ALWAYS = kubeflow_common.RESTART_POLICY_ALWAYS
    FAILURE = kubeflow_common.RESTART_POLICY_ON_FAILURE
    NEVER = kubeflow_common.RESTART_POLICY_NEVER


@dataclass
class CleanPodPolicy(Enum):
    """
    CleanPodPolicy describes how to deal with pods when the job is finished.
    """

    NONE = kubeflow_common.CLEANPOD_POLICY_NONE
    ALL = kubeflow_common.CLEANPOD_POLICY_ALL
    RUNNING = kubeflow_common.CLEANPOD_POLICY_RUNNING


@dataclass
class RunPolicy:
    """
    RunPolicy describes some policy to apply to the execution of a kubeflow job.
    Args:
        clean_pod_policy (int): Defines the policy for cleaning up pods after the PyTorchJob completes. Default to None.
        ttl_seconds_after_finished (int): Defines the TTL for cleaning up finished PyTorchJobs.
        active_deadline_seconds (int): Specifies the duration (in seconds) since startTime during which the job.
        can remain active before it is terminated. Must be a positive integer. This setting applies only to pods.
        where restartPolicy is OnFailure or Always.
        backoff_limit (int): Number of retries before marking this job as failed.
    """

    clean_pod_policy: CleanPodPolicy = None
    ttl_seconds_after_finished: Optional[int] = None
    active_deadline_seconds: Optional[int] = None
    backoff_limit: Optional[int] = None


@dataclass
class Worker:
    image: Optional[str] = None
    requests: Optional[Resources] = None
    limits: Optional[Resources] = None
    replicas: Optional[int] = None
    restart_policy: Optional[RestartPolicy] = None


@dataclass
class Master:
    """
    Configuration for master replica group. Master should always have 1 replica, so we don't need a `replicas` field
    """

    image: Optional[str] = None
    requests: Optional[Resources] = None
    limits: Optional[Resources] = None
    restart_policy: Optional[RestartPolicy] = None


@dataclass
class PyTorch(object):
    """
    Configuration for an executable `PyTorch Job <https://github.com/kubeflow/pytorch-operator>`_. Use this
    to run distributed PyTorch training on Kubernetes. Please notice, in most cases, you should not worry
    about the configuration of the master and worker groups. The default configuration should work. The only
    field you should change is the number of workers. Both replicas will use the same image, and the same
    resources inherited from task function decoration.

    Args:
        master: Configuration for the master replica group.
        worker: Configuration for the worker replica group.
        run_policy: Configuration for the run policy.
        num_workers: [DEPRECATED] This argument is deprecated. Use `worker.replicas` instead.
        increase_shared_mem (bool): PyTorch uses shared memory to share data between processes. If torch multiprocessing is used
            (e.g. for multi-processed data loaders) the default shared memory segment size that the container runs with might not be enough
            and and one might have to increase the shared memory size. This option configures the task's pod template to mount
            an `emptyDir` volume with medium `Memory` to to `/dev/shm`.
            The shared memory size upper limit is the sum of the memory limits of the containers in the pod.
    """

    master: Master = field(default_factory=lambda: Master())
    worker: Worker = field(default_factory=lambda: Worker())
    run_policy: Optional[RunPolicy] = None
    # Support v0 config for backwards compatibility
    num_workers: Optional[int] = None
    increase_shared_mem: bool = True


@dataclass
class Elastic(object):
    """
    Configuration for `torch elastic training <https://pytorch.org/docs/stable/elastic/run.html>`_.

    Use this to run single- or multi-node distributed pytorch elastic training on k8s.

    Single-node elastic training is executed in a k8s pod when `nnodes` is set to 1.
    Multi-node training is executed otherwise using a `Pytorch Job <https://github.com/kubeflow/training-operator>`_.

    Like `torchrun`, this plugin sets the environment variable `OMP_NUM_THREADS` to 1 if it is not set.
    Please see https://pytorch.org/tutorials/recipes/recipes/tuning_guide.html for potential performance improvements.
    To change `OMP_NUM_THREADS`, specify it in the environment dict of the flytekit task decorator or via `pyflyte run --env`.

    Args:
        nnodes (Union[int, str]): Number of nodes, or the range of nodes in form <minimum_nodes>:<maximum_nodes>.
        nproc_per_node (str): Number of workers per node.
        start_method (str): Multiprocessing start method to use when creating workers.
        monitor_interval (int): Interval, in seconds, to monitor the state of workers.
        max_restarts (int): Maximum number of worker group restarts before failing.
        rdzv_configs (Dict[str, Any]): Additional rendezvous configs to pass to torch elastic, e.g. `{"timeout": 1200, "join_timeout": 900}`.
            See `torch.distributed.launcher.api.LaunchConfig` and `torch.distributed.elastic.rendezvous.dynamic_rendezvous.create_handler`.
            Default timeouts are set to 15 minutes to account for the fact that some workers might start faster than others: Some pods might
            be assigned to a running node which might have the image in its cache while other workers might require a node scale up and image pull.

        increase_shared_mem (bool): PyTorch uses shared memory to share data between processes. If torch multiprocessing is used
            (e.g. for multi-processed data loaders) the default shared memory segment size that the container runs with might not be enough
            and and one might have to increase the shared memory size. This option configures the task's pod template to mount
            an `emptyDir` volume with medium `Memory` to to `/dev/shm`.
            The shared memory size upper limit is the sum of the memory limits of the containers in the pod.
        run_policy: Configuration for the run policy.
    """

    nnodes: Union[int, str] = 1
    nproc_per_node: int = 1
    start_method: str = "spawn"
    monitor_interval: int = 5
    max_restarts: int = 0
    rdzv_configs: Dict[str, Any] = field(default_factory=lambda: {"timeout": 900, "join_timeout": 900})
    increase_shared_mem: bool = True
    run_policy: Optional[RunPolicy] = None


class PyTorchFunctionTask(PythonFunctionTask[PyTorch]):
    """
    Plugin that submits a PyTorchJob (see https://github.com/kubeflow/pytorch-operator)
        defined by the code within the _task_function to k8s cluster.
    """

    _PYTORCH_TASK_TYPE = "pytorch"

    def __init__(self, task_config: PyTorch, task_function: Callable, **kwargs):
        if task_config.num_workers and task_config.worker.replicas:
            raise ValueError(
                "Cannot specify both `num_workers` and `worker.replicas`. Please use `worker.replicas` as `num_workers` is depreacated."
            )
        if task_config.num_workers is None and task_config.worker.replicas is None:
            raise ValueError(
                "Must specify either `num_workers` or `worker.replicas`. Please use `worker.replicas` as `num_workers` is depreacated."
            )
        super().__init__(
            task_config,
            task_function,
            task_type=self._PYTORCH_TASK_TYPE,
            # task_type_version controls the version of the task template, do not change
            task_type_version=1,
            **kwargs,
        )
        if self.task_config.increase_shared_mem:
            if self.pod_template is None:
                self.pod_template = PodTemplate()
            add_shared_mem_volume_to_pod_template(self.pod_template)

    def _convert_replica_spec(
        self, replica_config: Union[Master, Worker]
    ) -> pytorch_task.DistributedPyTorchTrainingReplicaSpec:
        resources = convert_resources_to_resource_model(requests=replica_config.requests, limits=replica_config.limits)
        replicas = 1
        # Master should always have 1 replica
        if not isinstance(replica_config, Master):
            replicas = replica_config.replicas
        return pytorch_task.DistributedPyTorchTrainingReplicaSpec(
            replicas=replicas,
            image=replica_config.image,
            resources=resources.to_flyte_idl() if resources else None,
            restart_policy=replica_config.restart_policy.value if replica_config.restart_policy else None,
        )

    def get_custom(self, settings: SerializationSettings) -> Dict[str, Any]:
        worker = self._convert_replica_spec(self.task_config.worker)
        # support v0 config for backwards compatibility
        if self.task_config.num_workers:
            worker.replicas = self.task_config.num_workers

        run_policy = (
            _convert_run_policy_to_flyte_idl(self.task_config.run_policy) if self.task_config.run_policy else None
        )
        pytorch_job = pytorch_task.DistributedPyTorchTrainingTask(
            worker_replicas=worker,
            master_replicas=self._convert_replica_spec(self.task_config.master),
            run_policy=run_policy,
        )
        return MessageToDict(pytorch_job)


# Register the Pytorch Plugin into the flytekit core plugin system
TaskPlugins.register_pythontask_plugin(PyTorch, PyTorchFunctionTask)


class ElasticWorkerResult(NamedTuple):
    """
    A named tuple representing the result of a torch elastic worker process.

    Attributes:
        return_value (Any): The value returned by the task function in the worker process.
        decks (list[flytekit.Deck]): A list of flytekit Deck objects created in the worker process.
    """

    return_value: Any
    decks: List[flytekit.Deck]
    om: Optional[OutputMetadata] = None


def spawn_helper(
    fn: bytes, raw_output_prefix: str, checkpoint_dest: str, checkpoint_src: str, kwargs
) -> ElasticWorkerResult:
    """Help to spawn worker processes.

    The purpose of this function is to 1) be pickleable so that it can be used with
    the multiprocessing start method `spawn` and 2) to call a cloudpickle-serialized
    function passed to it. This function itself doesn't have to be pickleable. Without
    such a helper task functions, which are not pickleable, couldn't be used with the
    start method `spawn`.

    Args:
        fn (bytes): Cloudpickle-serialized target function to be executed in the worker process.
        raw_output_prefix (str): Where to write offloaded data (files, directories, dataframes).
        checkpoint_dest (str): If a previous checkpoint exists, this path should is set to the folder
            that contains the checkpoint information.
        checkpoint_src (str): Location where the new checkpoint should be copied to.

    Returns:
        ElasticWorkerResult: A named tuple containing the return value of the task function and a list of
            flytekit Deck objects created in the worker process.
    """
    from flytekit.bin.entrypoint import setup_execution

    with setup_execution(
        raw_output_data_prefix=raw_output_prefix,
        checkpoint_path=checkpoint_dest,
        prev_checkpoint=checkpoint_src,
    ) as ctx:
        fn = cloudpickle.loads(fn)
        try:
            return_val = fn(**kwargs)
            omt = ctx.output_metadata_tracker
            om = None
            if omt:
                om = omt.get(return_val)
        except Exception as e:
            # See explanation in `create_recoverable_error_file` why we check
            # for recoverable errors here in the worker processes.
            if isinstance(e, FlyteRecoverableException):
                create_recoverable_error_file()
            raise
        return ElasticWorkerResult(return_value=return_val, decks=flytekit.current_context().decks, om=om)


def _convert_run_policy_to_flyte_idl(run_policy: RunPolicy) -> kubeflow_common.RunPolicy:
    return kubeflow_common.RunPolicy(
        clean_pod_policy=run_policy.clean_pod_policy.value if run_policy.clean_pod_policy else None,
        ttl_seconds_after_finished=run_policy.ttl_seconds_after_finished,
        active_deadline_seconds=run_policy.active_deadline_seconds,
        backoff_limit=run_policy.backoff_limit,
    )


class PytorchElasticFunctionTask(PythonFunctionTask[Elastic]):
    """
    Plugin for distributed training with torch elastic/torchrun (see
    https://pytorch.org/docs/stable/elastic/run.html).
    """

    _ELASTIC_TASK_TYPE = "pytorch"
    _ELASTIC_TASK_TYPE_STANDALONE = "python-task"

    def __init__(self, task_config: Elastic, task_function: Callable, **kwargs):
        task_type = self._ELASTIC_TASK_TYPE_STANDALONE if task_config.nnodes == 1 else self._ELASTIC_TASK_TYPE

        super(PytorchElasticFunctionTask, self).__init__(
            task_config=task_config,
            task_type=task_type,
            task_function=task_function,
            # task_type_version controls the version of the task template, do not change
            task_type_version=1,
            **kwargs,
        )
        try:
            from torch.distributed import run
        except ImportError:
            raise ImportError(TORCH_IMPORT_ERROR_MESSAGE)
        self.min_nodes, self.max_nodes = run.parse_min_max_nnodes(str(self.task_config.nnodes))

        """
        c10d is the backend recommended by torch elastic.
        https://pytorch.org/docs/stable/elastic/run.html#note-on-rendezvous-backend

        For c10d, no backend server has to be deployed.
        https://pytorch.org/docs/stable/elastic/run.html#deployment
        Instead, the workers will use the master's address as the rendezvous point.
        """
        self.rdzv_backend = "c10d"

        if self.task_config.increase_shared_mem:
            if self.pod_template is None:
                self.pod_template = PodTemplate()
            add_shared_mem_volume_to_pod_template(self.pod_template)

    def _execute(self, **kwargs) -> Any:
        """
        Execute the task function using torch distributed's `elastic_launch`.

        Returns:
            The result of (global) rank zero.

        Raises:
            FlyteRecoverableException: If the first exception raised in the local worker group is or
                inherits from `FlyteRecoverableException`.
            RuntimeError: If the first exception raised in the local worker group is not and does not
                inherit from `FlyteRecoverableException`.
            IgnoreOutputs: Raised when the task is successful in any worker group with index > 0.
        """
        try:
            from torch.distributed.launcher.api import LaunchConfig, elastic_launch
        except ImportError:
            raise ImportError(TORCH_IMPORT_ERROR_MESSAGE)

        dist_env_vars_set = os.environ.get("PET_NNODES") is not None
        if not dist_env_vars_set and self.min_nodes > 1:
            logger.warning(
                (
                    f"`nnodes` is set to {self.task_config.nnodes} in elastic task but execution appears "
                    "to not run in a `PyTorchJob`. Rendezvous might timeout."
                )
            )

        # If OMP_NUM_THREADS is not set, set it to 1 to avoid overloading the system.
        # Doing so to copy the default behavior of torchrun.
        # See https://github.com/pytorch/pytorch/blob/eea4ece256d74c6f25c1f4eab37b3f2f4aeefd4d/torch/distributed/run.py#L791
        if "OMP_NUM_THREADS" not in os.environ and self.task_config.nproc_per_node > 1:
            omp_num_threads = 1
            logger.warning(
                "\n*****************************************\n"
                "Setting OMP_NUM_THREADS environment variable for each process to be "
                "%s in default, to avoid your system being overloaded, "
                "please further tune the variable for optimal performance in "
                "your application as needed. \n"
                "*****************************************",
                omp_num_threads,
            )
            os.environ["OMP_NUM_THREADS"] = str(omp_num_threads)

        config = LaunchConfig(
            run_id=flytekit.current_context().execution_id.name,
            min_nodes=self.min_nodes,
            max_nodes=self.max_nodes,
            nproc_per_node=self.task_config.nproc_per_node,
            rdzv_backend=self.rdzv_backend,  # rdzv settings
            rdzv_configs=self.task_config.rdzv_configs,
            rdzv_endpoint=os.environ.get("PET_RDZV_ENDPOINT", "localhost:0"),
            max_restarts=self.task_config.max_restarts,
            monitor_interval=self.task_config.monitor_interval,
            start_method=self.task_config.start_method,
        )

        if self.task_config.start_method == "spawn":
            """
            We use cloudpickle to serialize the non-pickleable task function.
            The torch elastic launcher then launches the spawn_helper function (which is pickleable)
            instead of the task function. This helper function, in the child-process, then deserializes
            the task function, again with cloudpickle, and executes it.
            """
            launcher_target_func = spawn_helper

            dumped_target_function = cloudpickle.dumps(self._task_function)

            ctx = flytekit.current_context()
            try:
                checkpoint_dest = ctx.checkpoint._checkpoint_dest
                checkpoint_src = ctx.checkpoint._checkpoint_src
            except NotImplementedError:
                # Not using checkpointing in parent process
                checkpoint_dest = None
                checkpoint_src = None

            launcher_args = (dumped_target_function, ctx.raw_output_prefix, checkpoint_dest, checkpoint_src, kwargs)
        elif self.task_config.start_method == "fork":
            """
            The torch elastic launcher doesn't support passing kwargs to the target function,
            only args. Flyte only works with kwargs. Thus, we create a closure which already has
            the task kwargs bound. We tell the torch elastic launcher to start this function in
            the child processes.
            """

            def fn_partial():
                """Closure of the task function with kwargs already bound."""
                try:
                    return_val = self._task_function(**kwargs)
                    core_context = FlyteContextManager.current_context()
                    omt = core_context.output_metadata_tracker
                    om = None
                    if omt:
                        om = omt.get(return_val)
                except Exception as e:
                    # See explanation in `create_recoverable_error_file` why we check
                    # for recoverable errors here in the worker processes.
                    if isinstance(e, FlyteRecoverableException):
                        create_recoverable_error_file()
                    raise
<<<<<<< HEAD
                return ElasticWorkerResult(return_value=return_val, decks=flytekit.current_context().decks, om=None)
=======
                return ElasticWorkerResult(return_value=return_val, decks=flytekit.current_context().decks, om=om)
>>>>>>> bcfbb80e

            launcher_target_func = fn_partial
            launcher_args = ()

        else:
            raise Exception("Bad start method")

        from torch.distributed.elastic.multiprocessing.api import SignalException
        from torch.distributed.elastic.multiprocessing.errors import ChildFailedError

        try:
            out = elastic_launch(
                config=config,
                entrypoint=launcher_target_func,
            )(*launcher_args)
        except ChildFailedError as e:
            _, first_failure = e.get_first_failure()
            if is_recoverable_worker_error(first_failure):
                raise FlyteRecoverableException(e.format_msg())
            else:
                raise RuntimeError(e.format_msg())
        except SignalException as e:
            logger.exception(f"Elastic launch agent process terminating: {e}")
            raise IgnoreOutputs()

        # `out` is a dictionary of rank (not local rank) -> result
        # Rank 0 returns the result of the task function
        if 0 in out:
            # For rank 0, we transfer the decks created in the worker process to the parent process
            ctx = flytekit.current_context()
            for deck in out[0].decks:
                if not isinstance(deck, flytekit.deck.deck.TimeLineDeck):
                    ctx.decks.append(deck)
            if out[0].om:
<<<<<<< HEAD
                ctx.output_metadata_tracker.add(out[0].return_value, out[0].om)
=======
                core_context = FlyteContextManager.current_context()
                core_context.output_metadata_tracker.add(out[0].return_value, out[0].om)
>>>>>>> bcfbb80e

            return out[0].return_value
        else:
            raise IgnoreOutputs()

    def execute(self, **kwargs) -> Any:
        """
        This method will be invoked to execute the task.

        Handles the exception scope for the `_execute` method.
        """
        from flytekit.exceptions import scopes as exception_scopes

        return exception_scopes.user_entry_point(self._execute)(**kwargs)

    def get_custom(self, settings: SerializationSettings) -> Optional[Dict[str, Any]]:
        if self.task_config.nnodes == 1:
            """
            Torch elastic distributed training is executed in a normal k8s pod so that this
            works without the kubeflow train operator.
            """
            return super().get_custom(settings)
        else:
            from flyteidl.plugins.kubeflow.pytorch_pb2 import ElasticConfig

            elastic_config = ElasticConfig(
                rdzv_backend=self.rdzv_backend,
                min_replicas=self.min_nodes,
                max_replicas=self.max_nodes,
                nproc_per_node=self.task_config.nproc_per_node,
                max_restarts=self.task_config.max_restarts,
            )
            run_policy = (
                _convert_run_policy_to_flyte_idl(self.task_config.run_policy) if self.task_config.run_policy else None
            )
            job = pytorch_task.DistributedPyTorchTrainingTask(
                worker_replicas=pytorch_task.DistributedPyTorchTrainingReplicaSpec(
                    replicas=self.max_nodes,
                ),
                elastic_config=elastic_config,
                run_policy=run_policy,
            )
            return MessageToDict(job)


# Register the PytorchElastic Plugin into the flytekit core plugin system
TaskPlugins.register_pythontask_plugin(Elastic, PytorchElasticFunctionTask)<|MERGE_RESOLUTION|>--- conflicted
+++ resolved
@@ -15,11 +15,7 @@
 import flytekit
 from flytekit import PythonFunctionTask, Resources, lazy_module
 from flytekit.configuration import SerializationSettings
-<<<<<<< HEAD
-from flytekit.core.context_manager import OutputMetadata
-=======
 from flytekit.core.context_manager import FlyteContextManager, OutputMetadata
->>>>>>> bcfbb80e
 from flytekit.core.pod_template import PodTemplate
 from flytekit.core.resources import convert_resources_to_resource_model
 from flytekit.exceptions.user import FlyteRecoverableException
@@ -31,7 +27,9 @@
 
 cloudpickle = lazy_module("cloudpickle")
 
-TORCH_IMPORT_ERROR_MESSAGE = "PyTorch is not installed. Please install `flytekitplugins-kfpytorch['elastic']`."
+TORCH_IMPORT_ERROR_MESSAGE = (
+    "PyTorch is not installed. Please install `flytekitplugins-kfpytorch['elastic']`."
+)
 
 
 @dataclass
@@ -163,7 +161,9 @@
     start_method: str = "spawn"
     monitor_interval: int = 5
     max_restarts: int = 0
-    rdzv_configs: Dict[str, Any] = field(default_factory=lambda: {"timeout": 900, "join_timeout": 900})
+    rdzv_configs: Dict[str, Any] = field(
+        default_factory=lambda: {"timeout": 900, "join_timeout": 900}
+    )
     increase_shared_mem: bool = True
     run_policy: Optional[RunPolicy] = None
 
@@ -201,7 +201,9 @@
     def _convert_replica_spec(
         self, replica_config: Union[Master, Worker]
     ) -> pytorch_task.DistributedPyTorchTrainingReplicaSpec:
-        resources = convert_resources_to_resource_model(requests=replica_config.requests, limits=replica_config.limits)
+        resources = convert_resources_to_resource_model(
+            requests=replica_config.requests, limits=replica_config.limits
+        )
         replicas = 1
         # Master should always have 1 replica
         if not isinstance(replica_config, Master):
@@ -210,7 +212,11 @@
             replicas=replicas,
             image=replica_config.image,
             resources=resources.to_flyte_idl() if resources else None,
-            restart_policy=replica_config.restart_policy.value if replica_config.restart_policy else None,
+            restart_policy=(
+                replica_config.restart_policy.value
+                if replica_config.restart_policy
+                else None
+            ),
         )
 
     def get_custom(self, settings: SerializationSettings) -> Dict[str, Any]:
@@ -220,7 +226,9 @@
             worker.replicas = self.task_config.num_workers
 
         run_policy = (
-            _convert_run_policy_to_flyte_idl(self.task_config.run_policy) if self.task_config.run_policy else None
+            _convert_run_policy_to_flyte_idl(self.task_config.run_policy)
+            if self.task_config.run_policy
+            else None
         )
         pytorch_job = pytorch_task.DistributedPyTorchTrainingTask(
             worker_replicas=worker,
@@ -290,12 +298,18 @@
             if isinstance(e, FlyteRecoverableException):
                 create_recoverable_error_file()
             raise
-        return ElasticWorkerResult(return_value=return_val, decks=flytekit.current_context().decks, om=om)
-
-
-def _convert_run_policy_to_flyte_idl(run_policy: RunPolicy) -> kubeflow_common.RunPolicy:
+        return ElasticWorkerResult(
+            return_value=return_val, decks=flytekit.current_context().decks, om=om
+        )
+
+
+def _convert_run_policy_to_flyte_idl(
+    run_policy: RunPolicy,
+) -> kubeflow_common.RunPolicy:
     return kubeflow_common.RunPolicy(
-        clean_pod_policy=run_policy.clean_pod_policy.value if run_policy.clean_pod_policy else None,
+        clean_pod_policy=(
+            run_policy.clean_pod_policy.value if run_policy.clean_pod_policy else None
+        ),
         ttl_seconds_after_finished=run_policy.ttl_seconds_after_finished,
         active_deadline_seconds=run_policy.active_deadline_seconds,
         backoff_limit=run_policy.backoff_limit,
@@ -312,7 +326,11 @@
     _ELASTIC_TASK_TYPE_STANDALONE = "python-task"
 
     def __init__(self, task_config: Elastic, task_function: Callable, **kwargs):
-        task_type = self._ELASTIC_TASK_TYPE_STANDALONE if task_config.nnodes == 1 else self._ELASTIC_TASK_TYPE
+        task_type = (
+            self._ELASTIC_TASK_TYPE_STANDALONE
+            if task_config.nnodes == 1
+            else self._ELASTIC_TASK_TYPE
+        )
 
         super(PytorchElasticFunctionTask, self).__init__(
             task_config=task_config,
@@ -326,7 +344,9 @@
             from torch.distributed import run
         except ImportError:
             raise ImportError(TORCH_IMPORT_ERROR_MESSAGE)
-        self.min_nodes, self.max_nodes = run.parse_min_max_nnodes(str(self.task_config.nnodes))
+        self.min_nodes, self.max_nodes = run.parse_min_max_nnodes(
+            str(self.task_config.nnodes)
+        )
 
         """
         c10d is the backend recommended by torch elastic.
@@ -420,7 +440,13 @@
                 checkpoint_dest = None
                 checkpoint_src = None
 
-            launcher_args = (dumped_target_function, ctx.raw_output_prefix, checkpoint_dest, checkpoint_src, kwargs)
+            launcher_args = (
+                dumped_target_function,
+                ctx.raw_output_prefix,
+                checkpoint_dest,
+                checkpoint_src,
+                kwargs,
+            )
         elif self.task_config.start_method == "fork":
             """
             The torch elastic launcher doesn't support passing kwargs to the target function,
@@ -444,11 +470,11 @@
                     if isinstance(e, FlyteRecoverableException):
                         create_recoverable_error_file()
                     raise
-<<<<<<< HEAD
-                return ElasticWorkerResult(return_value=return_val, decks=flytekit.current_context().decks, om=None)
-=======
-                return ElasticWorkerResult(return_value=return_val, decks=flytekit.current_context().decks, om=om)
->>>>>>> bcfbb80e
+                return ElasticWorkerResult(
+                    return_value=return_val,
+                    decks=flytekit.current_context().decks,
+                    om=om,
+                )
 
             launcher_target_func = fn_partial
             launcher_args = ()
@@ -483,12 +509,8 @@
                 if not isinstance(deck, flytekit.deck.deck.TimeLineDeck):
                     ctx.decks.append(deck)
             if out[0].om:
-<<<<<<< HEAD
-                ctx.output_metadata_tracker.add(out[0].return_value, out[0].om)
-=======
                 core_context = FlyteContextManager.current_context()
                 core_context.output_metadata_tracker.add(out[0].return_value, out[0].om)
->>>>>>> bcfbb80e
 
             return out[0].return_value
         else:
@@ -522,7 +544,9 @@
                 max_restarts=self.task_config.max_restarts,
             )
             run_policy = (
-                _convert_run_policy_to_flyte_idl(self.task_config.run_policy) if self.task_config.run_policy else None
+                _convert_run_policy_to_flyte_idl(self.task_config.run_policy)
+                if self.task_config.run_policy
+                else None
             )
             job = pytorch_task.DistributedPyTorchTrainingTask(
                 worker_replicas=pytorch_task.DistributedPyTorchTrainingReplicaSpec(

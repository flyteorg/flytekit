import os
import typing
from dataclasses import dataclass
from unittest import mock
from typing_extensions import Annotated, cast
from flytekitplugins.kfpytorch.task import Elastic

from flytekit import Artifact

import pytest
import torch
import torch.distributed as dist
from dataclasses_json import DataClassJsonMixin
from flytekitplugins.kfpytorch.task import CleanPodPolicy, Elastic, RunPolicy

import flytekit
from flytekit import task, workflow
<<<<<<< HEAD
=======
from flytekit.core.context_manager import FlyteContext, FlyteContextManager, ExecutionState, ExecutionParameters, OutputMetadataTracker
>>>>>>> bcfbb80e
from flytekit.configuration import SerializationSettings
from flytekit.exceptions.user import FlyteRecoverableException

@pytest.fixture(autouse=True, scope="function")
def restore_env():
    original_env = os.environ.copy()
    yield
    os.environ.clear()
    os.environ.update(original_env)

@dataclass
class Config(DataClassJsonMixin):
    lr: float = 1e-5
    bs: int = 64
    name: str = "foo"


def dist_communicate() -> int:
    """Communicate between distributed workers."""
    rank = torch.distributed.get_rank()
    world_size = dist.get_world_size()
    tensor = torch.tensor([5], dtype=torch.int64) + 2 * rank + world_size
    dist.all_reduce(tensor, op=dist.ReduceOp.SUM)

    return tensor.item()


def train(config: Config) -> typing.Tuple[str, Config, torch.nn.Module, int]:
    """Mock training a model using torch-elastic for test purposes."""
    dist.init_process_group(backend="gloo")

    local_rank = os.environ["LOCAL_RANK"]

    out_model = torch.nn.Linear(1000, int(local_rank) + 1)
    config.name = "elastic-test"

    distributed_result = dist_communicate()

    return f"result from local rank {local_rank}", config, out_model, distributed_result


@pytest.mark.parametrize("start_method", ["spawn", "fork"])
def test_end_to_end(start_method: str) -> None:
    """Test that the workflow with elastic task runs end to end."""
    world_size = 2

    train_task = task(train, task_config=Elastic(nnodes=1, nproc_per_node=world_size, start_method=start_method))

    @workflow
    def wf(config: Config = Config()) -> typing.Tuple[str, Config, torch.nn.Module, int]:
        return train_task(config=config)

    r, cfg, m, distributed_result = wf()
    assert "result from local rank 0" in r
    assert cfg.name == "elastic-test"
    assert m.in_features == 1000
    assert m.out_features == 1
    """
    The distributed result is calculated by the workers of the elastic train
    task by performing a `dist.all_reduce` operation. The correct result can
    only be obtained if the distributed process group is initialized correctly.
    """
    assert distributed_result == sum([5 + 2 * rank + world_size for rank in range(world_size)])


@pytest.mark.parametrize(
    "start_method,target_exec_id,monkeypatch_exec_id_env_var",
    [
        ("spawn", "", False),
        ("spawn", "f12345678", True),
        ("fork", "local", False),
    ],
)
def test_execution_params(
    start_method: str, target_exec_id: str, monkeypatch_exec_id_env_var: bool, monkeypatch
) -> None:
    """Test that execution parameters are set in the worker processes."""
    if monkeypatch_exec_id_env_var:
        monkeypatch.setenv("FLYTE_INTERNAL_EXECUTION_ID", target_exec_id)

    @task(task_config=Elastic(nnodes=1, nproc_per_node=1, start_method=start_method))
    def test_task(n: int):
        ctx = flytekit.current_context()

        assert ctx.execution_id.name == target_exec_id
        cp = ctx.checkpoint
        assert cp is not None

        cp.write(bytes(n + 1))
        return n + 1

    test_task(n=1)


@pytest.mark.parametrize("start_method", ["spawn", "fork"])
def test_rdzv_configs(start_method: str) -> None:
    """Test that rendezvous configs are passed to torch distributed."""
    from torch.distributed.launcher.api import LaunchConfig

    rdzv_configs = {"join_timeout": 10}

    @task(task_config=Elastic(nnodes=1, nproc_per_node=2, start_method=start_method, rdzv_configs=rdzv_configs))
    def test_task():
        pass

    with mock.patch("torch.distributed.launcher.api.LaunchConfig", side_effect=LaunchConfig) as mock_launch_config:
        test_task()
        assert mock_launch_config.call_args[1]["rdzv_configs"] == rdzv_configs


@pytest.mark.parametrize("start_method", ["spawn", "fork"])
def test_deck(start_method: str) -> None:
    """Test that decks created in the main worker process are transferred to the parent process."""
    world_size = 2

    @task(
        task_config=Elastic(nnodes=1, nproc_per_node=world_size, start_method=start_method),
        enable_deck=True,
    )
    def train():
        import os

        ctx = flytekit.current_context()
        deck = flytekit.Deck("test-deck", f"Hello Flyte Deck viewer from worker process {os.environ.get('RANK')}")
        ctx.decks.append(deck)
        default_deck = ctx.default_deck
        default_deck.append("Hello from default deck")

    @workflow
    def wf():
        train()

    wf()

    ctx = flytekit.current_context()

    expected_deck_names = {"Timeline", "default", "test-deck"}
    found_deck_names = set(d.name for d in ctx.decks)

    assert expected_deck_names.issubset(found_deck_names)

    default_deck = [d for d in ctx.decks if d.name == "default"][0]
    assert "Hello from default deck" == default_deck.html.strip()

    test_deck = [d for d in ctx.decks if d.name == "test-deck"][0]
    assert "Hello Flyte Deck viewer from worker process 0" in test_deck.html


class Card(object):
    def __init__(self, text: str):
        self.text = text

    def serialize_to_string(self, ctx: FlyteContext, variable_name: str):
        print(f"In serialize_to_string: {id(ctx)}")
        return "card", "card"


@pytest.mark.parametrize("start_method", ["spawn", "fork"])
def test_output_metadata_passing(start_method: str) -> None:
    ea = Artifact(name="elastic-artf")

    @task(
        task_config=Elastic(start_method=start_method),
    )
    def train2() -> Annotated[str, ea]:
        return ea.create_from("hello flyte", Card("## card"))

    @workflow
    def wf():
        train2()

    ctx = FlyteContext.current_context()
    omt = OutputMetadataTracker()
    with FlyteContextManager.with_context(
            ctx.with_execution_state(ctx.new_execution_state().with_params(mode=ExecutionState.Mode.LOCAL_TASK_EXECUTION)).with_output_metadata_tracker(omt)
    ) as child_ctx:
        cast(ExecutionParameters, child_ctx.user_space_params)._decks = []
        # call execute directly so as to be able to get at the same FlyteContext object.
        res = train2.execute()
        om = child_ctx.output_metadata_tracker.get(res)
        assert len(om.additional_items) == 1


@pytest.mark.parametrize(
    "recoverable,start_method",
    [
        (True, "spawn"),
        (False, "spawn"),
        (True, "fork"),
        (False, "fork"),
    ],
)
def test_recoverable_error(recoverable: bool, start_method: str) -> None:
    """Test that recoverable errors are propagated from the workers to the agent process."""
    world_size = 2

    class CustomRecoverableException(FlyteRecoverableException):
        pass

    @task(
        task_config=Elastic(nnodes=1, nproc_per_node=world_size, start_method=start_method),
    )
    def train(recoverable: bool):
        if recoverable:
            raise CustomRecoverableException("Recoverable error")
        else:
            raise Exception("Non-recoverable error")

    @workflow
    def wf(recoverable: bool):
        return train(recoverable=recoverable)

    if recoverable:
        with pytest.raises(FlyteRecoverableException):
            wf(recoverable=recoverable)
    else:
        with pytest.raises(RuntimeError):
            wf(recoverable=recoverable)


def test_default_timeouts():
    """Test that default timeouts are set for the elastic task."""
    @task(task_config=Elastic(nnodes=1))
    def test_task():
        pass

    assert test_task.task_config.rdzv_configs == {"join_timeout": 900, "timeout": 900}


def test_run_policy() -> None:
    """Test that run policy is propagated to custom spec."""

    run_policy = RunPolicy(
        clean_pod_policy=CleanPodPolicy.ALL,
        ttl_seconds_after_finished=10 * 60,
        active_deadline_seconds=36000,
        backoff_limit=None,
    )

    # nnodes must be > 1 to get pytorchjob spec
    @task(task_config=Elastic(nnodes=2, nproc_per_node=2, run_policy=run_policy))
    def test_task():
        pass

    spec = test_task.get_custom(SerializationSettings(image_config=None))

    assert spec["runPolicy"] == {
        "cleanPodPolicy": "CLEANPOD_POLICY_ALL",
        "ttlSecondsAfterFinished": 600,
        "activeDeadlineSeconds": 36000,
    }

@pytest.mark.parametrize("start_method", ["spawn", "fork"])
def test_omp_num_threads(start_method: str) -> None:
    """Test that the env var OMP_NUM_THREADS is set by default and not overwritten if set."""

    @task(task_config=Elastic(nnodes=1, nproc_per_node=2, start_method=start_method))
    def test_task_omp_default():
        assert os.environ["OMP_NUM_THREADS"] == "1"

    test_task_omp_default()

    os.environ["OMP_NUM_THREADS"] = "42"

    @task(task_config=Elastic(nnodes=1, nproc_per_node=2, start_method=start_method))
    def test_task_omp_set():
        assert os.environ["OMP_NUM_THREADS"] == "42"

    test_task_omp_set()<|MERGE_RESOLUTION|>--- conflicted
+++ resolved
@@ -15,12 +15,16 @@
 
 import flytekit
 from flytekit import task, workflow
-<<<<<<< HEAD
-=======
-from flytekit.core.context_manager import FlyteContext, FlyteContextManager, ExecutionState, ExecutionParameters, OutputMetadataTracker
->>>>>>> bcfbb80e
+from flytekit.core.context_manager import (
+    FlyteContext,
+    FlyteContextManager,
+    ExecutionState,
+    ExecutionParameters,
+    OutputMetadataTracker,
+)
 from flytekit.configuration import SerializationSettings
 from flytekit.exceptions.user import FlyteRecoverableException
+
 
 @pytest.fixture(autouse=True, scope="function")
 def restore_env():
@@ -29,6 +33,7 @@
     os.environ.clear()
     os.environ.update(original_env)
 
+
 @dataclass
 class Config(DataClassJsonMixin):
     lr: float = 1e-5
@@ -65,10 +70,17 @@
     """Test that the workflow with elastic task runs end to end."""
     world_size = 2
 
-    train_task = task(train, task_config=Elastic(nnodes=1, nproc_per_node=world_size, start_method=start_method))
+    train_task = task(
+        train,
+        task_config=Elastic(
+            nnodes=1, nproc_per_node=world_size, start_method=start_method
+        ),
+    )
 
     @workflow
-    def wf(config: Config = Config()) -> typing.Tuple[str, Config, torch.nn.Module, int]:
+    def wf(
+        config: Config = Config(),
+    ) -> typing.Tuple[str, Config, torch.nn.Module, int]:
         return train_task(config=config)
 
     r, cfg, m, distributed_result = wf()
@@ -81,7 +93,9 @@
     task by performing a `dist.all_reduce` operation. The correct result can
     only be obtained if the distributed process group is initialized correctly.
     """
-    assert distributed_result == sum([5 + 2 * rank + world_size for rank in range(world_size)])
+    assert distributed_result == sum(
+        [5 + 2 * rank + world_size for rank in range(world_size)]
+    )
 
 
 @pytest.mark.parametrize(
@@ -93,7 +107,10 @@
     ],
 )
 def test_execution_params(
-    start_method: str, target_exec_id: str, monkeypatch_exec_id_env_var: bool, monkeypatch
+    start_method: str,
+    target_exec_id: str,
+    monkeypatch_exec_id_env_var: bool,
+    monkeypatch,
 ) -> None:
     """Test that execution parameters are set in the worker processes."""
     if monkeypatch_exec_id_env_var:
@@ -120,11 +137,20 @@
 
     rdzv_configs = {"join_timeout": 10}
 
-    @task(task_config=Elastic(nnodes=1, nproc_per_node=2, start_method=start_method, rdzv_configs=rdzv_configs))
+    @task(
+        task_config=Elastic(
+            nnodes=1,
+            nproc_per_node=2,
+            start_method=start_method,
+            rdzv_configs=rdzv_configs,
+        )
+    )
     def test_task():
         pass
 
-    with mock.patch("torch.distributed.launcher.api.LaunchConfig", side_effect=LaunchConfig) as mock_launch_config:
+    with mock.patch(
+        "torch.distributed.launcher.api.LaunchConfig", side_effect=LaunchConfig
+    ) as mock_launch_config:
         test_task()
         assert mock_launch_config.call_args[1]["rdzv_configs"] == rdzv_configs
 
@@ -135,14 +161,19 @@
     world_size = 2
 
     @task(
-        task_config=Elastic(nnodes=1, nproc_per_node=world_size, start_method=start_method),
+        task_config=Elastic(
+            nnodes=1, nproc_per_node=world_size, start_method=start_method
+        ),
         enable_deck=True,
     )
     def train():
         import os
 
         ctx = flytekit.current_context()
-        deck = flytekit.Deck("test-deck", f"Hello Flyte Deck viewer from worker process {os.environ.get('RANK')}")
+        deck = flytekit.Deck(
+            "test-deck",
+            f"Hello Flyte Deck viewer from worker process {os.environ.get('RANK')}",
+        )
         ctx.decks.append(deck)
         default_deck = ctx.default_deck
         default_deck.append("Hello from default deck")
@@ -193,7 +224,11 @@
     ctx = FlyteContext.current_context()
     omt = OutputMetadataTracker()
     with FlyteContextManager.with_context(
-            ctx.with_execution_state(ctx.new_execution_state().with_params(mode=ExecutionState.Mode.LOCAL_TASK_EXECUTION)).with_output_metadata_tracker(omt)
+        ctx.with_execution_state(
+            ctx.new_execution_state().with_params(
+                mode=ExecutionState.Mode.LOCAL_TASK_EXECUTION
+            )
+        ).with_output_metadata_tracker(omt)
     ) as child_ctx:
         cast(ExecutionParameters, child_ctx.user_space_params)._decks = []
         # call execute directly so as to be able to get at the same FlyteContext object.
@@ -219,7 +254,9 @@
         pass
 
     @task(
-        task_config=Elastic(nnodes=1, nproc_per_node=world_size, start_method=start_method),
+        task_config=Elastic(
+            nnodes=1, nproc_per_node=world_size, start_method=start_method
+        ),
     )
     def train(recoverable: bool):
         if recoverable:
@@ -241,6 +278,7 @@
 
 def test_default_timeouts():
     """Test that default timeouts are set for the elastic task."""
+
     @task(task_config=Elastic(nnodes=1))
     def test_task():
         pass
@@ -271,6 +309,7 @@
         "activeDeadlineSeconds": 36000,
     }
 
+
 @pytest.mark.parametrize("start_method", ["spawn", "fork"])
 def test_omp_num_threads(start_method: str) -> None:
     """Test that the env var OMP_NUM_THREADS is set by default and not overwritten if set."""

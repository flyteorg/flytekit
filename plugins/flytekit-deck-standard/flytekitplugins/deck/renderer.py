--- conflicted
+++ resolved
@@ -1,22 +1,19 @@
-<<<<<<< HEAD
+from typing import TYPE_CHECKING, Union
+
 import lazy_import
 
-ydata_profiling = lazy_import.lazy_module("ydata_profiling")
-pandas = lazy_import.lazy_module("pandas")
-markdown = lazy_import.lazy_module("markdown")
-=======
-import base64
-from io import BytesIO
-from typing import Union
+from flytekit.types.file import FlyteFile
 
-import markdown
-import pandas as pd
-import plotly.express as px
-from PIL import Image
-from ydata_profiling import ProfileReport
->>>>>>> 9fafa780
-
-from flytekit.types.file import FlyteFile
+if TYPE_CHECKING:
+    import markdown
+    import pandas as pd
+    import plotly.express as px
+    from PIL import Image
+else:
+    pd = lazy_import.lazy_module("pandas")
+    markdown = lazy_import.lazy_module("markdown")
+    px = lazy_import.lazy_module("plotly.express")
+    Image = lazy_import.lazy_module("PIL.Image")
 
 
 class FrameProfilingRenderer:
@@ -27,15 +24,12 @@
     def __init__(self, title: str = "Pandas Profiling Report"):
         self._title = title
 
-<<<<<<< HEAD
-    def to_html(self, df: "pandas.DataFrame") -> str:
-        assert isinstance(df, pandas.DataFrame)
+    def to_html(self, df: "pd.DataFrame") -> str:
+        assert isinstance(df, pd.DataFrame)
+        print("test")
+        import ydata_profiling
+
         profile = ydata_profiling.ProfileReport(df, title=self._title)
-=======
-    def to_html(self, df: pd.DataFrame) -> str:
-        assert isinstance(df, pd.DataFrame)
-        profile = ProfileReport(df, title=self._title)
->>>>>>> 9fafa780
         return profile.to_html()
 
 
@@ -58,7 +52,7 @@
 
     Each box spans from quartile 1 (Q1) to quartile 3 (Q3). The second
     quartile (Q2) is marked by a line inside the box. By default, the
-    whiskers correspond to the box' edges +/- 1.5 times the interquartile
+    whiskers correspond to the box edges +/- 1.5 times the interquartile
     range (IQR: Q3-Q1), see "points" for other options.
     """
 
@@ -66,13 +60,7 @@
     def __init__(self, column_name):
         self._column_name = column_name
 
-<<<<<<< HEAD
-    def to_html(self, df: "pandas.DataFrame") -> str:
-        import plotly.express as px
-
-=======
-    def to_html(self, df: pd.DataFrame) -> str:
->>>>>>> 9fafa780
+    def to_html(self, df: "pd.DataFrame") -> str:
         fig = px.box(df, y=self._column_name)
         return fig.to_html()
 
@@ -82,12 +70,12 @@
     represented as a base64-encoded string.
     """
 
-    def to_html(cls, image_src: Union[FlyteFile, Image.Image]) -> str:
-        img = cls._get_image_object(image_src)
-        return cls._image_to_html_string(img)
+    def to_html(self, image_src: Union[FlyteFile, "Image.Image"]) -> str:
+        img = self._get_image_object(image_src)
+        return self._image_to_html_string(img)
 
     @staticmethod
-    def _get_image_object(image_src: Union[FlyteFile, Image.Image]) -> Image.Image:
+    def _get_image_object(image_src: Union[FlyteFile, "Image.Image"]) -> "Image.Image":
         if isinstance(image_src, FlyteFile):
             local_path = image_src.download()
             return Image.open(local_path)
@@ -97,7 +85,10 @@
             raise ValueError("Unsupported image source type")
 
     @staticmethod
-    def _image_to_html_string(img: Image.Image) -> str:
+    def _image_to_html_string(img: "Image.Image") -> str:
+        import base64
+        from io import BytesIO
+
         buffered = BytesIO()
         img.save(buffered, format="PNG")
         img_base64 = base64.b64encode(buffered.getvalue()).decode()

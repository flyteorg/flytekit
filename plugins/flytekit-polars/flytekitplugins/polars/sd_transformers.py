import typing

import pandas as pd
import polars as pl
from fsspec.utils import get_protocol

from flytekit import FlyteContext
from flytekit.core.data_persistence import get_fsspec_storage_options
from flytekit.models import literals
from flytekit.models.literals import StructuredDatasetMetadata
from flytekit.models.types import StructuredDatasetType
from flytekit.types.structured.structured_dataset import (
    PARQUET,
    StructuredDataset,
    StructuredDatasetDecoder,
    StructuredDatasetEncoder,
    StructuredDatasetTransformerEngine,
)


class PolarsDataFrameRenderer:
    """
    The Polars DataFrame summary statistics are rendered as an HTML table.
    """

    def to_html(self, df: pl.DataFrame) -> str:
        assert isinstance(df, pl.DataFrame)
        describe_df = df.describe()
        return pd.DataFrame(describe_df.transpose(), columns=describe_df.columns).to_html(index=False)


class PolarsDataFrameToParquetEncodingHandler(StructuredDatasetEncoder):
    def __init__(self):
        super().__init__(pl.DataFrame, None, PARQUET)

    def encode(
        self,
        ctx: FlyteContext,
        structured_dataset: StructuredDataset,
        structured_dataset_type: StructuredDatasetType,
    ) -> literals.StructuredDataset:
        def get_0file_in_directory(path_in: str) -> str:
            return f"{path_in}/00000"

        df = typing.cast(pl.DataFrame, structured_dataset.dataframe)
        local_dir = ctx.file_access.get_random_local_directory()
        local_path = get_0file_in_directory(local_dir)

        # Polars 0.13.12 deprecated to_parquet in favor of write_parquet
        if hasattr(df, "write_parquet"):
            df.write_parquet(local_path)
        else:
            df.to_parquet(local_path)
<<<<<<< HEAD

        if structured_dataset.uri is not None:
            uri = structured_dataset.uri
        else:
            remote_dir = ctx.file_access.get_random_remote_directory()
            ctx.file_access.upload_directory(local_dir, remote_dir)
            uri = get_0file_in_directory(remote_dir)
        return literals.StructuredDataset(uri=uri, metadata=StructuredDatasetMetadata(structured_dataset_type))
=======
        remote_dir = typing.cast(str, structured_dataset.uri)
        if not remote_dir:
            remote_dir = ctx.file_access.join(
                ctx.file_access.raw_output_prefix,
                ctx.file_access.get_random_string(),
            )
        ctx.file_access.upload_directory(local_dir, remote_dir)
        return literals.StructuredDataset(uri=remote_dir, metadata=StructuredDatasetMetadata(structured_dataset_type))
>>>>>>> 2a5fa355


class ParquetToPolarsDataFrameDecodingHandler(StructuredDatasetDecoder):
    def __init__(self):
        super().__init__(pl.DataFrame, None, PARQUET)

    def decode(
        self,
        ctx: FlyteContext,
        flyte_value: literals.StructuredDataset,
        current_task_metadata: StructuredDatasetMetadata,
    ) -> pl.DataFrame:
        uri = flyte_value.uri

        kwargs = get_fsspec_storage_options(protocol=get_protocol(uri), data_config=ctx.file_access.data_config)
        if current_task_metadata.structured_dataset_type and current_task_metadata.structured_dataset_type.columns:
            columns = [c.name for c in current_task_metadata.structured_dataset_type.columns]
            return pl.read_parquet(uri, columns=columns, use_pyarrow=True, storage_options=kwargs)
        return pl.read_parquet(uri, use_pyarrow=True, storage_options=kwargs)


StructuredDatasetTransformerEngine.register(PolarsDataFrameToParquetEncodingHandler())
StructuredDatasetTransformerEngine.register(ParquetToPolarsDataFrameDecodingHandler())
StructuredDatasetTransformerEngine.register_renderer(pl.DataFrame, PolarsDataFrameRenderer())<|MERGE_RESOLUTION|>--- conflicted
+++ resolved
@@ -39,37 +39,33 @@
         structured_dataset: StructuredDataset,
         structured_dataset_type: StructuredDatasetType,
     ) -> literals.StructuredDataset:
-        def get_0file_in_directory(path_in: str) -> str:
-            return f"{path_in}/00000"
-
         df = typing.cast(pl.DataFrame, structured_dataset.dataframe)
+        random_string = ctx.file_access.get_random_string()
         local_dir = ctx.file_access.get_random_local_directory()
-        local_path = get_0file_in_directory(local_dir)
-
+        local_path = ctx.file_access.join(
+            local_dir,
+            random_string,
+        )
         # Polars 0.13.12 deprecated to_parquet in favor of write_parquet
         if hasattr(df, "write_parquet"):
             df.write_parquet(local_path)
         else:
             df.to_parquet(local_path)
-<<<<<<< HEAD
 
         if structured_dataset.uri is not None:
-            uri = structured_dataset.uri
+            remote_dir = structured_dataset.uri
+            sd_uri = ctx.file_access.join(
+                remote_dir,
+                random_string,
+            )
         else:
             remote_dir = ctx.file_access.get_random_remote_directory()
-            ctx.file_access.upload_directory(local_dir, remote_dir)
-            uri = get_0file_in_directory(remote_dir)
-        return literals.StructuredDataset(uri=uri, metadata=StructuredDatasetMetadata(structured_dataset_type))
-=======
-        remote_dir = typing.cast(str, structured_dataset.uri)
-        if not remote_dir:
-            remote_dir = ctx.file_access.join(
-                ctx.file_access.raw_output_prefix,
-                ctx.file_access.get_random_string(),
+            sd_uri = ctx.file_access.join(
+                remote_dir,
+                random_string,
             )
         ctx.file_access.upload_directory(local_dir, remote_dir)
-        return literals.StructuredDataset(uri=remote_dir, metadata=StructuredDatasetMetadata(structured_dataset_type))
->>>>>>> 2a5fa355
+        return literals.StructuredDataset(uri=sd_uri, metadata=StructuredDatasetMetadata(structured_dataset_type))
 
 
 class ParquetToPolarsDataFrameDecodingHandler(StructuredDatasetDecoder):

--- conflicted
+++ resolved
@@ -18,20 +18,15 @@
 
     def execute_command(self, command):
         click.secho(f"Run command: {command} ", fg="blue")
-        process = subprocess.Popen(command.split(), stdout=subprocess.PIPE, stderr=subprocess.PIPE)
-        for line in iter(process.stdout.readline, ""):
-            if process.poll() is not None:
+        p = subprocess.Popen(command.split(), stdout=subprocess.PIPE, stderr=subprocess.PIPE)
+        for line in iter(p.stdout.readline, ""):
+            if p.poll() is not None:
                 break
             if line.decode().strip() != "":
                 click.secho(line.decode().strip(), fg="blue")
 
-<<<<<<< HEAD
         if p.returncode != 0:
             _, stderr = p.communicate()
-=======
-        if process.returncode != 0:
-            _, stderr = process.communicate()
->>>>>>> 38dd8820
             raise Exception(f"failed to run command {command} with error {stderr}")
 
     def build_image(self, image_spec: ImageSpec):

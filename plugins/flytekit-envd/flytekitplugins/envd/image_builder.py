--- conflicted
+++ resolved
@@ -18,32 +18,22 @@
 
     def execute_command(self, command):
         click.secho(f"Run command: {command} ", fg="blue")
-        process = subprocess.Popen(command.split(), stdout=subprocess.PIPE, stderr=subprocess.PIPE)
-        for line in iter(process.stdout.readline, ""):
-            if process.poll() is not None:
+        p = subprocess.Popen(command.split(), stdout=subprocess.PIPE, stderr=subprocess.PIPE)
+        for line in iter(p.stdout.readline, ""):
+            if p.poll() is not None:
                 break
             if line.decode().strip() != "":
                 click.secho(line.decode().strip(), fg="blue")
 
-<<<<<<< HEAD
-        if process.returncode != 0:
-            _, stderr = process.communicate()
-=======
         if p.returncode != 0:
             _, stderr = p.communicate()
->>>>>>> 30060324
             raise Exception(f"failed to run command {command} with error {stderr}")
 
     def build_image(self, image_spec: ImageSpec):
         cfg_path = create_envd_config(image_spec)
 
         if image_spec.registry_config:
-<<<<<<< HEAD
-            bootstrap_command = "envd bootstrap"
-            bootstrap_command += f" --registry-config {image_spec.registry_config}"
-=======
             bootstrap_command = f"envd bootstrap --registry-config {image_spec.registry_config}"
->>>>>>> 30060324
             self.execute_command(bootstrap_command)
 
         build_command = f"envd build --path {pathlib.Path(cfg_path).parent}  --platform {image_spec.platform}"

from dataclasses import dataclass, field
from typing import Any, Dict, List, Optional, Type

from flytekit.configuration import SerializationSettings
from flytekit.core.base_task import PythonTask
from flytekit.core.interface import Interface
from flytekit.extend import TaskPlugins
from flytekit.extend.backend.base_connector import AsyncConnectorExecutorMixin
from flytekit.extras.tasks.shell import OutputLocation
from flytekit.types.directory import FlyteDirectory
from flytekit.types.file import FlyteFile


@dataclass
class SlurmConfig(object):
    """
    Configure Slurm settings. Note that we focus on sbatch command now.

    Compared with spark, please refer to:
    https://api-docs.databricks.com/python/pyspark/latest/api/pyspark.SparkContext.html.

    Attributes:
        ssh_config (Dict[str, Any]): Options of SSH client connection. For available options, please refer to
            <newly-added-ssh-utils-file>.
        sbatch_config (Optional[Dict[str, str]]): Options of sbatch command. For available options, please refer to
            https://slurm.schedmd.com/sbatch.html.
        batch_script_args (Optional[List[str]]): Additional args for the batch script on Slurm cluster.
    """

    ssh_config: Dict[str, Any]
    sbatch_config: Optional[Dict[str, str]] = None
    batch_script_args: Optional[List[str]] = None

    def __post_init__(self):
        if self.sbatch_config is None:
            self.sbatch_config = {}


@dataclass
class SlurmScriptConfig(SlurmConfig):
    """Encounter collision if Slurm is shared btw SlurmTask and SlurmShellTask."""

    batch_script_path: str = field(default=None)

    def __post_init__(self):
        super().__post_init__()
        if self.batch_script_path is None:
            raise ValueError("batch_script_path must be provided")


<<<<<<< HEAD
class SlurmTask(AsyncAgentExecutorMixin, PythonTask[SlurmScriptConfig]):
=======
class SlurmTask(AsyncConnectorExecutorMixin, PythonTask[SlurmRemoteScript]):
>>>>>>> cd6bd01a
    _TASK_TYPE = "slurm"

    def __init__(
        self,
        name: str,
        task_config: SlurmScriptConfig,
        **kwargs,
    ):
        super(SlurmTask, self).__init__(
            task_type=self._TASK_TYPE,
            name=name,
            task_config=task_config,
            # Dummy interface, will support this after discussion
            interface=Interface(None, None),
            **kwargs,
        )

    def get_custom(self, settings: SerializationSettings) -> Dict[str, Any]:
        return {
            "ssh_config": self.task_config.ssh_config,
            "batch_script_path": self.task_config.batch_script_path,
            "batch_script_args": self.task_config.batch_script_args,
            "sbatch_config": self.task_config.sbatch_config,
        }


<<<<<<< HEAD
class SlurmShellTask(AsyncAgentExecutorMixin, PythonTask[SlurmConfig]):
=======
class SlurmShellTask(AsyncConnectorExecutorMixin, PythonTask[Slurm]):
>>>>>>> cd6bd01a
    _TASK_TYPE = "slurm"

    def __init__(
        self,
        name: str,
        task_config: SlurmConfig,
        script: str,
        inputs: Optional[Dict[str, Type]] = None,
        output_locs: Optional[List[OutputLocation]] = None,
        **kwargs,
    ):
        self._inputs = inputs
        self._output_locs = output_locs if output_locs is not None else []
        self._script = script

        outputs = self._validate_output_locs()

        super().__init__(
            name=name,
            task_type=self._TASK_TYPE,
            task_config=task_config,
            interface=Interface(inputs=inputs, outputs=outputs),
            **kwargs,
        )

    def _validate_output_locs(self) -> Dict[str, Type]:
        outputs = {}
        for v in self._output_locs:
            if v is None:
                raise ValueError("OutputLocation cannot be none")
            if not isinstance(v, OutputLocation):
                raise ValueError("Every output type should be an output location on the file-system")
            if v.location is None:
                raise ValueError(f"Output Location not provided for output var {v.var}")
            if not issubclass(v.var_type, FlyteFile) and not issubclass(v.var_type, FlyteDirectory):
                raise ValueError(
                    "Currently only outputs of type FlyteFile/FlyteDirectory and their derived types are supported"
                )
            outputs[v.var] = v.var_type
        return outputs

    def get_custom(self, settings: SerializationSettings) -> Dict[str, Any]:
        return {
            "ssh_config": self.task_config.ssh_config,
            "batch_script_args": self.task_config.batch_script_args,
            "sbatch_config": self.task_config.sbatch_config,
            "script": self._script,
            "python_input_types": self._inputs,
            "output_locs": self._output_locs,
        }

    @property
    def script(self) -> str:
        return self._script


TaskPlugins.register_pythontask_plugin(SlurmScriptConfig, SlurmTask)
TaskPlugins.register_pythontask_plugin(SlurmConfig, SlurmShellTask)<|MERGE_RESOLUTION|>--- conflicted
+++ resolved
@@ -48,11 +48,7 @@
             raise ValueError("batch_script_path must be provided")
 
 
-<<<<<<< HEAD
-class SlurmTask(AsyncAgentExecutorMixin, PythonTask[SlurmScriptConfig]):
-=======
-class SlurmTask(AsyncConnectorExecutorMixin, PythonTask[SlurmRemoteScript]):
->>>>>>> cd6bd01a
+class SlurmTask(AsyncConnectorExecutorMixin, PythonTask[SlurmScriptConfig]):
     _TASK_TYPE = "slurm"
 
     def __init__(
@@ -79,11 +75,7 @@
         }
 
 
-<<<<<<< HEAD
-class SlurmShellTask(AsyncAgentExecutorMixin, PythonTask[SlurmConfig]):
-=======
-class SlurmShellTask(AsyncConnectorExecutorMixin, PythonTask[Slurm]):
->>>>>>> cd6bd01a
+class SlurmShellTask(AsyncConnectorExecutorMixin, PythonTask[SlurmConfig]):
     _TASK_TYPE = "slurm"
 
     def __init__(

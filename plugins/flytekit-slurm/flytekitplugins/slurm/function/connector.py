--- conflicted
+++ resolved
@@ -79,17 +79,10 @@
         return SlurmJobMetadata(job_id=job_id, ssh_config=ssh_config)
 
     async def get(self, resource_meta: SlurmJobMetadata, **kwargs) -> Resource:
-<<<<<<< HEAD
         ssh_config = resource_meta.ssh_config
         conn = await self._get_or_create_ssh_connection(ssh_config)
         job_res = await conn.run(f"scontrol --json show job {resource_meta.job_id}", check=True)
         job_info = json.loads(job_res.stdout)["jobs"][0]
-=======
-        conn = await get_ssh_conn(
-            ssh_config=resource_meta.ssh_config, slurm_cluster_to_ssh_conn=self.slurm_cluster_to_ssh_conn
-        )
-        job_res = await conn.run(f"scontrol show job {resource_meta.job_id}", check=True)
->>>>>>> 55450533
 
         # Determine the current flyte phase from Slurm job state
         job_state = job_info["job_state"][0].strip().lower()

--- conflicted
+++ resolved
@@ -14,11 +14,8 @@
 
 from flytekit import FlyteContextManager, StructuredDataset, logger
 from flytekit.core.type_engine import TypeEngine
-<<<<<<< HEAD
-from flytekit.extend.backend.base_agent import AgentRegistry, AsyncAgentBase, convert_to_flyte_state
-=======
-from flytekit.extend.backend.base_agent import AgentBase, AgentRegistry, convert_to_flyte_phase
->>>>>>> 39b92947
+from flytekit.extend.backend.base_agent import AgentRegistry, AsyncAgentBase
+from flytekit.extend.backend.base_agent import AsyncAgentBase, AgentRegistry, convert_to_flyte_phase
 from flytekit.models import literals
 from flytekit.models.core.execution import TaskLog
 from flytekit.models.literals import LiteralMap
@@ -44,13 +41,9 @@
     location: str
 
 
-<<<<<<< HEAD
 class BigQueryAgent(AsyncAgentBase):
-=======
-class BigQueryAgent(AgentBase):
     name = "Bigquery Agent"
 
->>>>>>> 39b92947
     def __init__(self):
         super().__init__(task_type="bigquery_query_job_task")
 

--- conflicted
+++ resolved
@@ -1,10 +1,5 @@
 import mock
-<<<<<<< HEAD
-from flytekitplugins.flyin import vscode, VscodeConfig, COPILOT_EXTENSION, VIM_EXTENSION, CODE_TOGETHER_EXTENSION
-=======
-from flytekitplugins.flyin import vscode
-from flytekitplugins.flyin import jupyter
->>>>>>> dc50f064
+from flytekitplugins.flyin import vscode, jupyter, VscodeConfig, COPILOT_EXTENSION, VIM_EXTENSION, CODE_TOGETHER_EXTENSION
 
 from flytekit import task, workflow
 
@@ -27,18 +22,6 @@
     mock_process.assert_called_once()
     mock_exit_handler.assert_called_once()
 
-<<<<<<< HEAD
-def test_vscode_config_add_extensions():
-    additional_extensions = [COPILOT_EXTENSION, VIM_EXTENSION, CODE_TOGETHER_EXTENSION]
-
-    config = VscodeConfig(
-        additional_extensions=additional_extensions,
-    )
-    config.add_extensions()
-
-    for extension in additional_extensions:
-        assert extension in config.extension_remote_paths
-=======
 
 @mock.patch("flytekitplugins.flyin.jupyter_lib.decorator.subprocess.Popen")
 @mock.patch("flytekitplugins.flyin.jupyter_lib.decorator.sys.exit")
@@ -55,4 +38,15 @@
     wf()
     mock_popen.assert_called_once()
     mock_exit.assert_called_once()
->>>>>>> dc50f064
+
+
+def test_vscode_config_add_extensions():
+    additional_extensions = [COPILOT_EXTENSION, VIM_EXTENSION, CODE_TOGETHER_EXTENSION]
+
+    config = VscodeConfig(
+        additional_extensions=additional_extensions,
+    )
+    config.add_extensions()
+
+    for extension in additional_extensions:
+        assert extension in config.extension_remote_paths
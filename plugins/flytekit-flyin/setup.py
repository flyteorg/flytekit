from setuptools import setup

PLUGIN_NAME = "flyin"

microlib_name = f"flytekitplugins-{PLUGIN_NAME}"

plugin_requires = ["flytekit>=1.1.0b0,<2.0.0", "jupyter"]

__version__ = "0.0.0+develop"

setup(
    name=microlib_name,
    version=__version__,
    author="flyteorg",
    author_email="admin@flyte.org",
    description="This package holds the flyin plugins for flytekit",
    namespace_packages=["flytekitplugins"],
<<<<<<< HEAD
    packages=[f"flytekitplugins.{PLUGIN_NAME}", f"flytekitplugins.{PLUGIN_NAME}.vscode_lib"],
=======
    packages=[
        f"flytekitplugins.{PLUGIN_NAME}",
        f"flytekitplugins.{PLUGIN_NAME}.vscode_lib",
        f"flytekitplugins.{PLUGIN_NAME}.jupyter_lib",
    ],
>>>>>>> dc50f064
    install_requires=plugin_requires,
    license="apache2",
    python_requires=">=3.8",
    classifiers=[
        "Intended Audience :: Science/Research",
        "Intended Audience :: Developers",
        "License :: OSI Approved :: Apache Software License",
        "Programming Language :: Python :: 3.8",
        "Programming Language :: Python :: 3.9",
        "Programming Language :: Python :: 3.10",
        "Programming Language :: Python :: 3.11",
        "Topic :: Scientific/Engineering",
        "Topic :: Scientific/Engineering :: Artificial Intelligence",
        "Topic :: Software Development",
        "Topic :: Software Development :: Libraries",
        "Topic :: Software Development :: Libraries :: Python Modules",
    ],
    entry_points={"flytekit.plugins": [f"{PLUGIN_NAME}=flytekitplugins.{PLUGIN_NAME}"]},
)<|MERGE_RESOLUTION|>--- conflicted
+++ resolved
@@ -15,15 +15,11 @@
     author_email="admin@flyte.org",
     description="This package holds the flyin plugins for flytekit",
     namespace_packages=["flytekitplugins"],
-<<<<<<< HEAD
-    packages=[f"flytekitplugins.{PLUGIN_NAME}", f"flytekitplugins.{PLUGIN_NAME}.vscode_lib"],
-=======
     packages=[
         f"flytekitplugins.{PLUGIN_NAME}",
         f"flytekitplugins.{PLUGIN_NAME}.vscode_lib",
         f"flytekitplugins.{PLUGIN_NAME}.jupyter_lib",
     ],
->>>>>>> dc50f064
     install_requires=plugin_requires,
     license="apache2",
     python_requires=">=3.8",

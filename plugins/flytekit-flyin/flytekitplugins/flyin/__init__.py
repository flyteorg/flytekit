"""
.. currentmodule:: flytekitplugins.flyin

This package contains flyin plugin for Flytekit.

.. autosummary::
   :template: custom.rst
   :toctree: generated/

   vscode
   VscodeConfig
   DEFAULT_CODE_SERVER_DIR_NAME
   DEFAULT_CODE_SERVER_REMOTE_PATH
   DEFAULT_CODE_SERVER_EXTENSIONS
   COPILOT_EXTENSION
   VIM_EXTENSION
   CODE_TOGETHER_EXTENSION
   VIM_CONFIG
   COPILOT_CONFIG
   CODE_TOGETHER_CONFIG
   jupyter
   get_task_inputs
"""

<<<<<<< HEAD
from .vscode_lib.decorator import vscode, VscodeConfig
from .vscode_lib.constants import (
    DEFAULT_CODE_SERVER_REMOTE_PATH,
    DEFAULT_CODE_SERVER_EXTENSIONS,
    REMINDER_EMAIL_HOURS,
    HOURS_TO_SECONDS,
)
from .jupyter_lib.decorator import jupyter
from .notification.base_notifier import BaseNotifier, NotifierExecutor
from .notification.sendgrid_notifier import SendgridNotifier, SendgridConfig
from .notification.slack_notifier import SlackNotifier, SlackConfig
=======
from .jupyter_lib.decorator import jupyter
from .utils import get_task_inputs
from .vscode_lib.config import (
    CODE_TOGETHER_CONFIG,
    CODE_TOGETHER_EXTENSION,
    COPILOT_CONFIG,
    COPILOT_EXTENSION,
    VIM_CONFIG,
    VIM_EXTENSION,
    VscodeConfig,
)
from .vscode_lib.constants import (
    DEFAULT_CODE_SERVER_DIR_NAMES,
    DEFAULT_CODE_SERVER_EXTENSIONS,
    DEFAULT_CODE_SERVER_REMOTE_PATHS,
)
from .vscode_lib.decorator import vscode
>>>>>>> 892b4741
<|MERGE_RESOLUTION|>--- conflicted
+++ resolved
@@ -12,30 +12,20 @@
    DEFAULT_CODE_SERVER_DIR_NAME
    DEFAULT_CODE_SERVER_REMOTE_PATH
    DEFAULT_CODE_SERVER_EXTENSIONS
-   COPILOT_EXTENSION
-   VIM_EXTENSION
-   CODE_TOGETHER_EXTENSION
-   VIM_CONFIG
-   COPILOT_CONFIG
-   CODE_TOGETHER_CONFIG
-   jupyter
-   get_task_inputs
 """
 
-<<<<<<< HEAD
 from .vscode_lib.decorator import vscode, VscodeConfig
 from .vscode_lib.constants import (
-    DEFAULT_CODE_SERVER_REMOTE_PATH,
     DEFAULT_CODE_SERVER_EXTENSIONS,
     REMINDER_EMAIL_HOURS,
     HOURS_TO_SECONDS,
+    DEFAULT_CODE_SERVER_DIR_NAMES,
+    DEFAULT_CODE_SERVER_REMOTE_PATHS,
 )
 from .jupyter_lib.decorator import jupyter
 from .notification.base_notifier import BaseNotifier, NotifierExecutor
 from .notification.sendgrid_notifier import SendgridNotifier, SendgridConfig
 from .notification.slack_notifier import SlackNotifier, SlackConfig
-=======
-from .jupyter_lib.decorator import jupyter
 from .utils import get_task_inputs
 from .vscode_lib.config import (
     CODE_TOGETHER_CONFIG,
@@ -45,11 +35,4 @@
     VIM_CONFIG,
     VIM_EXTENSION,
     VscodeConfig,
-)
-from .vscode_lib.constants import (
-    DEFAULT_CODE_SERVER_DIR_NAMES,
-    DEFAULT_CODE_SERVER_EXTENSIONS,
-    DEFAULT_CODE_SERVER_REMOTE_PATHS,
-)
-from .vscode_lib.decorator import vscode
->>>>>>> 892b4741
+)
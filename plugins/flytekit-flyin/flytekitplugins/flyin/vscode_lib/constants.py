import os

# Where the code-server tar and plugins are downloaded to
EXECUTABLE_NAME = "code-server"
DOWNLOAD_DIR = "/tmp/code-server"
HOURS_TO_SECONDS = 60 * 60
DEFAULT_UP_SECONDS = 10 * HOURS_TO_SECONDS  # 10 hours
DEFAULT_CODE_SERVER_REMOTE_PATHS = {
    "amd64": "https://github.com/coder/code-server/releases/download/v4.18.0/code-server-4.18.0-linux-amd64.tar.gz",
    "arm64": "https://github.com/coder/code-server/releases/download/v4.18.0/code-server-4.18.0-linux-arm64.tar.gz",
}
DEFAULT_CODE_SERVER_EXTENSIONS = [
    "https://open-vsx.org/api/ms-python/python/2023.20.0/file/ms-python.python-2023.20.0.vsix",
    "https://open-vsx.org/api/ms-toolsai/jupyter/2023.9.100/file/ms-toolsai.jupyter-2023.9.100.vsix",
]
DEFAULT_CODE_SERVER_DIR_NAMES = {
    "amd64": "code-server-4.18.0-linux-amd64",
    "arm64": "code-server-4.18.0-linux-arm64",
}
# Default max idle seconds to terminate the vscode server
HOURS_TO_SECONDS = 60 * 60
MAX_IDLE_SECONDS = 10 * HOURS_TO_SECONDS  # 10 hours

# Duration to pause the checking of the heartbeat file until the next one
HEARTBEAT_CHECK_SECONDS = 60

# The path is hardcoded by code-server
# https://coder.com/docs/code-server/latest/FAQ#what-is-the-heartbeat-file
HEARTBEAT_PATH = os.path.expanduser("~/.local/share/code-server/heartbeat")

INTERACTIVE_DEBUGGING_FILE_NAME = "flyin_interactive_entrypoint.py"
<<<<<<< HEAD

# Subprocess constants
EXIT_CODE_SUCCESS = 0
=======
RESUME_TASK_FILE_NAME = "flyin_resume_task.py"
# Config keys to store in task template
VSCODE_TYPE_KEY = "flyin_type"
VSCODE_PORT_KEY = "flyin_port"

# Context attribute name of the task function's source file path
TASK_FUNCTION_SOURCE_PATH = "TASK_FUNCTION_SOURCE_PATH"
>>>>>>> a41bd1fa
<|MERGE_RESOLUTION|>--- conflicted
+++ resolved
@@ -29,11 +29,6 @@
 HEARTBEAT_PATH = os.path.expanduser("~/.local/share/code-server/heartbeat")
 
 INTERACTIVE_DEBUGGING_FILE_NAME = "flyin_interactive_entrypoint.py"
-<<<<<<< HEAD
-
-# Subprocess constants
-EXIT_CODE_SUCCESS = 0
-=======
 RESUME_TASK_FILE_NAME = "flyin_resume_task.py"
 # Config keys to store in task template
 VSCODE_TYPE_KEY = "flyin_type"
@@ -41,4 +36,6 @@
 
 # Context attribute name of the task function's source file path
 TASK_FUNCTION_SOURCE_PATH = "TASK_FUNCTION_SOURCE_PATH"
->>>>>>> a41bd1fa
+
+# Subprocess constants
+EXIT_CODE_SUCCESS = 0
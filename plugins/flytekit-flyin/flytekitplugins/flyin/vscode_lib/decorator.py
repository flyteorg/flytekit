<<<<<<< HEAD
=======
import inspect
from threading import Event
>>>>>>> 935778fd
import json
import multiprocessing
import os
import platform
import shutil
import signal
import subprocess
import sys
import tarfile
import time
from threading import Event
from typing import Callable, Optional

import fsspec
from flytekitplugins.flyin.utils import load_module_from_path

import flytekit
from flytekit.core.context_manager import FlyteContextManager
from flytekit.core.utils import ClassDecorator

from .config import VscodeConfig
from .constants import (
    DOWNLOAD_DIR,
    EXECUTABLE_NAME,
    HEARTBEAT_CHECK_SECONDS,
    HEARTBEAT_PATH,
    INTERACTIVE_DEBUGGING_FILE_NAME,
    MAX_IDLE_SECONDS,
    RESUME_TASK_FILE_NAME,
    TASK_FUNCTION_SOURCE_PATH,
)


def execute_command(cmd):
    """
    Execute a command in the shell.
    """

    logger = flytekit.current_context().logging

    process = subprocess.Popen(cmd, shell=True, stdout=subprocess.PIPE, stderr=subprocess.PIPE)
    logger.info(f"cmd: {cmd}")
    stdout, stderr = process.communicate()
    if process.returncode != 0:
        raise RuntimeError(f"Command {cmd} failed with error: {stderr}")
    logger.info(f"stdout: {stdout}")
    logger.info(f"stderr: {stderr}")


def exit_handler(
    child_process: multiprocessing.Process,
    fn,
    args,
    kwargs,
    max_idle_seconds: int = 180,
    post_execute: Optional[Callable] = None,
):
    """
    1. Check the modified time of ~/.local/share/code-server/heartbeat.
       If it is older than max_idle_second seconds, kill the container.
       Otherwise, check again every HEARTBEAT_CHECK_SECONDS.
    2. Wait for user to resume the task. If resume_task is set, terminate the VSCode server, reload the task function, and run it with the input of the task.

    Args:
        child_process (multiprocessing.Process, optional): The process to be terminated.
        max_idle_seconds (int, optional): The duration in seconds to live after no activity detected.
        post_execute (function, optional): The function to be executed before the vscode is self-terminated.
    """

    def terminate_process():
        if post_execute is not None:
            post_execute()
            logger.info("Post execute function executed successfully!")
        child_process.terminate()
        child_process.join()

    logger = flytekit.current_context().logging
    start_time = time.time()
    delta = 0

    while not resume_task.is_set():
        if not os.path.exists(HEARTBEAT_PATH):
            delta = time.time() - start_time
            logger.info(f"Code server has not been connected since {delta} seconds ago.")
            logger.info("Please open the browser to connect to the running server.")
        else:
            delta = time.time() - os.path.getmtime(HEARTBEAT_PATH)
            logger.info(f"The latest activity on code server is {delta} seconds ago.")

        # If the time from last connection is longer than max idle seconds, terminate the vscode server.
        if delta > max_idle_seconds:
            logger.info(f"VSCode server is idle for more than {max_idle_seconds} seconds. Terminating...")
            terminate_process()
            sys.exit()

        # Wait for HEARTBEAT_CHECK_SECONDS seconds, but return immediately when resume_task is set.
        resume_task.wait(timeout=HEARTBEAT_CHECK_SECONDS)

    # User has resumed the task.
    terminate_process()

    # Reload the task function since it may be modified.
    task_function_source_path = FlyteContextManager.current_context().user_space_params.TASK_FUNCTION_SOURCE_PATH
    task_function = getattr(load_module_from_path(fn.__module__, task_function_source_path), fn.__name__)

    # Get the actual function from the task.
    while hasattr(task_function, "__wrapped__"):
        if isinstance(task_function, vscode):
            task_function = task_function.__wrapped__
            break
        task_function = task_function.__wrapped__
    return task_function(*args, **kwargs)


def download_file(url, target_dir: Optional[str] = "."):
    """
    Download a file from a given URL using fsspec.

    Args:
        url (str): The URL of the file to download.
        target_dir (str, optional): The directory where the file should be saved. Defaults to current directory.

    Returns:
        str: The path to the downloaded file.
    """
    logger = flytekit.current_context().logging
    if not url.startswith("http"):
        raise ValueError(f"URL {url} is not valid. Only http/https is supported.")

    # Derive the local filename from the URL
    local_file_name = os.path.join(target_dir, os.path.basename(url))

    fs = fsspec.filesystem("http")

    # Use fsspec to get the remote file and save it locally
    logger.info(f"Downloading {url}... to {os.path.abspath(local_file_name)}")
    fs.get(url, local_file_name)
    logger.info("File downloaded successfully!")

    return local_file_name


def get_code_server_info(code_server_info_dict: dict) -> str:
    """
    Returns the code server information based on the system's architecture.

    This function checks the system's architecture and returns the corresponding
    code server information from the provided dictionary. The function currently
    supports AMD64 and ARM64 architectures.

    Args:
        code_server_info_dict (dict): A dictionary containing code server information.
            The keys should be the architecture type ('amd64' or 'arm64') and the values
            should be the corresponding code server information.

    Returns:
        str: The code server information corresponding to the system's architecture.

    Raises:
        ValueError: If the system's architecture is not AMD64 or ARM64.
    """
    logger = flytekit.current_context().logging
    machine_info = platform.machine()
    logger.info(f"machine type: {machine_info}")

    if "aarch64" == machine_info:
        return code_server_info_dict.get("arm64", None)
    elif "x86_64" == machine_info:
        return code_server_info_dict.get("amd64", None)
    else:
        raise ValueError(
            "Automatic download is only supported on AMD64 and ARM64 architectures. If you are using a different architecture, please visit the code-server official website to manually download the appropriate version for your image."
        )


def download_vscode(config: VscodeConfig):
    """
    Download vscode server and extension from remote to local and add the directory of binary executable to $PATH.

    Args:
        config (VscodeConfig): VSCode config contains default URLs of the VSCode server and extension remote paths.
    """
    logger = flytekit.current_context().logging

    # If the code server already exists in the container, skip downloading
    executable_path = shutil.which(EXECUTABLE_NAME)
    if executable_path is not None:
        logger.info(f"Code server binary already exists at {executable_path}")
        logger.info("Skipping downloading code server...")
        return

    logger.info("Code server is not in $PATH, start downloading code server...")

    # Create DOWNLOAD_DIR if not exist
    logger.info(f"DOWNLOAD_DIR: {DOWNLOAD_DIR}")
    os.makedirs(DOWNLOAD_DIR, exist_ok=True)

    logger.info(f"Start downloading files to {DOWNLOAD_DIR}")

    # Download remote file to local
    code_server_remote_path = get_code_server_info(config.code_server_remote_paths)
    code_server_tar_path = download_file(code_server_remote_path, DOWNLOAD_DIR)

    extension_paths = []
    for extension in config.extension_remote_paths:
        file_path = download_file(extension, DOWNLOAD_DIR)
        extension_paths.append(file_path)

    # Extract the tarball
    with tarfile.open(code_server_tar_path, "r:gz") as tar:
        tar.extractall(path=DOWNLOAD_DIR)

    code_server_dir_name = get_code_server_info(config.code_server_dir_names)
    code_server_bin_dir = os.path.join(DOWNLOAD_DIR, code_server_dir_name, "bin")

    # Add the directory of code-server binary to $PATH
    os.environ["PATH"] = code_server_bin_dir + os.pathsep + os.environ["PATH"]

    for p in extension_paths:
        logger.info(f"Execute extension installation command to install extension {p}")
        execute_command(f"code-server --install-extension {p}")


def prepare_interactive_python(task_function):
    """
    1. Copy the original task file to the context working directory. This ensures that the inputs.pb can be loaded, as loading requires the original task interface.
       By doing so, even if users change the task interface in their code, we can use the copied task file to load the inputs as native Python objects.
    2. Generate a Python script and a launch.json for users to debug interactively.

    Args:
        task_function (function): User's task function.
    """

    task_function_source_path = FlyteContextManager.current_context().user_space_params.TASK_FUNCTION_SOURCE_PATH
    context_working_dir = FlyteContextManager.current_context().execution_state.working_dir

    # Copy the user's Python file to the working directory.
    shutil.copy(
        task_function_source_path,
        os.path.join(context_working_dir, os.path.basename(task_function_source_path)),
    )

    # Generate a Python script
    task_module_name, task_name = task_function.__module__, task_function.__name__
    python_script = f"""# This file is auto-generated by flyin

from {task_module_name} import {task_name}
from flytekitplugins.flyin import get_task_inputs

if __name__ == "__main__":
    inputs = get_task_inputs(
        task_module_name="{task_module_name}",
        task_name="{task_name}",
        context_working_dir="{context_working_dir}",
    )
    # You can modify the inputs! Ex: inputs['a'] = 5
    print({task_name}(**inputs))
"""

    task_function_source_dir = os.path.dirname(task_function_source_path)
    with open(os.path.join(task_function_source_dir, INTERACTIVE_DEBUGGING_FILE_NAME), "w") as file:
        file.write(python_script)


def prepare_resume_task_python():
    """
    Generate a Python script for users to resume the task.
    """

    python_script = f"""import os
import signal

if __name__ == "__main__":
    print("Terminating server and resuming task.")
    answer = input("This operation will kill the server. All unsaved data will be lost, and you will no longer be able to connect to it. Do you really want to terminate? (Y/N): ").strip().upper()
    if answer == 'Y':
        PID = {os.getpid()}
        os.kill(PID, signal.SIGTERM)
        print(f"The server has been terminated and the task has been resumed.")
    else:
        print("Operation canceled.")
"""

    task_function_source_dir = os.path.dirname(
        FlyteContextManager.current_context().user_space_params.TASK_FUNCTION_SOURCE_PATH
    )
    with open(os.path.join(task_function_source_dir, RESUME_TASK_FILE_NAME), "w") as file:
        file.write(python_script)


def prepare_launch_json():
    """
    Generate the launch.json for users to easily launch interactive debugging and task resumption.
    """

    task_function_source_dir = os.path.dirname(
        FlyteContextManager.current_context().user_space_params.TASK_FUNCTION_SOURCE_PATH
    )
    launch_json = {
        "version": "0.2.0",
        "configurations": [
            {
                "name": "Interactive Debugging",
                "type": "python",
                "request": "launch",
                "program": os.path.join(task_function_source_dir, INTERACTIVE_DEBUGGING_FILE_NAME),
                "console": "integratedTerminal",
                "justMyCode": True,
            },
            {
                "name": "Resume Task",
                "type": "python",
                "request": "launch",
                "program": os.path.join(task_function_source_dir, RESUME_TASK_FILE_NAME),
                "console": "integratedTerminal",
                "justMyCode": True,
            },
        ],
    }

    vscode_directory = os.path.join(task_function_source_dir, ".vscode")
    if not os.path.exists(vscode_directory):
        os.makedirs(vscode_directory)

    with open(os.path.join(vscode_directory, "launch.json"), "w") as file:
        json.dump(launch_json, file, indent=4)


def resume_task_handler(signum, frame):
    """
    The signal handler for task resumption.
    """
    resume_task.set()


resume_task = Event()
VSCODE_TYPE_VALUE = "vscode"


class vscode(ClassDecorator):
    def __init__(
        self,
        fn: Optional[Callable] = None,
        max_idle_seconds: Optional[int] = MAX_IDLE_SECONDS,
        port: int = 8080,
        enable: bool = True,
        run_task_first: bool = False,
        pre_execute: Optional[Callable] = None,
        post_execute: Optional[Callable] = None,
        config: Optional[VscodeConfig] = None,
    ):
        """
        vscode decorator modifies a container to run a VSCode server:
        1. Overrides the user function with a VSCode setup function.
        2. Download vscode server and extension from remote to local.
        3. Prepare the interactive debugging Python script and launch.json.
        4. Prepare task resumption script.
        5. Launches and monitors the VSCode server.
        6. Register signal handler for task resumption.
        7. Terminates if the server is idle for a set duration or user trigger task resumption.

        Args:
            fn (function, optional): The user function to be decorated. Defaults to None.
            max_idle_seconds (int, optional): The duration in seconds to live after no activity detected.
            port (int, optional): The port to be used by the VSCode server. Defaults to 8080.
            enable (bool, optional): Whether to enable the VSCode decorator. Defaults to True.
            run_task_first (bool, optional): Executes the user's task first when True. Launches the VSCode server only if the user's task fails. Defaults to False.
            pre_execute (function, optional): The function to be executed before the vscode setup function.
            post_execute (function, optional): The function to be executed before the vscode is self-terminated.
            config (VscodeConfig, optional): VSCode config contains default URLs of the VSCode server and extension remote paths.
        """

        # these names cannot conflict with base_task method or member variables
        # otherwise, the base_task method will be overwritten
        # for example, base_task also has "pre_execute", so we name it "_pre_execute" here
        self.fn = fn
        self.max_idle_seconds = max_idle_seconds
        self.port = port
        self.enable = enable
        self.run_task_first = run_task_first
        self._pre_execute = pre_execute
        self._post_execute = post_execute

        if config is None:
            config = VscodeConfig()
        self._config = config

        # arguments are required to be passed in order to access from _wrap_call
        super().__init__(
            self.fn,
            max_idle_seconds=max_idle_seconds,
            port=port,
            enable=enable,
            run_task_first=run_task_first,
            pre_execute=pre_execute,
            post_execute=post_execute,
            config=config,
        )

    def _wrap_call(self, *args, **kwargs):
        ctx = FlyteContextManager.current_context()
        logger = flytekit.current_context().logging
        ctx.user_space_params.builder().add_attr(TASK_FUNCTION_SOURCE_PATH, inspect.getsourcefile(self.fn)).build()

        # 1. If the decorator is disabled, we don't launch the VSCode server.
        # 2. When user use pyflyte run or python to execute the task, we don't launch the VSCode server.
        #    Only when user use pyflyte run --remote to submit the task to cluster, we launch the VSCode server.
        if not self.enable or ctx.execution_state.is_local_execution():
            return self.fn(*args, **kwargs)

        if self.run_task_first:
            logger.info("Run user's task first")
            try:
                return self.fn(*args, **kwargs)
            except Exception as e:
                logger.error(f"Task Error: {e}")
                logger.info("Launching VSCode server")

        # 0. Executes the pre_execute function if provided.
        if self._pre_execute is not None:
            self._pre_execute()
            logger.info("Pre execute function executed successfully!")

        # 1. Downloads the VSCode server from Internet to local.
        download_vscode(self._config)

        # 2. Prepare the interactive debugging Python script.
        prepare_interactive_python(self.fn)

        # 3. Prepare the task resumption Python script.
        prepare_resume_task_python()

        # 4. Prepare the launch.json
        prepare_launch_json()

        # 5. Launches and monitors the VSCode server.
        # Run the function in the background
        child_process = multiprocessing.Process(
            target=execute_command,
            kwargs={"cmd": f"code-server --bind-addr 0.0.0.0:{self.port} --auth none"},
        )
        child_process.start()

        # 6. Register the signal handler for task resumption. This should be after creating the subprocess so that the subprocess won't inherit the signal handler.
        signal.signal(signal.SIGTERM, resume_task_handler)

        return exit_handler(
            child_process=child_process,
            fn=self.fn,
            args=args,
            kwargs=kwargs,
            max_idle_seconds=self.max_idle_seconds,
            post_execute=self._post_execute,
        )

    def get_extra_config(self):
        return {self.LINK_TYPE_KEY: VSCODE_TYPE_VALUE, self.PORT_KEY: str(self.port)}<|MERGE_RESOLUTION|>--- conflicted
+++ resolved
@@ -1,8 +1,4 @@
-<<<<<<< HEAD
-=======
 import inspect
-from threading import Event
->>>>>>> 935778fd
 import json
 import multiprocessing
 import os

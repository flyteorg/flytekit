--- conflicted
+++ resolved
@@ -207,13 +207,8 @@
 
         @wraps(fn)
         def inner_wrapper(*args, **kwargs):
-<<<<<<< HEAD
-            if notifer:
-                notifer.send_notification("Starting VSCode server...")
-=======
             logger = flytekit.current_context().logging
 
->>>>>>> dc50f064
             # 0. Executes the pre_execute function if provided.
             if pre_execute is not None:
                 pre_execute()

import json
import multiprocessing
import os
import shutil
import subprocess
import sys
import tarfile
import time
from functools import wraps
from typing import Callable, Optional

import fsspec
<<<<<<< HEAD
=======
from flytekit.core.context_manager import FlyteContextManager
import flytekit
from .constants import (
    DEFAULT_CODE_SERVER_DIR_NAME,
    DEFAULT_CODE_SERVER_EXTENSIONS,
    DEFAULT_CODE_SERVER_REMOTE_PATH,
    DOWNLOAD_DIR,
    EXECUTABLE_NAME,
    HEARTBEAT_CHECK_SECONDS,
    HEARTBEAT_PATH,
    MAX_IDLE_SECONDS,
    INTERACTIVE_DEBUGGING_FILE_NAME,
)


@dataclass
class VscodeConfig:
    """
    VscodeConfig is the config contains default URLs of the VSCode server and extension remote paths.
>>>>>>> ff7aadc8

import flytekit
from flytekit.core.context_manager import FlyteContextManager

from .config import VscodeConfig
from .constants import DOWNLOAD_DIR, EXECUTABLE_NAME, HEARTBEAT_CHECK_SECONDS, HEARTBEAT_PATH, MAX_IDLE_SECONDS


def execute_command(cmd):
    """
    Execute a command in the shell.
    """

    logger = flytekit.current_context().logging

    process = subprocess.Popen(cmd, shell=True, stdout=subprocess.PIPE, stderr=subprocess.PIPE)
    logger.info(f"cmd: {cmd}")
    stdout, stderr = process.communicate()
    if process.returncode != 0:
        raise RuntimeError(f"Command {cmd} failed with error: {stderr}")
    logger.info(f"stdout: {stdout}")
    logger.info(f"stderr: {stderr}")


def exit_handler(
    child_process: multiprocessing.Process,
    max_idle_seconds: int = 180,
    post_execute: Optional[Callable] = None,
):
    """
    Check the modified time of ~/.local/share/code-server/heartbeat.
    If it is older than max_idle_second seconds, kill the container.
    Otherwise, check again every HEARTBEAT_CHECK_SECONDS.

    Args:
        child_process (multiprocessing.Process, optional): The process to be terminated.
        max_idle_seconds (int, optional): The duration in seconds to live after no activity detected.
        post_execute (function, optional): The function to be executed before the vscode is self-terminated.
    """

    logger = flytekit.current_context().logging
    start_time = time.time()
    delta = 0

    while True:
        if not os.path.exists(HEARTBEAT_PATH):
            delta = time.time() - start_time
            logger.info(f"Code server has not been connected since {delta} seconds ago.")
            logger.info("Please open the browser to connect to the running server.")
        else:
            delta = time.time() - os.path.getmtime(HEARTBEAT_PATH)
            logger.info(f"The latest activity on code server is {delta} seconds ago.")

        # If the time from last connection is longer than max idle seconds, terminate the vscode server.
        if delta > max_idle_seconds:
            logger.info(f"VSCode server is idle for more than {max_idle_seconds} seconds. Terminating...")
            if post_execute is not None:
                post_execute()
                logger.info("Post execute function executed successfully!")
            child_process.terminate()
            child_process.join()
            sys.exit()

        time.sleep(HEARTBEAT_CHECK_SECONDS)


def download_file(url, target_dir: Optional[str] = "."):
    """
    Download a file from a given URL using fsspec.

    Args:
        url (str): The URL of the file to download.
        target_dir (str, optional): The directory where the file should be saved. Defaults to current directory.

    Returns:
        str: The path to the downloaded file.
    """
    logger = flytekit.current_context().logging
    if not url.startswith("http"):
        raise ValueError(f"URL {url} is not valid. Only http/https is supported.")

    # Derive the local filename from the URL
    local_file_name = os.path.join(target_dir, os.path.basename(url))

    fs = fsspec.filesystem("http")

    # Use fsspec to get the remote file and save it locally
    logger.info(f"Downloading {url}... to {os.path.abspath(local_file_name)}")
    fs.get(url, local_file_name)
    logger.info("File downloaded successfully!")

    return local_file_name


def download_vscode(vscode_config: VscodeConfig):
    """
    Download vscode server and extension from remote to local and add the directory of binary executable to $PATH.

    Args:
        vscode_config (VscodeConfig): VSCode config contains default URLs of the VSCode server and extension remote paths.
    """
    logger = flytekit.current_context().logging

    # If the code server already exists in the container, skip downloading
    executable_path = shutil.which(EXECUTABLE_NAME)
    if executable_path is not None:
        logger.info(f"Code server binary already exists at {executable_path}")
        logger.info("Skipping downloading code server...")
        return

    logger.info("Code server is not in $PATH, start downloading code server...")

    # Create DOWNLOAD_DIR if not exist
    logger.info(f"DOWNLOAD_DIR: {DOWNLOAD_DIR}")
    os.makedirs(DOWNLOAD_DIR, exist_ok=True)

    logger.info(f"Start downloading files to {DOWNLOAD_DIR}")

    # Download remote file to local
    code_server_tar_path = download_file(vscode_config.code_server_remote_path, DOWNLOAD_DIR)

    extension_paths = []
    for extension in vscode_config.extension_remote_paths:
        file_path = download_file(extension, DOWNLOAD_DIR)
        extension_paths.append(file_path)

    # Extract the tarball
    with tarfile.open(code_server_tar_path, "r:gz") as tar:
        tar.extractall(path=DOWNLOAD_DIR)

    code_server_bin_dir = os.path.join(DOWNLOAD_DIR, vscode_config.code_server_dir_name, "bin")

    # Add the directory of code-server binary to $PATH
    os.environ["PATH"] = code_server_bin_dir + os.pathsep + os.environ["PATH"]

    for p in extension_paths:
        logger.info(f"Execute extension installation command to install extension {p}")
        execute_command(f"code-server --install-extension {p}")


def prepare_interactive_python(task_function):
    """
    1. Copy the original task file to the context working directory. This ensures that the inputs.pb can be loaded, as loading requires the original task interface.
       By doing so, even if users change the task interface in their code, we can use the copied task file to load the inputs as native Python objects.
    2. Generate a Python script and a launch.json for users to debug interactively.

    Args:
        task_function (function): User's task function.
    """

    context_working_dir = FlyteContextManager.current_context().execution_state.working_dir

    # Copy the user's Python file to the working directory.
    shutil.copy(f"{task_function.__module__}.py", os.path.join(context_working_dir, f"{task_function.__module__}.py"))

    # Generate a Python script
    task_module_name, task_name = task_function.__module__, task_function.__name__
    python_script = f"""# This file is auto-generated by flyin

from {task_module_name} import {task_name}
from flytekitplugins.flyin import get_task_inputs

if __name__ == "__main__":
    inputs = get_task_inputs(
        task_module_name="{task_module_name}",
        task_name="{task_name}",
        context_working_dir="{context_working_dir}",
    )
    # You can modify the inputs! Ex: inputs['a'] = 5
    print({task_name}(**inputs))
"""

    with open(INTERACTIVE_DEBUGGING_FILE_NAME, "w") as file:
        file.write(python_script)

    # Generate a launch.json
    launch_json = {
        "version": "0.2.0",
        "configurations": [
            {
                "name": "Interactive Debugging",
                "type": "python",
                "request": "launch",
                "program": os.path.join(os.getcwd(), INTERACTIVE_DEBUGGING_FILE_NAME),
                "console": "integratedTerminal",
                "justMyCode": True,
            }
        ],
    }

    vscode_directory = ".vscode"
    if not os.path.exists(vscode_directory):
        os.makedirs(vscode_directory)

    with open(os.path.join(vscode_directory, "launch.json"), "w") as file:
        json.dump(launch_json, file, indent=4)


def vscode(
    _task_function: Optional[Callable] = None,
    max_idle_seconds: Optional[int] = MAX_IDLE_SECONDS,
    port: Optional[int] = 8080,
    enable: Optional[bool] = True,
    run_task_first: Optional[bool] = False,
    pre_execute: Optional[Callable] = None,
    post_execute: Optional[Callable] = None,
    config: Optional[VscodeConfig] = None,
):
    """
    vscode decorator modifies a container to run a VSCode server:
    1. Overrides the user function with a VSCode setup function.
    2. Download vscode server and extension from remote to local.
    3. Prepare the interactive debugging Python script and launch.json.
    4. Launches and monitors the VSCode server.
    5. Terminates if the server is idle for a set duration.

    Args:
        _task_function (function, optional): The user function to be decorated. Defaults to None.
        max_idle_seconds (int, optional): The duration in seconds to live after no activity detected.
        port (int, optional): The port to be used by the VSCode server. Defaults to 8080.
        enable (bool, optional): Whether to enable the VSCode decorator. Defaults to True.
        run_task_first (bool, optional): Executes the user's task first when True. Launches the VSCode server only if the user's task fails. Defaults to False.
        pre_execute (function, optional): The function to be executed before the vscode setup function.
        post_execute (function, optional): The function to be executed before the vscode is self-terminated.
        config (VscodeConfig, optional): VSCode config contains default URLs of the VSCode server and extension remote paths.
    """

    if config is None:
        config = VscodeConfig()

    def wrapper(fn):
        if not enable:
            return fn

        @wraps(fn)
        def inner_wrapper(*args, **kwargs):
            ctx = FlyteContextManager.current_context()
            logger = flytekit.current_context().logging

            # When user use pyflyte run or python to execute the task, we don't launch the VSCode server.
            # Only when user use pyflyte run --remote to submit the task to cluster, we launch the VSCode server.
            if ctx.execution_state.is_local_execution():
                return fn(*args, **kwargs)

            if run_task_first:
                logger.info("Run user's task first")
                try:
                    return fn(*args, **kwargs)
                except Exception as e:
                    logger.error(f"Task Error: {e}")
                    logger.info("Launching VSCode server")

            # 0. Executes the pre_execute function if provided.
            if pre_execute is not None:
                pre_execute()
                logger.info("Pre execute function executed successfully!")

            # 1. Downloads the VSCode server from Internet to local.
            download_vscode(config)

            # 2. Prepare the interactive debugging Python script and launch.json.
            prepare_interactive_python(fn)

            # 3. Launches and monitors the VSCode server.
            # Run the function in the background
            child_process = multiprocessing.Process(
                target=execute_command,
                kwargs={"cmd": f"code-server --bind-addr 0.0.0.0:{port} --auth none"},
            )

            child_process.start()
            exit_handler(child_process, max_idle_seconds, post_execute)

        return inner_wrapper

    # for the case when the decorator is used without arguments
    if _task_function is not None:
        return wrapper(_task_function)
    # for the case when the decorator is used with arguments
    else:
        return wrapper<|MERGE_RESOLUTION|>--- conflicted
+++ resolved
@@ -10,14 +10,12 @@
 from typing import Callable, Optional
 
 import fsspec
-<<<<<<< HEAD
-=======
+
+import flytekit
 from flytekit.core.context_manager import FlyteContextManager
 import flytekit
+from .config import VscodeConfig
 from .constants import (
-    DEFAULT_CODE_SERVER_DIR_NAME,
-    DEFAULT_CODE_SERVER_EXTENSIONS,
-    DEFAULT_CODE_SERVER_REMOTE_PATH,
     DOWNLOAD_DIR,
     EXECUTABLE_NAME,
     HEARTBEAT_CHECK_SECONDS,
@@ -25,19 +23,6 @@
     MAX_IDLE_SECONDS,
     INTERACTIVE_DEBUGGING_FILE_NAME,
 )
-
-
-@dataclass
-class VscodeConfig:
-    """
-    VscodeConfig is the config contains default URLs of the VSCode server and extension remote paths.
->>>>>>> ff7aadc8
-
-import flytekit
-from flytekit.core.context_manager import FlyteContextManager
-
-from .config import VscodeConfig
-from .constants import DOWNLOAD_DIR, EXECUTABLE_NAME, HEARTBEAT_CHECK_SECONDS, HEARTBEAT_PATH, MAX_IDLE_SECONDS
 
 
 def execute_command(cmd):

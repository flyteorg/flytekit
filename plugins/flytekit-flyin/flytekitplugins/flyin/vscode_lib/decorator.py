--- conflicted
+++ resolved
@@ -13,23 +13,18 @@
 from typing import Callable, List, Optional
 
 import fsspec
-<<<<<<< HEAD
+from flytekitplugins.flyin.utils import load_module_from_path
+
+import flytekit
 
 # For circular import, we can't use from flytekitplugins.flyin import BaseNotifier, NotifierExecutor
 from flytekitplugins.flyin.notification.base_notifier import BaseNotifier, NotifierExecutor
-
-import flytekit
-from flytekit.core.context_manager import FlyteContextManager
-
-=======
-from flytekitplugins.flyin.utils import load_module_from_path
 
 import flytekit
 from flytekit.core.context_manager import FlyteContextManager
 from flytekit.core.utils import ClassDecorator
 
 from .config import VscodeConfig
->>>>>>> 892b4741
 from .constants import (
     DOWNLOAD_DIR,
     EXECUTABLE_NAME,
@@ -61,17 +56,14 @@
 
 def exit_handler(
     child_process: multiprocessing.Process,
-<<<<<<< HEAD
-    max_idle_seconds: int = 180,
-    post_execute: Optional[Callable] = None,
-    notifier: Optional[BaseNotifier] = None,
-=======
     task_function,
     args,
     kwargs,
+   
     max_idle_seconds: int = 180,
-    post_execute: Optional[Callable] = None,
->>>>>>> 892b4741
+   
+    post_execute: Optional[Callable] = None,,
+    notifier: Optional[BaseNotifier] = None,
 ):
     """
     1. Check the modified time of ~/.local/share/code-server/heartbeat.
@@ -115,17 +107,7 @@
         # If the time from last connection is longer than max idle seconds, terminate the vscode server.
         if idle_time > max_idle_seconds:
             logger.info(f"VSCode server is idle for more than {max_idle_seconds} seconds. Terminating...")
-<<<<<<< HEAD
-
-            if post_execute is not None:
-                post_execute()
-                logger.info("Post execute function executed successfully!")
-
-            child_process.terminate()
-            child_process.join()
-=======
             terminate_process()
->>>>>>> 892b4741
             sys.exit()
 
         # Wait for HEARTBEAT_CHECK_SECONDS seconds, but return immediately when resume_task is set.
@@ -279,21 +261,7 @@
         execute_command(f"code-server --install-extension {p}")
 
 
-<<<<<<< HEAD
-def vscode(
-    _task_function: Optional[Callable] = None,
-    max_idle_seconds: Optional[int] = MAX_IDLE_SECONDS,
-    port: Optional[int] = 8080,
-    enable: Optional[bool] = True,
-    run_task_first: Optional[bool] = False,
-    pre_execute: Optional[Callable] = None,
-    post_execute: Optional[Callable] = None,
-    config: Optional[VscodeConfig] = None,
-    notifier: Optional[BaseNotifier] = None,
-):
-=======
 def prepare_interactive_python(task_function):
->>>>>>> 892b4741
     """
     1. Copy the original task file to the context working directory. This ensures that the inputs.pb can be loaded, as loading requires the original task interface.
        By doing so, even if users change the task interface in their code, we can use the copied task file to load the inputs as native Python objects.
@@ -333,23 +301,11 @@
     with open(os.path.join(task_function_source_dir, INTERACTIVE_DEBUGGING_FILE_NAME), "w") as file:
         file.write(python_script)
 
-<<<<<<< HEAD
-            # 2. Launches and monitors the VSCode server.
-            # Run the function in the background
-            child_process = multiprocessing.Process(
-                target=execute_command,
-                kwargs={"cmd": f"code-server --bind-addr 0.0.0.0:{port} --auth none"},
-            )
-
-            child_process.start()
-            exit_handler(child_process, max_idle_seconds, post_execute, notifier)
-=======
 
 def prepare_resume_task_python():
     """
     Generate a Python script for users to resume the task.
     """
->>>>>>> 892b4741
 
     python_script = f"""import os
 import signal
@@ -432,7 +388,8 @@
         pre_execute: Optional[Callable] = None,
         post_execute: Optional[Callable] = None,
         config: Optional[VscodeConfig] = None,
-    ):
+        notifier: Optional[BaseNotifier] = None,
+):
         """
         vscode decorator modifies a container to run a VSCode server:
         1. Overrides the user function with a VSCode setup function.

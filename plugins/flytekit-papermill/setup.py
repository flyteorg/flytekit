from setuptools import setup

PLUGIN_NAME = "papermill"

microlib_name = f"flytekitplugins-{PLUGIN_NAME}"

plugin_requires = [
    "flytekit>=0.16.0b0,<1.0.0",
<<<<<<< HEAD
    "flytekitplugins-spark>=0.16.0b0,<1.0.0,!=0.24.0b0,<0.30.0",
=======
>>>>>>> b27449b8
    "papermill>=1.2.0",
    "nbconvert>=6.0.7",
    "ipykernel>=5.0.0",
]

__version__ = "0.0.0+develop"

setup(
    name=microlib_name,
    version=__version__,
    author="flyteorg",
    author_email="admin@flyte.org",
    description="This is the flytekit papermill plugin",
    namespace_packages=["flytekitplugins"],
    packages=[f"flytekitplugins.{PLUGIN_NAME}"],
    install_requires=plugin_requires,
    license="apache2",
    python_requires=">=3.7",
    classifiers=[
        "Intended Audience :: Science/Research",
        "Intended Audience :: Developers",
        "License :: OSI Approved :: Apache Software License",
        "Programming Language :: Python :: 3.7",
        "Programming Language :: Python :: 3.8",
        "Programming Language :: Python :: 3.9",
        "Programming Language :: Python :: 3.10",
        "Topic :: Scientific/Engineering",
        "Topic :: Scientific/Engineering :: Artificial Intelligence",
        "Topic :: Software Development",
        "Topic :: Software Development :: Libraries",
        "Topic :: Software Development :: Libraries :: Python Modules",
    ],
)<|MERGE_RESOLUTION|>--- conflicted
+++ resolved
@@ -5,11 +5,7 @@
 microlib_name = f"flytekitplugins-{PLUGIN_NAME}"
 
 plugin_requires = [
-    "flytekit>=0.16.0b0,<1.0.0",
-<<<<<<< HEAD
     "flytekitplugins-spark>=0.16.0b0,<1.0.0,!=0.24.0b0,<0.30.0",
-=======
->>>>>>> b27449b8
     "papermill>=1.2.0",
     "nbconvert>=6.0.7",
     "ipykernel>=5.0.0",

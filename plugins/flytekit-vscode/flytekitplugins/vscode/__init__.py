"""
.. currentmodule:: flytekitplugins.vscode

This package contains things that are useful when extending Flytekit.

.. autosummary::
   :template: custom.rst
   :toctree: generated/

   vscode
"""

<<<<<<< HEAD
from .decorator import vscode
from .jupyter_notebook import jupyter
=======
from .decorator import DEFAULT_CODE_SERVER_EXTENSIONS, DEFAULT_CODE_SERVER_REMOTE_PATH, VscodeConfig, vscode
>>>>>>> 744c167a
<|MERGE_RESOLUTION|>--- conflicted
+++ resolved
@@ -10,9 +10,5 @@
    vscode
 """
 
-<<<<<<< HEAD
-from .decorator import vscode
-from .jupyter_notebook import jupyter
-=======
 from .decorator import DEFAULT_CODE_SERVER_EXTENSIONS, DEFAULT_CODE_SERVER_REMOTE_PATH, VscodeConfig, vscode
->>>>>>> 744c167a
+from .jupyter_notebook import jupyter
--- conflicted
+++ resolved
@@ -12,11 +12,7 @@
 
 from flytekit import FlyteContextManager, StructuredDataset, lazy_module, logger
 from flytekit.core.type_engine import TypeEngine
-<<<<<<< HEAD
-from flytekit.extend.backend.base_agent import AgentRegistry, AsyncAgentBase, convert_to_flyte_state
-=======
-from flytekit.extend.backend.base_agent import AgentBase, AgentRegistry, convert_to_flyte_phase
->>>>>>> 39b92947
+from flytekit.extend.backend.base_agent import AsyncAgentBase, AgentRegistry, convert_to_flyte_phase
 from flytekit.models import literals
 from flytekit.models.literals import LiteralMap
 from flytekit.models.task import TaskTemplate
@@ -39,15 +35,9 @@
     query_id: str
 
 
-<<<<<<< HEAD
-class SnowflakeAgent(AsyncAgentBase):
-    def __init__(self):
-        super().__init__(task_type=TASK_TYPE)
-=======
 def get_private_key():
     from cryptography.hazmat.backends import default_backend
     from cryptography.hazmat.primitives import serialization
->>>>>>> 39b92947
 
     import flytekit
 
@@ -74,12 +64,12 @@
     )
 
 
-class SnowflakeAgent(AgentBase):
+class SnowflakeAgent(AsyncAgentBase):
     def __init__(self):
         super().__init__(task_type=TASK_TYPE)
 
     async def create(
-        self, output_prefix: str, task_template: TaskTemplate, inputs: Optional[LiteralMap] = None, **kwargs
+            self, output_prefix: str, task_template: TaskTemplate, inputs: Optional[LiteralMap] = None, **kwargs
     ) -> CreateTaskResponse:
         params = None
         if inputs:

import json
from dataclasses import asdict, dataclass
from typing import Optional

from flyteidl.admin.agent_pb2 import (
    CreateTaskResponse,
    DeleteTaskResponse,
    GetTaskResponse,
    Resource,
)
from flyteidl.core.execution_pb2 import TaskExecution

from flytekit import FlyteContextManager, StructuredDataset, lazy_module, logger
from flytekit.core.type_engine import TypeEngine
from flytekit.extend.backend.base_agent import AgentBase, AgentRegistry, convert_to_flyte_phase
from flytekit.models import literals
from flytekit.models.literals import LiteralMap
from flytekit.models.task import TaskTemplate
from flytekit.models.types import LiteralType, StructuredDatasetType

snowflake_connector = lazy_module("snowflake.connector")

TASK_TYPE = "snowflake"
SNOWFLAKE_PRIVATE_KEY = "snowflake_private_key"


@dataclass
class Metadata:
    user: str
    account: str
    database: str
    schema: str
    warehouse: str
    table: str
    query_id: str


def get_private_key():
    from cryptography.hazmat.backends import default_backend
    from cryptography.hazmat.primitives import serialization

    import flytekit

    pk_string = flytekit.current_context().secrets.get(SNOWFLAKE_PRIVATE_KEY, encode_mode="rb")
    p_key = serialization.load_pem_private_key(pk_string, password=None, backend=default_backend())

    pkb = p_key.private_bytes(
        encoding=serialization.Encoding.DER,
        format=serialization.PrivateFormat.PKCS8,
        encryption_algorithm=serialization.NoEncryption(),
    )

    return pkb


def get_connection(metadata: Metadata) -> snowflake_connector:
    return snowflake_connector.connect(
        user=metadata.user,
        account=metadata.account,
        private_key=get_private_key(),
        database=metadata.database,
        schema=metadata.schema,
        warehouse=metadata.warehouse,
    )


class SnowflakeAgent(AgentBase):
    def __init__(self):
        super().__init__(task_type=TASK_TYPE)

    async def create(
        self, output_prefix: str, task_template: TaskTemplate, inputs: Optional[LiteralMap] = None, **kwargs
    ) -> CreateTaskResponse:
        params = None
        if inputs:
            ctx = FlyteContextManager.current_context()
            python_interface_inputs = {
                name: TypeEngine.guess_python_type(lt.type) for name, lt in task_template.interface.inputs.items()
            }
            native_inputs = TypeEngine.literal_map_to_kwargs(ctx, inputs, python_interface_inputs)
            logger.info(f"Create Snowflake agent params with inputs: {native_inputs}")
            params = native_inputs

        config = task_template.config

        conn = snowflake_connector.connect(
            user=config["user"],
            account=config["account"],
            private_key=get_private_key(),
            database=config["database"],
            schema=config["schema"],
            warehouse=config["warehouse"],
        )

        cs = conn.cursor()
        cs.execute_async(task_template.sql.statement, params=params)

        metadata = Metadata(
            user=config["user"],
            account=config["account"],
            database=config["database"],
            schema=config["schema"],
            warehouse=config["warehouse"],
            table=config["table"],
            query_id=str(cs.sfqid),
        )

        return CreateTaskResponse(resource_meta=json.dumps(asdict(metadata)).encode("utf-8"))

    async def get(self, resource_meta: bytes, **kwargs) -> GetTaskResponse:
        metadata = Metadata(**json.loads(resource_meta.decode("utf-8")))
        conn = get_connection(metadata)
        try:
            query_status = conn.get_query_status_throw_if_error(metadata.query_id)
        except snowflake_connector.ProgrammingError as err:
<<<<<<< HEAD
            logger.error("Failed to get snowflake job status with error:", err.msg)
            return GetTaskResponse(resource=Resource(state=PERMANENT_FAILURE))
        cur_state = convert_to_flyte_state(str(query_status.name))
=======
            logger.error(err.msg)
            context.set_code(grpc.StatusCode.INTERNAL)
            context.set_details(err.msg)
            return GetTaskResponse(resource=Resource(phase=TaskExecution.FAILED))
        cur_phase = convert_to_flyte_phase(str(query_status.name))
>>>>>>> e7accce4
        res = None

        if cur_phase == TaskExecution.SUCCEEDED:
            ctx = FlyteContextManager.current_context()
            output_metadata = f"snowflake://{metadata.user}:{metadata.account}/{metadata.warehouse}/{metadata.database}/{metadata.schema}/{metadata.table}"
            res = literals.LiteralMap(
                {
                    "results": TypeEngine.to_literal(
                        ctx,
                        StructuredDataset(uri=output_metadata),
                        StructuredDataset,
                        LiteralType(structured_dataset_type=StructuredDatasetType(format="")),
                    )
                }
            ).to_flyte_idl()

        return GetTaskResponse(resource=Resource(phase=cur_phase, outputs=res))

    async def delete(self, resource_meta: bytes, **kwargs) -> DeleteTaskResponse:
        metadata = Metadata(**json.loads(resource_meta.decode("utf-8")))
        conn = get_connection(metadata)
        cs = conn.cursor()
        try:
            cs.execute(f"SELECT SYSTEM$CANCEL_QUERY('{metadata.query_id}')")
            cs.fetchall()
        finally:
            cs.close()
            conn.close()
        return DeleteTaskResponse()


AgentRegistry.register(SnowflakeAgent())<|MERGE_RESOLUTION|>--- conflicted
+++ resolved
@@ -113,17 +113,9 @@
         try:
             query_status = conn.get_query_status_throw_if_error(metadata.query_id)
         except snowflake_connector.ProgrammingError as err:
-<<<<<<< HEAD
             logger.error("Failed to get snowflake job status with error:", err.msg)
-            return GetTaskResponse(resource=Resource(state=PERMANENT_FAILURE))
-        cur_state = convert_to_flyte_state(str(query_status.name))
-=======
-            logger.error(err.msg)
-            context.set_code(grpc.StatusCode.INTERNAL)
-            context.set_details(err.msg)
-            return GetTaskResponse(resource=Resource(phase=TaskExecution.FAILED))
+            return GetTaskResponse(resource=Resource(state=TaskExecution.FAILED))
         cur_phase = convert_to_flyte_phase(str(query_status.name))
->>>>>>> e7accce4
         res = None
 
         if cur_phase == TaskExecution.SUCCEEDED:
